
import { mat2d, mat4, vec3, mat3 } from 'gl-matrix';

import * as BYML from '../byml';
import * as LZ77 from './lz77';
import * as NITRO_BMD from './nitro_bmd';
import * as NITRO_GX from './nitro_gx';

import * as Viewer from '../viewer';

import { DeviceProgram } from '../Program';
import Progressable from '../Progressable';
import { fetchData } from '../fetch';
import ArrayBufferSlice from '../ArrayBufferSlice';
import { computeModelMatrixYBillboard, computeViewMatrix, computeViewMatrixSkybox, Camera } from '../Camera';
import { TextureHolder, LoadedTexture, TextureMapping } from '../TextureHolder';
import { GfxFormat, GfxBufferUsage, GfxBufferFrequencyHint, GfxBlendMode, GfxBlendFactor, GfxDevice, GfxHostAccessPass, GfxProgram, GfxBindingLayoutDescriptor, GfxBuffer, GfxVertexAttributeFrequency, GfxWrapMode, GfxTexFilterMode, GfxMipFilterMode, GfxRenderPass, GfxInputState, GfxInputLayout, GfxVertexAttributeDescriptor } from '../gfx/platform/GfxPlatform';
<<<<<<< HEAD
import { fillMatrix4x3, fillMatrix4x4, fillMatrix3x2, fillVec4 } from '../gfx/helpers/UniformBufferHelpers';
=======
import { fillMatrix4x3, fillMatrix4x4, fillVec4, fillMatrix4x2 } from '../gfx/helpers/UniformBufferHelpers';
>>>>>>> a3193b54
import { GfxRenderInstViewRenderer, GfxRenderInstBuilder, GfxRenderInst, makeSortKeyOpaque } from '../gfx/render/GfxRenderer';
import { GfxRenderBuffer } from '../gfx/render/GfxRenderBuffer';
import { makeStaticDataBuffer } from '../gfx/helpers/BufferHelpers';
import { BasicRenderTarget, standardFullClearRenderPassDescriptor, depthClearRenderPassDescriptor, transparentBlackFullClearRenderPassDescriptor } from '../gfx/helpers/RenderTargetHelpers';
import GfxArena from '../gfx/helpers/GfxArena';
import { getFormatName, parseTexImageParamWrapModeS, parseTexImageParamWrapModeT } from './nitro_tex';
import { assert } from '../util';

export class NITRO_Program extends DeviceProgram {
    public static a_Position = 0;
    public static a_UV = 1;
    public static a_Color = 2;
    public static a_Normal = 3;

    public static ub_SceneParams = 0;
    public static ub_MaterialParams = 1;
    public static ub_PacketParams = 2;

    public both = `
precision mediump float;

// Expected to be constant across the entire scene.
layout(row_major, std140) uniform ub_SceneParams {
    mat4 u_Projection;
};

// Expected to change with each material.
layout(row_major, std140) uniform ub_MaterialParams {
    mat4x2 u_TexMtx[1];
    vec4 u_Misc0;
};
#define u_TexCoordMode (u_Misc0.x)

layout(row_major, std140) uniform ub_PacketParams {
    mat4x3 u_ModelView;
};

uniform sampler2D u_Texture;
`;

    public vert = `
layout(location = ${NITRO_Program.a_Position}) in vec3 a_Position;
layout(location = ${NITRO_Program.a_UV}) in vec2 a_UV;
layout(location = ${NITRO_Program.a_Color}) in vec4 a_Color;
layout(location = ${NITRO_Program.a_Normal}) in vec3 a_Normal;
out vec4 v_Color;
out vec2 v_TexCoord;

void main() {
    gl_Position = u_Projection * mat4(u_ModelView) * vec4(a_Position, 1.0);
    v_Color = a_Color;
<<<<<<< HEAD
    if(u_TexCoordMode == 2.0){ //TexCoordMode == Normal
        v_UV = (a_Normal.xy+vec2(1,1))/4.0;
    }else{
        v_UV = (u_TexMtx[0] * vec4(a_UV, 1.0, 1.0)).st;
=======

    vec2 t_TexSpaceCoord;
    if (u_TexCoordMode == 2.0) { // TexCoordMode.NORMAL
        v_TexCoord = (u_TexMtx[0] * vec4(a_Normal, 1.0)).st;
    } else {
        v_TexCoord = (u_TexMtx[0] * vec4(a_UV, 1.0, 1.0)).st;
>>>>>>> a3193b54
    }
}
`;
    public frag = `
precision mediump float;
in vec2 v_TexCoord;
in vec4 v_Color;

void main() {
    gl_FragColor = texture2D(u_Texture, v_TexCoord);
    gl_FragColor *= v_Color;
    if (gl_FragColor.a == 0.0)
        discard;
}
`;
}

function textureToCanvas(bmdTex: NITRO_BMD.Texture): Viewer.Texture {
    const canvas = document.createElement("canvas");
    canvas.width = bmdTex.width;
    canvas.height = bmdTex.height;
    canvas.title = bmdTex.name;

    const ctx = canvas.getContext("2d");
    const imgData = ctx.createImageData(canvas.width, canvas.height);
    imgData.data.set(bmdTex.pixels);
    ctx.putImageData(imgData, 0, 0);
    const surfaces = [ canvas ];
    const extraInfo = new Map<string, string>();
    extraInfo.set('Format', getFormatName(bmdTex.format));
    return { name: bmdTex.name, surfaces, extraInfo };
}

interface Animation {
    updateModelMatrix(time: number, modelMatrix: mat4): void;
    updateNormalMatrix(time: number, normalMatrix: mat4): void;
}

class YSpinAnimation {
    constructor(public speed: number, public phase: number) {}

    public updateNormalMatrix(time: number, normalMatrix: mat4) {
        const theta = this.phase + (time / 30 * this.speed);
        mat4.rotateY(normalMatrix, normalMatrix, theta);
    }

    public updateModelMatrix(time: number, modelMatrix: mat4) {
        this.updateNormalMatrix(time, modelMatrix);
    }
}

export class NITROTextureHolder extends TextureHolder<NITRO_BMD.Texture> {
    public addTextureGfx(device: GfxDevice, texture: NITRO_BMD.Texture): LoadedTexture {
        const gfxTexture = device.createTexture(GfxFormat.U8_RGBA, texture.width, texture.height, 1);
        device.setResourceName(gfxTexture, texture.name);

        const hostAccessPass = device.createHostAccessPass();
        hostAccessPass.uploadTextureData(gfxTexture, 0, [texture.pixels]);

        device.submitPass(hostAccessPass);
        const viewerTexture: Viewer.Texture = textureToCanvas(texture);
        return { gfxTexture, viewerTexture };
    }
}

export class Command_VertexData {
    public vertexBuffer: GfxBuffer;
    public indexBuffer: GfxBuffer;
    public templateRenderInst: GfxRenderInst;
    public renderInsts: GfxRenderInst[] = [];
    private inputLayout: GfxInputLayout;
    private inputState: GfxInputState;

    constructor(device: GfxDevice, renderInstBuilder: GfxRenderInstBuilder, public vertexData: NITRO_GX.VertexData, name: string) {
        this.templateRenderInst = renderInstBuilder.pushTemplateRenderInst();

        this.vertexBuffer = makeStaticDataBuffer(device, GfxBufferUsage.VERTEX, this.vertexData.packedVertexBuffer.buffer);
        this.indexBuffer = makeStaticDataBuffer(device, GfxBufferUsage.INDEX, this.vertexData.indexBuffer.buffer);

        const vertexAttributeDescriptors: GfxVertexAttributeDescriptor[] = [
            { location: NITRO_Program.a_Position, format: GfxFormat.F32_RGB, bufferIndex: 0, bufferByteOffset: 0*4, frequency: GfxVertexAttributeFrequency.PER_VERTEX },
            { location: NITRO_Program.a_Color, format: GfxFormat.F32_RGBA, bufferIndex: 0, bufferByteOffset: 3*4, frequency: GfxVertexAttributeFrequency.PER_VERTEX },
            { location: NITRO_Program.a_UV, format: GfxFormat.F32_RG, bufferIndex: 0, bufferByteOffset: 7*4, frequency: GfxVertexAttributeFrequency.PER_VERTEX },
            { location: NITRO_Program.a_Normal, format: GfxFormat.F32_RG, bufferIndex: 0, bufferByteOffset: 9*4, frequency: GfxVertexAttributeFrequency.PER_VERTEX },
        ];

        const indexBufferFormat = GfxFormat.U16_R;
        this.inputLayout = device.createInputLayout({ vertexAttributeDescriptors, indexBufferFormat });
        this.inputState = device.createInputState(this.inputLayout, [
            { buffer: this.vertexBuffer, byteOffset: 0, byteStride: NITRO_GX.VERTEX_BYTES },
        ], { buffer: this.indexBuffer, byteOffset: 0, byteStride: 0 });

        this.templateRenderInst.inputState = this.inputState;
        this.templateRenderInst.name = name;

        renderInstBuilder.newUniformBufferInstance(this.templateRenderInst, NITRO_Program.ub_PacketParams);

        for (let i = 0; i < this.vertexData.drawCalls.length; i++) {
            const renderInst = renderInstBuilder.pushRenderInst();
            renderInst.drawIndexes(this.vertexData.drawCalls[i].numIndices, this.vertexData.drawCalls[i].startIndex);
            this.renderInsts.push(renderInst);
        }

        renderInstBuilder.popTemplateRenderInst();
    }

    public destroy(device: GfxDevice): void {
        device.destroyBuffer(this.vertexBuffer);
        device.destroyBuffer(this.indexBuffer);
        device.destroyInputLayout(this.inputLayout);
        device.destroyInputState(this.inputState);
    }
}

function mat4_from_mat2d(dst: mat4, m: mat2d): void {
    const ma = m[0], mb = m[1];
    const mc = m[2], md = m[3];
    const mx = m[4], my = m[5];
    dst[0] = ma;
    dst[1] = mc;
    dst[2] = 0;
    dst[3] = 0;
    dst[4] = mb;
    dst[5] = md;
    dst[6] = 0;
    dst[7] = 0;
    dst[8] = 0;
    dst[9] = 0;
    dst[10] = 1;
    dst[11] = 0;
    dst[12] = mx;
    dst[13] = my;
    dst[14] = 0;
    dst[15] = 1;
}

const enum SM64DSPass {
    MAIN = 0x01,
    SKYBOX = 0x02,
}

const scratchModelMatrix = mat4.create();
const scratchMat4 = mat4.create();
class BMDRenderer {
    public name: string = '';
    public bmd: NITRO_BMD.BMD;
    public crg1Level: CRG1Level;
    public isSkybox: boolean;
    public localMatrix: mat4 = mat4.create();
    public normalMatrix: mat4 = mat4.create();
    public animation: Animation = null;

    private gfxProgram: GfxProgram;
    private templateRenderInst: GfxRenderInst;
    private vertexDataCommands: Command_VertexData[] = [];
    private prepareToRenderFuncs: ((hostAccessPass: GfxHostAccessPass, viewerInput: Viewer.ViewerRenderInput) => void)[] = [];
    private arena = new GfxArena();

    private sceneParamsBuffer = new GfxRenderBuffer(GfxBufferUsage.UNIFORM, GfxBufferFrequencyHint.DYNAMIC, `ub_SceneParams`);
    private materialParamsBuffer = new GfxRenderBuffer(GfxBufferUsage.UNIFORM, GfxBufferFrequencyHint.DYNAMIC, `ub_MaterialParams`);
    private packetParamsBuffer = new GfxRenderBuffer(GfxBufferUsage.UNIFORM, GfxBufferFrequencyHint.DYNAMIC, `ub_PacketParams`);

    constructor(device: GfxDevice, public textureHolder: NITROTextureHolder, bmd: NITRO_BMD.BMD, crg1Level: CRG1Level) {
        this.bmd = bmd;
        this.crg1Level = crg1Level;
        this.isSkybox = false;

        this.textureHolder.addTexturesGfx(device, bmd.textures);

        this.gfxProgram = device.createProgram(new NITRO_Program());

        const scaleFactor = this.bmd.scaleFactor;
        mat4.fromScaling(this.localMatrix, [scaleFactor, scaleFactor, scaleFactor]);
    }

    public prepareToRender(hostAccessPass: GfxHostAccessPass, viewerInput: Viewer.ViewerRenderInput): void {
        const sceneParamsMapped = this.sceneParamsBuffer.mapBufferF32(this.templateRenderInst.uniformBufferOffsets[NITRO_Program.ub_SceneParams], 16);
        let offs = this.templateRenderInst.uniformBufferOffsets[NITRO_Program.ub_SceneParams];
        offs += fillMatrix4x4(sceneParamsMapped, offs, viewerInput.camera.projectionMatrix);

        this.templateRenderInst.passMask = this.isSkybox ? SM64DSPass.SKYBOX : SM64DSPass.MAIN;

        for (let i = 0; i < this.prepareToRenderFuncs.length; i++)
            this.prepareToRenderFuncs[i](hostAccessPass, viewerInput);

        this.sceneParamsBuffer.prepareToRender(hostAccessPass);
        this.materialParamsBuffer.prepareToRender(hostAccessPass);
        this.packetParamsBuffer.prepareToRender(hostAccessPass);
    }

    public addToViewRenderer(device: GfxDevice, viewRenderer: GfxRenderInstViewRenderer): void {
        const programReflection = device.queryProgram(this.gfxProgram);
        const bindingLayouts: GfxBindingLayoutDescriptor[] = [];
        bindingLayouts[NITRO_Program.ub_SceneParams]    = { numUniformBuffers: 1, numSamplers: 0 };
        bindingLayouts[NITRO_Program.ub_MaterialParams] = { numUniformBuffers: 1, numSamplers: 1 };
        bindingLayouts[NITRO_Program.ub_PacketParams]   = { numUniformBuffers: 1, numSamplers: 0 };
        const renderInstBuilder = new GfxRenderInstBuilder(device, programReflection, bindingLayouts, [this.sceneParamsBuffer, this.materialParamsBuffer, this.packetParamsBuffer]);
        this.templateRenderInst = renderInstBuilder.pushTemplateRenderInst();
        this.templateRenderInst.gfxProgram = this.gfxProgram;
        renderInstBuilder.newUniformBufferInstance(this.templateRenderInst, NITRO_Program.ub_SceneParams);
        this.translateBMD(device, renderInstBuilder, this.bmd);
        renderInstBuilder.popTemplateRenderInst();
        renderInstBuilder.finish(device, viewRenderer);
    }

    private translateMaterial(device: GfxDevice, renderInstBuilder: GfxRenderInstBuilder, material: NITRO_BMD.Material) {
        const texture = material.texture;
        const templateRenderInst = renderInstBuilder.pushTemplateRenderInst();
        const textureMapping = new TextureMapping();
<<<<<<< HEAD
        
        const texCoordMode = material.texParams >>> 30;
        
        const normalMode = texCoordMode==NITRO_BMD.TexCoordMode.NORMAL;
=======
>>>>>>> a3193b54
        if (texture !== null) {
            this.textureHolder.fillTextureMapping(textureMapping, texture.name);
            textureMapping.gfxSampler = this.arena.trackSampler(device.createSampler({
                //if the texture coord mode is set to normal,
                //the texture filter is set to bilinear to make everything look more round/smooth
                minFilter: normalMode?GfxTexFilterMode.BILINEAR:GfxTexFilterMode.POINT,
                magFilter: normalMode?GfxTexFilterMode.BILINEAR:GfxTexFilterMode.POINT,
                mipFilter: GfxMipFilterMode.NO_MIP,
                wrapS: parseTexImageParamWrapModeS(material.texParams),
                wrapT: parseTexImageParamWrapModeT(material.texParams),
                minLOD: 0,
                maxLOD: 100,
            }));
        }

        templateRenderInst.setSamplerBindingsFromTextureMappings([textureMapping]);

        // Find any possible material animations.
        const crg1mat = this.crg1Level ? this.crg1Level.TextureAnimations.find((c) => c.MaterialName === material.name) : undefined;
        const texCoordMat = mat4.create();
        mat4_from_mat2d(texCoordMat, material.texCoordMat);

        templateRenderInst.setRenderFlags({
            blendMode: GfxBlendMode.ADD,
            blendDstFactor: GfxBlendFactor.ONE_MINUS_SRC_ALPHA,
            blendSrcFactor: GfxBlendFactor.SRC_ALPHA,
            depthWrite: material.depthWrite,
            cullMode: material.cullMode,
        });

        renderInstBuilder.newUniformBufferInstance(templateRenderInst, NITRO_Program.ub_MaterialParams);

        const layer = material.isTranslucent ? 1 : 0;
        const programKey = device.queryProgram(this.gfxProgram).uniqueKey;
        templateRenderInst.sortKey = makeSortKeyOpaque(layer, programKey);

        const texCoordMode: NITRO_BMD.TexCoordMode = material.texParams >>> 30;

        const scratchMat2d = mat2d.create();
        return (hostAccessPass: GfxHostAccessPass, viewerInput: Viewer.ViewerRenderInput) => {
            function selectArray(arr: Float32Array, time: number): number {
                return arr[(time | 0) % arr.length];
            }

            if (texCoordMode === NITRO_BMD.TexCoordMode.NORMAL) {
                // TODO(jstpierre): Verify that we want this in all cases. Is there some flag
                // in the engine that turns on the spherical reflection mapping?
                this.computeNormalMatrix(texCoordMat, viewerInput);

                // Game seems to use this to offset the center of the reflection.
                texCoordMat[12] += material.texCoordMat[4];
                texCoordMat[13] += -material.texCoordMat[5];

                // We shouldn't have any texture animations on normal-mapped textures.
                assert(crg1mat === undefined);
            }

            if (crg1mat !== undefined) {
                const time = viewerInput.time / 30;
                const scale = selectArray(crg1mat.Scale, time);
                const rotation = selectArray(crg1mat.Rotation, time);
                const x = selectArray(crg1mat.X, time);
                const y = selectArray(crg1mat.Y, time);
                mat2d.identity(scratchMat2d);
                mat2d.scale(scratchMat2d, scratchMat2d, [scale, scale, scale]);
                mat2d.rotate(scratchMat2d, scratchMat2d, rotation / 180 * Math.PI);
                mat2d.translate(scratchMat2d, scratchMat2d, [-x, y, 0]);
                mat2d.mul(scratchMat2d, scratchMat2d, material.texCoordMat);
                mat4_from_mat2d(texCoordMat, scratchMat2d);
            }

            if (texture !== null) {
                const materialParamsMapped = this.materialParamsBuffer.mapBufferF32(templateRenderInst.uniformBufferOffsets[NITRO_Program.ub_MaterialParams], 12);
                let offs = templateRenderInst.uniformBufferOffsets[NITRO_Program.ub_MaterialParams];
<<<<<<< HEAD
                offs += fillMatrix3x2(materialParamsMapped, offs, texAnimMat);
=======
                offs += fillMatrix4x2(materialParamsMapped, offs, texCoordMat);
>>>>>>> a3193b54
                offs += fillVec4(materialParamsMapped, offs, texCoordMode);
            }
        };
    }

    public computeViewMatrix(dst: mat4, viewerInput: Viewer.ViewerRenderInput): void {
        if (this.isSkybox) {
            computeViewMatrixSkybox(dst, viewerInput.camera);
        } else {
            computeViewMatrix(dst, viewerInput.camera);
        }
    }

    public computeModelView(dst: mat4, viewerInput: Viewer.ViewerRenderInput, isBillboard: boolean): void {
        // Build model matrix
        const modelMatrix = scratchModelMatrix;
        if (isBillboard) {
            // Apply billboard model if necessary.
            computeModelMatrixYBillboard(modelMatrix, viewerInput.camera);
            mat4.mul(modelMatrix, this.localMatrix, modelMatrix);
        } else {
            mat4.copy(modelMatrix, this.localMatrix);
        }

        if (this.animation !== null)
            this.animation.updateModelMatrix(viewerInput.time, modelMatrix);

        this.computeViewMatrix(dst, viewerInput);
        mat4.mul(dst, dst, modelMatrix);
    }

    public computeNormalMatrix(dst: mat4, viewerInput: Viewer.ViewerRenderInput): void {
        const normalMatrix = scratchModelMatrix;

        mat4.copy(normalMatrix, this.normalMatrix);
        if (this.animation !== null)
            this.animation.updateNormalMatrix(viewerInput.time, normalMatrix);

        this.computeViewMatrix(dst, viewerInput);
        dst[12] = 0;
        dst[13] = 0;
        dst[14] = 0;

        mat4.mul(dst, dst, normalMatrix);
    }

    private translateBatch(device: GfxDevice, renderInstBuilder: GfxRenderInstBuilder, model: NITRO_BMD.Model, batch: NITRO_BMD.Batch): void {
        const materialPrepareToRenderFunc = this.translateMaterial(device, renderInstBuilder, batch.material);
        const vertexDataCommand = new Command_VertexData(device, renderInstBuilder, batch.vertexData, model.name);
        this.vertexDataCommands.push(vertexDataCommand);
        renderInstBuilder.popTemplateRenderInst();

        const prepareToRenderFunc = (hostAccessPass: GfxHostAccessPass, viewerInput: Viewer.ViewerRenderInput) => {
            materialPrepareToRenderFunc(hostAccessPass, viewerInput);

            const packetParamsMapped = this.packetParamsBuffer.mapBufferF32(vertexDataCommand.templateRenderInst.uniformBufferOffsets[NITRO_Program.ub_PacketParams], 12);
            let offs = vertexDataCommand.templateRenderInst.uniformBufferOffsets[NITRO_Program.ub_PacketParams];

            this.computeModelView(scratchMat4, viewerInput, model.billboard);
            offs += fillMatrix4x3(packetParamsMapped, offs, scratchMat4);
        };

        this.prepareToRenderFuncs.push(prepareToRenderFunc);
    }

    private translateBMD(device: GfxDevice, renderInstBuilder: GfxRenderInstBuilder, bmd: NITRO_BMD.BMD) {
        for (const model of bmd.models)
            for (const batch of model.batches)
                this.translateBatch(device, renderInstBuilder, model, batch);
    }

    public destroy(device: GfxDevice) {
        this.sceneParamsBuffer.destroy(device);
        this.materialParamsBuffer.destroy(device);
        this.packetParamsBuffer.destroy(device);
        for (let i = 0; i < this.vertexDataCommands.length; i++)
            this.vertexDataCommands[i].destroy(device);
        this.arena.destroy(device);
    }
}

class SM64DSRenderer implements Viewer.Scene_Device {
    public viewRenderer = new GfxRenderInstViewRenderer();
    public renderTarget = new BasicRenderTarget();

    constructor(device: GfxDevice, public textureHolder: NITROTextureHolder, public mainBMD: BMDRenderer, public skyboxBMD: BMDRenderer, public extraBMDs: BMDRenderer[]) {
        this.mainBMD.addToViewRenderer(device, this.viewRenderer);
        if (this.skyboxBMD !== null)
            this.skyboxBMD.addToViewRenderer(device, this.viewRenderer);
        for (let i = 0; i < this.extraBMDs.length; i++)
            this.extraBMDs[i].addToViewRenderer(device, this.viewRenderer);
    }

    protected prepareToRender(hostAccessPass: GfxHostAccessPass, viewerInput: Viewer.ViewerRenderInput): void {
        this.mainBMD.prepareToRender(hostAccessPass, viewerInput);
        if (this.skyboxBMD !== null)
            this.skyboxBMD.prepareToRender(hostAccessPass, viewerInput);
        for (let i = 0; i < this.extraBMDs.length; i++)
            this.extraBMDs[i].prepareToRender(hostAccessPass, viewerInput);
    }

    public render(device: GfxDevice, viewerInput: Viewer.ViewerRenderInput): GfxRenderPass {
        const hostAccessPass = device.createHostAccessPass();
        this.prepareToRender(hostAccessPass, viewerInput);
        device.submitPass(hostAccessPass);
        this.renderTarget.setParameters(device, viewerInput.viewportWidth, viewerInput.viewportHeight);
        this.viewRenderer.setViewport(viewerInput.viewportWidth, viewerInput.viewportHeight);

        // First, render the skybox.
        const skyboxPassRenderer = device.createRenderPass(this.renderTarget.gfxRenderTarget, transparentBlackFullClearRenderPassDescriptor);
        this.viewRenderer.executeOnPass(device, skyboxPassRenderer, SM64DSPass.SKYBOX);
        skyboxPassRenderer.endPass(null);
        device.submitPass(skyboxPassRenderer);
        // Now do main pass.
        const mainPassRenderer = device.createRenderPass(this.renderTarget.gfxRenderTarget, depthClearRenderPassDescriptor);
        this.viewRenderer.executeOnPass(device, mainPassRenderer, SM64DSPass.MAIN);
        return mainPassRenderer;
    }

    public destroy(device: GfxDevice): void {
        this.viewRenderer.destroy(device);
        this.renderTarget.destroy(device);

        this.mainBMD.destroy(device);
        if (this.skyboxBMD)
            this.skyboxBMD.destroy(device);
        for (let i = 0; i < this.extraBMDs.length; i++)
            this.extraBMDs[i].destroy(device);
    }
}

interface CRG1TextureAnimation {
    MaterialName: string;
    Duration: number;
    Scale: Float32Array;
    Rotation: Float32Array;
    X: Float32Array;
    Y: Float32Array;
}

interface CRG1Object {
    Area: number;
    Setup: number;
    ObjectId: number;
    Position: { X: number, Y: number, Z: number };
    Rotation: { Y: number };
    Parameters: number[];
}

interface CRG1Level {
    MapBmdFile: string;
    VrboxBmdFile: string;
    TextureAnimations: CRG1TextureAnimation[];
    Objects: CRG1Object[];
}

interface Sm64DSCRG1 {
    Levels: CRG1Level[];
}

const GLOBAL_SCALE = 1500;
export class SceneDesc implements Viewer.SceneDesc {
    public id: string;

    constructor(public levelId: number, public name: string) {
        this.id = '' + this.levelId;
    }

    public createScene_Device(device: GfxDevice): Progressable<Viewer.Scene_Device> {
        return fetchData('data/sm64ds/sm64ds.crg1').then((result: ArrayBufferSlice) => {
            const crg1 = BYML.parse<Sm64DSCRG1>(result, BYML.FileType.CRG1);
            const textureHolder = new NITROTextureHolder();
            return this._createSceneFromCRG1(device, textureHolder, crg1);
        });
    }

    private _createBMDRenderer(device: GfxDevice, textureHolder: NITROTextureHolder, filename: string, scale: number, level: CRG1Level, isSkybox: boolean): PromiseLike<BMDRenderer> {
        return fetchData(`data/sm64ds/${filename}`).then((result: ArrayBufferSlice) => {
            result = LZ77.maybeDecompress(result);
            const bmd = NITRO_BMD.parse(result);
            const renderer = new BMDRenderer(device, textureHolder, bmd, level);
            mat4.scale(renderer.localMatrix, renderer.localMatrix, [scale, scale, scale]);
            renderer.isSkybox = isSkybox;
            return renderer;
        });
    }

    private _createBMDObjRenderer(device: GfxDevice, textureHolder: NITROTextureHolder, filename: string, translation: vec3, rotationY: number, scale: number = 1, spinSpeed: number = 0): PromiseLike<BMDRenderer> {
        return fetchData(`data/sm64ds/${filename}`).then((result: ArrayBufferSlice) => {
            result = LZ77.maybeDecompress(result);
            const bmd = NITRO_BMD.parse(result);
            const renderer = new BMDRenderer(device, textureHolder, bmd, null);
<<<<<<< HEAD
            vec3.scale(translation, translation, 1/bmd.scaleFactor);
=======
            renderer.name = filename;

            vec3.scale(translation, translation, GLOBAL_SCALE / bmd.scaleFactor);
>>>>>>> a3193b54
            mat4.translate(renderer.localMatrix, renderer.localMatrix, translation);

            mat4.rotateY(renderer.localMatrix, renderer.localMatrix, rotationY);

            // Don't ask, ugh.
            scale = scale * (GLOBAL_SCALE / 100);
            mat4.scale(renderer.localMatrix, renderer.localMatrix, [scale, scale, scale]);
            
            

<<<<<<< HEAD
            if (spinSpeed > 0) {
                renderer.animation = new YSpinAnimation(spinSpeed, 0);
            }
=======
            mat4.rotateY(renderer.normalMatrix, renderer.normalMatrix, rotationY);

            if (spinSpeed > 0)
                renderer.animation = new YSpinAnimation(spinSpeed, 0);
>>>>>>> a3193b54

            return renderer;
        });
    }

    private _createBMDRendererForObject(device: GfxDevice, textureHolder: NITROTextureHolder, object: CRG1Object): PromiseLike<BMDRenderer> {
        const translation = vec3.fromValues(object.Position.X, object.Position.Y, object.Position.Z);
<<<<<<< HEAD
        vec3.scale(translation, translation, 100);
=======
>>>>>>> a3193b54
        const rotationY = object.Rotation.Y / 180 * Math.PI;

        switch (object.ObjectId) {
        case 7: // Up/down lift thingy
        case 9: // Pathlift?
        case 10: // Chain Chomp (copy/pasted)
        case 13: // LONELY ROLLING BALL
        case 15: // Goomba
        case 19: // Bob-omb
        case 20: // Friendly Bob-omb
        case 21: // Koopa
            return null;
        case 23: // Brick Block
            return this._createBMDObjRenderer(device, textureHolder, `normal_obj/obj_block/broken_block_l.bmd`, translation, rotationY, 0.8);
        case 24: // Brick Block Larger
            return this._createBMDObjRenderer(device, textureHolder, `normal_obj/obj_block/broken_block_l.bmd`, translation, rotationY, 1.2);
        case 26: // Powerup inside block?
        case 29: // Cannon hatch
            return null;
        case 30: // Item Block
            return this._createBMDObjRenderer(device, textureHolder, `normal_obj/obj_hatena_box/hatena_box.bmd`, translation, rotationY, 0.8);
        case 36: // Pole
            return this._createBMDObjRenderer(device, textureHolder, `normal_obj/obj_pile/pile.bmd`, translation, rotationY, 0.8);
        case 37: // Coin
            return this._createBMDObjRenderer(device, textureHolder, `normal_obj/coin/coin_poly32.bmd`, translation, rotationY, 0.7, 0.1);
        case 38: // Red Coin
            return this._createBMDObjRenderer(device, textureHolder, `normal_obj/coin/coin_red_poly32.bmd`, translation, rotationY, 0.7, 0.1);
        case 39: // Blue Coin
            return this._createBMDObjRenderer(device, textureHolder, `normal_obj/coin/coin_blue_poly32.bmd`, translation, rotationY, 0.7, 0.1);
        case 41: { // Tree
            const treeType = (object.Parameters[0] >>> 4) & 0x07;
            const treeFilenames = ['bomb', 'toge', 'yuki', 'yashi', 'castle', 'castle', 'castle', 'castle'];
            const filename = `normal_obj/tree/${treeFilenames[treeType]}_tree.bmd`;
            return this._createBMDObjRenderer(device, textureHolder, filename, translation, rotationY);
        }
        case 42: { // Castle Painting
            const painting = (object.Parameters[0] >>> 8) & 0x1F;
            const filenames = [
                'for_bh', 'for_bk', 'for_ki', 'for_sm', 'for_cv_ex5', 'for_fl', 'for_dl', 'for_wl', 'for_sl', 'for_wc',
                'for_hm', 'for_hs', 'for_td_tt', 'for_ct', 'for_ex_mario', 'for_ex_luigi', 'for_ex_wario', 'for_vs_cross', 'for_vs_island',
            ];
            const filename = `picture/${filenames[painting]}.bmd`;
            const scaleX = (object.Parameters[0] & 0xF)+1;
<<<<<<< HEAD
            const scaleY = ((object.Parameters[0] >> 4) & 0xF)+1;
            const rotationX = object.Parameters[1]/65536*(Math.PI*2);
            const isMirrored = ((object.Parameters[0] >> 13) & 0x3) == 3;
            return fetchData(`data/sm64ds/${filename}`).then((result: ArrayBufferSlice) => {
                result = LZ77.maybeDecompress(result);
                const bmd = NITRO_BMD.parse(result);
                const renderer = new BMDRenderer(device, textureHolder, bmd, null);
                mat4.translate(renderer.localMatrix, renderer.localMatrix, translation);
                mat4.rotateY(renderer.localMatrix, renderer.localMatrix, rotationY);
                mat4.rotateX(renderer.localMatrix, renderer.localMatrix, rotationX);
                mat4.scale(renderer.localMatrix, renderer.localMatrix, [scaleX*0.8, scaleY*0.8, 0.8]);
                mat4.translate(renderer.localMatrix, renderer.localMatrix, [0, 6.25, 0]);
                if(isMirrored)
                    mat2d.scale(bmd.models[0].batches[0].material.texCoordMat, bmd.models[0].batches[0].material.texCoordMat, [-1, 1]);
=======
            const scaleY = ((object.Parameters[0] >> 4) & 0x0F) + 1;
            const rotationX = object.Parameters[1] / 0x7FFF * (Math.PI);
            const isMirrored = ((object.Parameters[0] >> 13) & 0x03) === 3;
            return this._createBMDObjRenderer(device, textureHolder, filename, translation, rotationY, 0.8).then((renderer) => {
                mat4.rotateX(renderer.localMatrix, renderer.localMatrix, rotationX);
                mat4.scale(renderer.localMatrix, renderer.localMatrix, [scaleX, scaleY, 1]);
                mat4.translate(renderer.localMatrix, renderer.localMatrix, [0, 100/16, 0]);
                if (isMirrored) {
                    const texCoordMat = renderer.bmd.models[0].batches[0].material.texCoordMat;
                    texCoordMat[0] *= -1;
                }
>>>>>>> a3193b54
                return renderer;
            });
        }
        case 43: // Switch
        case 44: // Switch-powered Star
        case 45: // Switch-powered Trapdoor
        case 48: // Chain Chomp Unchained
        case 49: // 1-up
        case 50: // Cannon
        case 51: // Chain-chomp fence (BoB)
        case 52: // Water bombs (BoB)
        case 53: // Birds
        case 54: // Fish
        case 55: // Butterflies
        case 56: // Super Bob Fuckan Omb Bob-Omb In BoB (the summit)
        case 59: // Pirahna Plant
        case 60: // Star Camera Path
        case 61: // Star Target
            return null;
        case 62: // Silver Star
            return this._createBMDObjRenderer(device, textureHolder, `normal_obj/star/obj_star_silver.bmd`, translation, rotationY, 0.8, 0.08);
        case 63: // Star
            let filename = `normal_obj/star/obj_star.bmd`;
            let startype = (object.Parameters[0] >>> 4) & 0x0F;
            let rotateSpeed = 0.08;
            switch (startype)
            {
                case 0:
                    filename = `normal_obj/star/star_base.bmd`;
                    break;
                case 1:
                case 4:
                case 6:
                    filename = `normal_obj/star_box/star_box.bmd`;
                    rotateSpeed = 0;
                    break;
            }
            return this._createBMDObjRenderer(device, textureHolder, filename, translation, rotationY, 0.8, rotateSpeed);
        case 64: // Whomp
        case 65: // Big Whomp
        case 66: // Thwomp
        case 67: // Boo
        case 74: // Minigame Cabinet Trigger (Invisible)
            return null;
        case 75: // Wall sign
            return this._createBMDObjRenderer(device, textureHolder, `normal_obj/obj_kanban/obj_kanban.bmd`, translation, rotationY, 0.8);
        case 76: // Signpost
            return this._createBMDObjRenderer(device, textureHolder, `normal_obj/obj_tatefuda/obj_tatefuda.bmd`, translation, rotationY, 0.8);
        case 79: // Heart
        case 80: // Toad
        case 167: // Peach's Castle Tippy TTC Hour Hand
        case 168: // Peach's Castle Tippy TTC Minute Hand
        case 169: // Peach's Castle Tippy TTC Pendulum
            return null;
        case 187: // Left Arrow Sign
            return this._createBMDObjRenderer(device, textureHolder, `normal_obj/obj_yajirusi_l/yajirusi_l.bmd`, translation, rotationY, 0.8);
        case 188: // Right Arrow Sign
            return this._createBMDObjRenderer(device, textureHolder, `normal_obj/obj_yajirusi_r/yajirusi_r.bmd`, translation, rotationY, 0.8);
        case 196: // WF
        case 197: // WF
        case 198: // WF
        case 199: // WF
        case 200: // WF
        case 201: // WF
        case 202: // WF
        case 203: // WF Tower
            return null;
        case 204: // WF Spinning Island
            return this._createBMDObjRenderer(device, textureHolder, `special_obj/bk_ukisima/bk_ukisima.bmd`, translation, rotationY, 1, 0.05);
        case 205: // WF
        case 206: // WF
        case 207: // WF
        case 208: // WF
        case 209: // WF
        case 228: // Switch Pillar
        case 237: // MIPS
        case 239: // That Stupid Owl™
        case 243: // Invisible pole hitbox
        case 244: // Lakitu
        case 254: // Mario's Iconic Cap
        case 264: // Red Flame
        case 265: // Blue Flame
        case 269: // 1-Up Mushroom Inside Block
        case 270: // Some brick thing?
        case 273: // Peach's Castle First Floor Trapdoor
        case 274: // Peach's Castle First Floor Light Beam
        case 275: // Peach's Castle First Floor Peach/Bowser Fade Painting
        case 281: // Koopa the Quick
        case 282: // Koopa the Quick Finish Flag
            return null;
        case 284: // Wario Block
            return this._createBMDObjRenderer(device, textureHolder, `normal_obj/obj_block/broken_block_ll.bmd`, translation, rotationY);
        case 293: // Water
            return this._createBMDObjRenderer(device, textureHolder, `special_obj/mc_water/mc_water.bmd`, translation, rotationY, 0.8);
        case 295: // Metal net
            return this._createBMDObjRenderer(device, textureHolder, `special_obj/mc_metalnet/mc_metalnet.bmd`, translation, rotationY, 0.8);
        case 298: // Flag
            return this._createBMDObjRenderer(device, textureHolder, `special_obj/mc_flag/mc_flag.bmd`, translation, rotationY, 0.8);
        case 303: // Castle Basement Water
        case 304: // Secret number thingy
            return null;
        case 305: // Blue Coin Switch
            return this._createBMDObjRenderer(device, textureHolder, `normal_obj/b_coin_switch/b_coin_switch.bmd`, translation, rotationY, 0.8);
        case 314: // Hidden Pirahna Plant
        case 315: // Enemy spawner trigger
        case 316: // Enemy spawner
        case 323: // Ambient sound effects
        case 324: // Music
        case 511: // Appears to be a bug in the level layout
            return null;
        default:
            console.warn(`Unknown object type ${object.ObjectId}`);
            return null;
        }
    }

    private _createSceneFromCRG1(device: GfxDevice, textureHolder: NITROTextureHolder, crg1: Sm64DSCRG1): PromiseLike<Viewer.Scene_Device> {
        const level = crg1.Levels[this.levelId];
        const renderers = [this._createBMDRenderer(device, textureHolder, level.MapBmdFile, GLOBAL_SCALE, level, false)];
        if (level.VrboxBmdFile)
            renderers.push(this._createBMDRenderer(device, textureHolder, level.VrboxBmdFile, 0.8, level, true));
        else
            renderers.push(Promise.resolve(null));
        for (const object of level.Objects) {
            const objRenderer = this._createBMDRendererForObject(device, textureHolder, object);
            if (objRenderer)
            renderers.push(objRenderer);
        }
        return Promise.all(renderers).then(([mainBMD, skyboxBMD, ...extraBMDs]) => {
            return new SM64DSRenderer(device, textureHolder, mainBMD, skyboxBMD, extraBMDs);
        });
    }
}<|MERGE_RESOLUTION|>--- conflicted
+++ resolved
@@ -15,11 +15,7 @@
 import { computeModelMatrixYBillboard, computeViewMatrix, computeViewMatrixSkybox, Camera } from '../Camera';
 import { TextureHolder, LoadedTexture, TextureMapping } from '../TextureHolder';
 import { GfxFormat, GfxBufferUsage, GfxBufferFrequencyHint, GfxBlendMode, GfxBlendFactor, GfxDevice, GfxHostAccessPass, GfxProgram, GfxBindingLayoutDescriptor, GfxBuffer, GfxVertexAttributeFrequency, GfxWrapMode, GfxTexFilterMode, GfxMipFilterMode, GfxRenderPass, GfxInputState, GfxInputLayout, GfxVertexAttributeDescriptor } from '../gfx/platform/GfxPlatform';
-<<<<<<< HEAD
-import { fillMatrix4x3, fillMatrix4x4, fillMatrix3x2, fillVec4 } from '../gfx/helpers/UniformBufferHelpers';
-=======
 import { fillMatrix4x3, fillMatrix4x4, fillVec4, fillMatrix4x2 } from '../gfx/helpers/UniformBufferHelpers';
->>>>>>> a3193b54
 import { GfxRenderInstViewRenderer, GfxRenderInstBuilder, GfxRenderInst, makeSortKeyOpaque } from '../gfx/render/GfxRenderer';
 import { GfxRenderBuffer } from '../gfx/render/GfxRenderBuffer';
 import { makeStaticDataBuffer } from '../gfx/helpers/BufferHelpers';
@@ -71,19 +67,12 @@
 void main() {
     gl_Position = u_Projection * mat4(u_ModelView) * vec4(a_Position, 1.0);
     v_Color = a_Color;
-<<<<<<< HEAD
-    if(u_TexCoordMode == 2.0){ //TexCoordMode == Normal
-        v_UV = (a_Normal.xy+vec2(1,1))/4.0;
-    }else{
-        v_UV = (u_TexMtx[0] * vec4(a_UV, 1.0, 1.0)).st;
-=======
 
     vec2 t_TexSpaceCoord;
     if (u_TexCoordMode == 2.0) { // TexCoordMode.NORMAL
         v_TexCoord = (u_TexMtx[0] * vec4(a_Normal, 1.0)).st;
     } else {
         v_TexCoord = (u_TexMtx[0] * vec4(a_UV, 1.0, 1.0)).st;
->>>>>>> a3193b54
     }
 }
 `;
@@ -293,20 +282,11 @@
         const texture = material.texture;
         const templateRenderInst = renderInstBuilder.pushTemplateRenderInst();
         const textureMapping = new TextureMapping();
-<<<<<<< HEAD
-        
-        const texCoordMode = material.texParams >>> 30;
-        
-        const normalMode = texCoordMode==NITRO_BMD.TexCoordMode.NORMAL;
-=======
->>>>>>> a3193b54
         if (texture !== null) {
             this.textureHolder.fillTextureMapping(textureMapping, texture.name);
             textureMapping.gfxSampler = this.arena.trackSampler(device.createSampler({
-                //if the texture coord mode is set to normal,
-                //the texture filter is set to bilinear to make everything look more round/smooth
-                minFilter: normalMode?GfxTexFilterMode.BILINEAR:GfxTexFilterMode.POINT,
-                magFilter: normalMode?GfxTexFilterMode.BILINEAR:GfxTexFilterMode.POINT,
+                minFilter: GfxTexFilterMode.POINT,
+                magFilter: GfxTexFilterMode.POINT,
                 mipFilter: GfxMipFilterMode.NO_MIP,
                 wrapS: parseTexImageParamWrapModeS(material.texParams),
                 wrapT: parseTexImageParamWrapModeT(material.texParams),
@@ -374,11 +354,7 @@
             if (texture !== null) {
                 const materialParamsMapped = this.materialParamsBuffer.mapBufferF32(templateRenderInst.uniformBufferOffsets[NITRO_Program.ub_MaterialParams], 12);
                 let offs = templateRenderInst.uniformBufferOffsets[NITRO_Program.ub_MaterialParams];
-<<<<<<< HEAD
-                offs += fillMatrix3x2(materialParamsMapped, offs, texAnimMat);
-=======
                 offs += fillMatrix4x2(materialParamsMapped, offs, texCoordMat);
->>>>>>> a3193b54
                 offs += fillVec4(materialParamsMapped, offs, texCoordMode);
             }
         };
@@ -571,13 +547,9 @@
             result = LZ77.maybeDecompress(result);
             const bmd = NITRO_BMD.parse(result);
             const renderer = new BMDRenderer(device, textureHolder, bmd, null);
-<<<<<<< HEAD
-            vec3.scale(translation, translation, 1/bmd.scaleFactor);
-=======
             renderer.name = filename;
 
             vec3.scale(translation, translation, GLOBAL_SCALE / bmd.scaleFactor);
->>>>>>> a3193b54
             mat4.translate(renderer.localMatrix, renderer.localMatrix, translation);
 
             mat4.rotateY(renderer.localMatrix, renderer.localMatrix, rotationY);
@@ -588,16 +560,10 @@
             
             
 
-<<<<<<< HEAD
-            if (spinSpeed > 0) {
-                renderer.animation = new YSpinAnimation(spinSpeed, 0);
-            }
-=======
             mat4.rotateY(renderer.normalMatrix, renderer.normalMatrix, rotationY);
 
             if (spinSpeed > 0)
                 renderer.animation = new YSpinAnimation(spinSpeed, 0);
->>>>>>> a3193b54
 
             return renderer;
         });
@@ -605,10 +571,6 @@
 
     private _createBMDRendererForObject(device: GfxDevice, textureHolder: NITROTextureHolder, object: CRG1Object): PromiseLike<BMDRenderer> {
         const translation = vec3.fromValues(object.Position.X, object.Position.Y, object.Position.Z);
-<<<<<<< HEAD
-        vec3.scale(translation, translation, 100);
-=======
->>>>>>> a3193b54
         const rotationY = object.Rotation.Y / 180 * Math.PI;
 
         switch (object.ObjectId) {
@@ -652,22 +614,6 @@
             ];
             const filename = `picture/${filenames[painting]}.bmd`;
             const scaleX = (object.Parameters[0] & 0xF)+1;
-<<<<<<< HEAD
-            const scaleY = ((object.Parameters[0] >> 4) & 0xF)+1;
-            const rotationX = object.Parameters[1]/65536*(Math.PI*2);
-            const isMirrored = ((object.Parameters[0] >> 13) & 0x3) == 3;
-            return fetchData(`data/sm64ds/${filename}`).then((result: ArrayBufferSlice) => {
-                result = LZ77.maybeDecompress(result);
-                const bmd = NITRO_BMD.parse(result);
-                const renderer = new BMDRenderer(device, textureHolder, bmd, null);
-                mat4.translate(renderer.localMatrix, renderer.localMatrix, translation);
-                mat4.rotateY(renderer.localMatrix, renderer.localMatrix, rotationY);
-                mat4.rotateX(renderer.localMatrix, renderer.localMatrix, rotationX);
-                mat4.scale(renderer.localMatrix, renderer.localMatrix, [scaleX*0.8, scaleY*0.8, 0.8]);
-                mat4.translate(renderer.localMatrix, renderer.localMatrix, [0, 6.25, 0]);
-                if(isMirrored)
-                    mat2d.scale(bmd.models[0].batches[0].material.texCoordMat, bmd.models[0].batches[0].material.texCoordMat, [-1, 1]);
-=======
             const scaleY = ((object.Parameters[0] >> 4) & 0x0F) + 1;
             const rotationX = object.Parameters[1] / 0x7FFF * (Math.PI);
             const isMirrored = ((object.Parameters[0] >> 13) & 0x03) === 3;
@@ -679,7 +625,6 @@
                     const texCoordMat = renderer.bmd.models[0].batches[0].material.texCoordMat;
                     texCoordMat[0] *= -1;
                 }
->>>>>>> a3193b54
                 return renderer;
             });
         }
