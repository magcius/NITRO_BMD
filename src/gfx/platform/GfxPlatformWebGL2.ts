--- conflicted
+++ resolved
@@ -9,12 +9,7 @@
 import { colorEqual, colorCopy } from '../../Color';
 import { range } from '../../MathHelpers';
 import { preprocessProgram_GLSL } from '../shaderc/GfxShaderCompiler';
-<<<<<<< HEAD
-import { WebXRContext } from '../../WebXR';
-import { NormalizedViewportCoords } from '../helpers/RenderTargetHelpers';
-=======
 import { NormalizedViewportCoords, IdentityViewportCoords } from '../helpers/RenderTargetHelpers';
->>>>>>> e4fa5f24
 
 const SHADER_DEBUG = IS_DEVELOPMENT;
 
@@ -743,22 +738,15 @@
         }
     }
 
-<<<<<<< HEAD
-    private blitFullscreenTexture(texture: GfxTexture, viewport: NormalizedViewportCoords = {x: 0, y: 0, w: 1, h: 1}): void {
-=======
     private blitFullscreenTexture(texture: GfxTexture, viewport: NormalizedViewportCoords | null = null): void {
->>>>>>> e4fa5f24
         const gl = this.gl;
         this._setMegaState(this._fullscreenCopyMegaState);
         this._setActiveTexture(gl.TEXTURE0);
         gl.bindTexture(gl.TEXTURE_2D, getPlatformTexture(texture));
         gl.bindSampler(0, null);
         gl.disable(gl.SCISSOR_TEST);
-<<<<<<< HEAD
-=======
         if (viewport === null)
             viewport = IdentityViewportCoords;
->>>>>>> e4fa5f24
         gl.viewport(viewport.x * this._scWidth, viewport.y * this._scHeight, viewport.w * this._scWidth, viewport.h * this._scHeight);
         this._currentTextures[0] = null;
         this._currentSamplers[0] = null;
@@ -1202,11 +1190,7 @@
         return readback;
     }
 
-<<<<<<< HEAD
-    public createWebXRLayer(webXRSession: XrSession): XrWebGLLayer {
-=======
     public createWebXRLayer(webXRSession: XRSession): XRWebGLLayer {
->>>>>>> e4fa5f24
         return new XRWebGLLayer(webXRSession, this.gl);
     }
 
