
import * as UI from './ui';

import InputManager from './InputManager';
import { SceneDesc, SceneGroup } from "./SceneBase";
import { CameraController, Camera, XRCameraController } from './Camera';
import { TextureHolder } from './TextureHolder';
import { GfxDevice, GfxSwapChain, GfxRenderPass, GfxDebugGroup, GfxTexture, GfxLoadDisposition } from './gfx/platform/GfxPlatform';
import { createSwapChainForWebGL2, gfxDeviceGetImpl_GL, getPlatformTexture_GL } from './gfx/platform/GfxPlatformWebGL2';
import { createSwapChainForWebGPU } from './gfx/platform/GfxPlatformWebGPU';
import { downloadTextureToCanvas } from './Screenshot';
import { RenderStatistics, RenderStatisticsTracker } from './RenderStatistics';
import { NormalizedViewportCoords, ColorAttachment, makeClearRenderPassDescriptor, makeEmptyRenderPassDescriptor, standardFullClearRenderPassDescriptor } from './gfx/helpers/RenderTargetHelpers';
import { OpaqueBlack } from './Color';
import { WebXRContext } from './WebXR';
<<<<<<< HEAD
import { mat4 } from 'gl-matrix';
=======
>>>>>>> e4fa5f24
import { MathConstants } from './MathHelpers';

export interface ViewerUpdateInfo {
    time: number;
<<<<<<< HEAD
    isWebXR: boolean;
    webXRContext?: WebXRContext | null;
=======
    webXRContext: WebXRContext | null;
>>>>>>> e4fa5f24
}

export interface Texture {
    name: string;
    surfaces: HTMLCanvasElement[];
    extraInfo?: Map<string, string> | null;
    activate?: () => Promise<void>;
}

export interface ViewerRenderInput {
    camera: Camera;
    time: number;
    deltaTime: number;
    backbufferWidth: number;
    backbufferHeight: number;
    viewport: NormalizedViewportCoords;
    onscreenTexture: GfxTexture;
}

export interface SceneGfx {
    textureHolder?: TextureHolder<any>;
    createPanels?(): UI.Panel[];
    createCameraController?(): CameraController;
    adjustCameraController?(c: CameraController): void;
    isInteractive?: boolean;
    serializeSaveState?(dst: ArrayBuffer, offs: number): number;
    deserializeSaveState?(src: ArrayBuffer, offs: number, byteLength: number): number;
    onstatechanged?: () => void;
    render(device: GfxDevice, renderInput: ViewerRenderInput): GfxRenderPass | null;
    destroy(device: GfxDevice): void;
}

export type Listener = (viewer: Viewer) => void;

function resetGfxDebugGroup(group: GfxDebugGroup): void {
    group.bufferUploadCount = 0;
    group.drawCallCount = 0;
    group.textureBindCount = 0;
    group.triangleCount = 0;
}

export function resizeCanvas(canvas: HTMLCanvasElement, width: number, height: number, devicePixelRatio: number): void {
    canvas.setAttribute('style', `width: ${width}px; height: ${height}px;`);
    canvas.width = width * devicePixelRatio;
    canvas.height = height * devicePixelRatio;
}

// TODO(jstpierre): Find a more elegant way to write this that doesn't take as many resources.
class ClearScene {
    public colorAttachment = new ColorAttachment();
    private renderPassDescriptor = makeClearRenderPassDescriptor(true, OpaqueBlack);

    public minimize(device: GfxDevice): void {
        this.colorAttachment.setParameters(device, 1, 1, 1);
        device.setResourceLeakCheck(this.colorAttachment.gfxAttachment!, false);
    }

    public render(device: GfxDevice, viewerRenderInput: ViewerRenderInput): GfxRenderPass | null {
        this.colorAttachment.setParameters(device, viewerRenderInput.backbufferWidth, viewerRenderInput.backbufferHeight);
        this.renderPassDescriptor.colorAttachment = this.colorAttachment.gfxAttachment;
        this.renderPassDescriptor.colorResolveTo = viewerRenderInput.onscreenTexture;
        const renderPass = device.createRenderPass(this.renderPassDescriptor);
        device.submitPass(renderPass);
        return null;
    }

    public destroy(device: GfxDevice): void {
        this.colorAttachment.destroy(device);
    }
}

export class Viewer {
    public inputManager: InputManager;
    public cameraController: CameraController | null = null;
    public xrCameraController: XRCameraController = new XRCameraController();

    public camera = new Camera();
    public fovY: number = MathConstants.TAU / 8;
    // Scene time. Can be paused / scaled / rewound / whatever.
    public sceneTime: number = 0;
    // requestAnimationFrame time. Used to calculate dt from the new time.
    public rafTime: number = 0;
    public sceneTimeScale: number = 1;

    public gfxDevice: GfxDevice;
    public viewerRenderInput: ViewerRenderInput;
    public renderStatisticsTracker = new RenderStatisticsTracker();
    public viewport: NormalizedViewportCoords = { x: 0, y: 0, w: 1, h: 1 };

    public scene: SceneGfx | null = null;

    public oncamerachanged: () => void = (() => {});
    public onstatistics: (statistics: RenderStatistics) => void = (() => {});

    private keyMoveSpeedListeners: Listener[] = [];
    private debugGroup: GfxDebugGroup = { name: 'Scene Rendering', drawCallCount: 0, bufferUploadCount: 0, textureBindCount: 0, triangleCount: 0 };
    private clearScene: ClearScene = new ClearScene();
    private resolveRenderPassDescriptor = makeEmptyRenderPassDescriptor();

    constructor(public gfxSwapChain: GfxSwapChain, public canvas: HTMLCanvasElement) {
        this.inputManager = new InputManager(this.canvas);
        this.rafTime = window.performance.now();

        // GfxDevice.
        this.gfxDevice = this.gfxSwapChain.getDevice();
        this.viewerRenderInput = {
            camera: this.camera,
            time: this.sceneTime,
            deltaTime: 0,
            backbufferWidth: 0,
            backbufferHeight: 0,
            viewport: this.viewport,
            onscreenTexture: null!,
        };
    }

    private onKeyMoveSpeed(): void {
        for (let i = 0; i < this.keyMoveSpeedListeners.length; i++)
            this.keyMoveSpeedListeners[i](this);
    }

    public setKeyMoveSpeed(n: number): void {
        if (this.cameraController === null)
            return;
        this.cameraController.setKeyMoveSpeed(n);
        this.onKeyMoveSpeed();
    }

    public addKeyMoveSpeedListener(listener: Listener): void {
        this.keyMoveSpeedListeners.push(listener);
    }

    private renderViewport() {
        let renderPass: GfxRenderPass | null = null;
        if (this.scene !== null) {
            renderPass = this.scene.render(this.gfxDevice, this.viewerRenderInput);
            this.clearScene.minimize(this.gfxDevice);
        } else {
            this.clearScene.render(this.gfxDevice, this.viewerRenderInput);
        }

        if (renderPass !== null) {
            // Legacy API: needs resolve.
            const descriptor = this.gfxDevice.queryRenderPass(renderPass);

            this.gfxDevice.submitPass(renderPass);

            // Resolve.
            this.resolveRenderPassDescriptor.colorAttachment = descriptor.colorAttachment;
            this.resolveRenderPassDescriptor.colorResolveTo = this.viewerRenderInput.onscreenTexture;
            this.resolveRenderPassDescriptor.depthStencilAttachment = descriptor.depthStencilAttachment;
            const resolvePass = this.gfxDevice.createRenderPass(this.resolveRenderPassDescriptor);
            this.gfxDevice.submitPass(resolvePass);
        }
    }

    private render(): void {
        this.viewerRenderInput.camera = this.camera;
        this.viewerRenderInput.time = this.sceneTime;
        this.viewerRenderInput.backbufferWidth = this.canvas.width;
        this.viewerRenderInput.backbufferHeight = this.canvas.height;
        this.gfxSwapChain.configureSwapChain(this.canvas.width, this.canvas.height);
        this.viewerRenderInput.onscreenTexture = this.gfxSwapChain.getOnscreenTexture();

        this.renderStatisticsTracker.beginFrame();

        resetGfxDebugGroup(this.debugGroup);
        this.gfxDevice.pushDebugGroup(this.debugGroup);

        this.renderViewport();

        this.gfxSwapChain.present();

        this.gfxDevice.popDebugGroup();
        this.renderStatisticsTracker.endFrame();

        this.renderStatisticsTracker.applyDebugGroup(this.debugGroup);
        this.onstatistics(this.renderStatisticsTracker);
    }

    private renderWebXR(webXRContext: WebXRContext) {
<<<<<<< HEAD
        const canRenderWebXR: boolean = webXRContext.views && webXRContext.xrSession.renderState.baseLayer;
        if (!canRenderWebXR) {
            return;
        }

        const baseLayer: XRWebGLLayer = webXRContext.xrSession.renderState.baseLayer;
=======
        if (!webXRContext.views || !webXRContext.xrSession) {
            return;
        }

        const baseLayer: XRWebGLLayer | undefined = webXRContext.xrSession.renderState.baseLayer;
        if (!baseLayer) {
            return;
        }

>>>>>>> e4fa5f24
        const framebuffer: WebGLFramebuffer = baseLayer.framebuffer;
        const fbw: number = baseLayer.framebufferWidth;
        const fbh: number = baseLayer.framebufferHeight;

        this.viewerRenderInput.camera = this.camera;
        this.viewerRenderInput.time = this.sceneTime;
        this.viewerRenderInput.backbufferWidth = fbw;
        this.viewerRenderInput.backbufferHeight = fbh;
        this.gfxSwapChain.configureSwapChain(fbw, fbh);

        this.renderStatisticsTracker.beginFrame();

        resetGfxDebugGroup(this.debugGroup);
        this.gfxDevice.pushDebugGroup(this.debugGroup);
        
        this.viewerRenderInput.onscreenTexture = this.gfxSwapChain.getOnscreenTexture();

        for (let i = 0; i < webXRContext.views.length; i++) {
            this.viewerRenderInput.camera = this.xrCameraController.cameras[i];
<<<<<<< HEAD
            let xrView: XrView = webXRContext.views[i];
            let xrViewPort: XrViewPort = baseLayer.getViewport(xrView);
=======
            const xrView: XRView = webXRContext.views[i];
            const xrViewPort: XRViewport = baseLayer.getViewport(xrView);
>>>>>>> e4fa5f24

            if (!xrViewPort) {
                continue;
            }

            const widthRatio: number = xrViewPort.width / fbw;
            const heightRatio: number = xrViewPort.height / fbh;

            this.renderViewport();
<<<<<<< HEAD
            
=======

>>>>>>> e4fa5f24
            const viewportForBlitting = {
                x: xrViewPort.x / xrViewPort.width * widthRatio,
                y: xrViewPort.y / xrViewPort.height * heightRatio,
                w: widthRatio,
                h: heightRatio
            };
            this.gfxSwapChain.present(framebuffer, viewportForBlitting);
        }

        this.gfxDevice.popDebugGroup();
        this.renderStatisticsTracker.endFrame();

        this.renderStatisticsTracker.applyDebugGroup(this.debugGroup);
        this.onstatistics(this.renderStatisticsTracker);
    }

    public setCameraController(cameraController: CameraController) {
        this.cameraController = cameraController;

        if (this.scene !== null && this.scene.adjustCameraController !== undefined)
            this.scene.adjustCameraController(cameraController);

        this.cameraController.camera = this.camera;
        this.cameraController.forceUpdate = true;
    }

    public setScene(scene: SceneGfx | null): void {
        this.scene = scene;
        this.cameraController = null;
    }

    public update(updateInfo: ViewerUpdateInfo): void {
        const dt = updateInfo.time - this.rafTime;
        this.updateDT(dt, updateInfo);
    }

    public updateDT(dt: number, updateInfo: ViewerUpdateInfo): void {
        if (dt < 0)
            return;
        this.rafTime += dt;

        const camera = this.camera;

        // Hack in projection for now until we have that unfolded from RenderState.
        camera.newFrame();
        const aspect = this.canvas.width / this.canvas.height;
        camera.fovY = this.fovY;
        camera.aspect = aspect;
        camera.setClipPlanes(5);

        if (this.cameraController) {
            const updated = this.cameraController.update(this.inputManager, dt);
            if (updated)
                this.oncamerachanged();
        }

        // TODO(jstpierre): Move this to main
        this.inputManager.afterFrame();

        const deltaTime = dt * this.sceneTimeScale;
        this.viewerRenderInput.deltaTime += deltaTime;
        this.sceneTime += deltaTime;

        if (updateInfo.webXRContext !== null) {
            this.xrCameraController.update(updateInfo.webXRContext);
            this.renderWebXR(updateInfo.webXRContext);
        } else {
            this.render();
        }

        if (updateInfo.isWebXR && updateInfo.webXRContext) {
            // Ensure the number of xr cameras matches the number of views
            if (updateInfo.webXRContext.views.length != this.xrCameraController.cameras.length) {
                for (let i = this.xrCameraController.cameras.length; i < updateInfo.webXRContext.views.length; i++) {
                    this.xrCameraController.cameras.push(new Camera());
                }
                this.xrCameraController.cameras.splice(updateInfo.webXRContext.views.length);
            }

            this.xrCameraController.update(updateInfo.webXRContext);
            this.renderWebXR(updateInfo.webXRContext);
        }

        // Reset the delta for next frame.
        this.viewerRenderInput.deltaTime = 0;
    }

    public takeScreenshotToCanvas(opaque: boolean): HTMLCanvasElement {
        const canvas = document.createElement('canvas');

        // TODO(jstpierre)
        // Reading the resolved color texture gives us fringes, because the standard box filter will
        // add the clear color just like the standard texture sample fringes... in order to get a
        // nice-looking screenshot, we'd need to do a custom resolve of the MSAA render target.

        if (this.scene !== null) {
            // TODO(jstpierre): Implement in Gfx somehow.
            const gl = gfxDeviceGetImpl_GL(this.gfxDevice).gl;
            const width = gl.drawingBufferWidth, height = gl.drawingBufferHeight;
            downloadTextureToCanvas(gl, getPlatformTexture_GL(this.gfxSwapChain.getOnscreenTexture()), width, height, canvas, opaque);
        }

        return canvas;
    }
}

export { SceneDesc, SceneGroup };

interface ViewerOut {
    viewer: Viewer;
}

export const enum InitErrorCode {
    SUCCESS,
    NO_WEBGL2_GENERIC,
    NO_WEBGL2_SAFARI,
    GARBAGE_WEBGL2_GENERIC,
    GARBAGE_WEBGL2_SWIFTSHADER,
    MISSING_MISC_WEB_APIS,
}

async function initializeViewerWebGL2(out: ViewerOut, canvas: HTMLCanvasElement): Promise<InitErrorCode> {
<<<<<<< HEAD
    const gl = canvas.getContext("webgl2", { alpha: false, antialias: false, preserveDrawingBuffer: false, xrCompatible: true });
=======
    const gl = canvas.getContext("webgl2", { alpha: false, antialias: false, preserveDrawingBuffer: false, xrCompatible: true } as WebGLContextAttributes);
>>>>>>> e4fa5f24
    // For debugging purposes, add a hook for this.
    (window as any).gl = gl;
    if (!gl) {
        if (navigator.vendor.includes('Apple'))
            return InitErrorCode.NO_WEBGL2_SAFARI;
        else
            return InitErrorCode.NO_WEBGL2_GENERIC;
    }

    // Test for no MS depthbuffer support (as seen in SwiftShader).
    const samplesArray = gl.getInternalformatParameter(gl.RENDERBUFFER, gl.DEPTH32F_STENCIL8, gl.SAMPLES);
    if (samplesArray === null || samplesArray.length === 0) {
        const ext = gl.getExtension('WEBGL_debug_renderer_info');
        console.warn(`samplesArray = ${samplesArray}`);
        if (ext && gl.getParameter(ext.UNMASKED_RENDERER_WEBGL).includes('SwiftShader'))
            return InitErrorCode.GARBAGE_WEBGL2_SWIFTSHADER;
        else
            return InitErrorCode.GARBAGE_WEBGL2_GENERIC;
    }

    const gfxSwapChain = createSwapChainForWebGL2(gl);
    out.viewer = new Viewer(gfxSwapChain, canvas);

    return InitErrorCode.SUCCESS;
}

async function initializeViewerWebGPU(out: ViewerOut, canvas: HTMLCanvasElement): Promise<InitErrorCode> {
    const gfxSwapChain = await createSwapChainForWebGPU(canvas);
    if (gfxSwapChain === null)
        return InitErrorCode.MISSING_MISC_WEB_APIS;

    out.viewer = new Viewer(gfxSwapChain, canvas);
    return InitErrorCode.SUCCESS;
}

export async function initializeViewer(out: ViewerOut, canvas: HTMLCanvasElement): Promise<InitErrorCode> {
    const useWebGPU = window.localStorage.getItem('webgpu');
    if (useWebGPU)
        return initializeViewerWebGPU(out, canvas);
    else
        return initializeViewerWebGL2(out, canvas);
}

export function makeErrorMessageUI(message: string): DocumentFragment {
    const errorMessage = UI.createDOMFromString(`
<div style="display: flex; background-color: #220000; flex-direction: column; position: absolute; top: 0; bottom: 0; left: 0; right: 0; justify-content: center;">
<div style="display: flex; background-color: #aa2233; justify-content: center; box-shadow: 0 0 32px black;">
<div style="max-width: 1000px; font: 16pt sans-serif; color: white; text-align: justify;">
<style>
a:link, a:visited { color: #ccc; transition: .5s color; }
a:hover { color: #fff; }
</style>
${message}
`);

    return errorMessage;
}

export function makeErrorUI(errorCode: InitErrorCode): DocumentFragment {
    if (errorCode === InitErrorCode.NO_WEBGL2_SAFARI)
        return makeErrorMessageUI(`
<p>This application requires WebGL 2. Unfortunately, that means Safari and iOS are currently not supported. The plan is to support <a href="https://github.com/gpuweb/gpuweb">WebGPU</a> once this arrives.
`);
    else if (errorCode === InitErrorCode.NO_WEBGL2_GENERIC)
        return makeErrorMessageUI(`
<p>Your browser does not appear to have WebGL 2 support.
<p>If <a href="http://webglreport.com/?v=2">WebGL Report</a> says your browser supports WebGL 2, please open a <a href="https://github.com/magcius/noclip.website/issues/new?template=tech_support.md">GitHub issue</a> with as much as information as possible.
<p style="text-align: right">Thanks, Jasper.
`);
    else if (errorCode === InitErrorCode.GARBAGE_WEBGL2_SWIFTSHADER)
        return makeErrorMessageUI(`
<p>This application requires hardware acceleration to be enabled.
<p>Please enable hardware acceleration in your's browser settings.
<p>If you have enabled hardware acceleration and are still getting this error message, please open a <a href="https://github.com/magcius/noclip.website/issues/new?template=tech_support.md">GitHub issue</a> with as much as information as possible.
<p style="text-align: right">Thanks, Jasper.
`);
    else if (errorCode === InitErrorCode.GARBAGE_WEBGL2_GENERIC)
        return makeErrorMessageUI(`
<p>This browser has a non-functioning version of WebGL 2 that I have not seen before.
<p>If <a href="http://webglreport.com/?v=2">WebGL Report</a> says your browser supports WebGL 2, please open a <a href="https://github.com/magcius/noclip.website/issues/new?template=tech_support.md">GitHub issue</a> with as much as information as possible.
<p style="text-align: right">Thanks, Jasper.
`);
    else if (errorCode === InitErrorCode.MISSING_MISC_WEB_APIS)
        return makeErrorMessageUI(`
<p>Your browser is too old and is missing support for web APIs that I rely on.
<p>Please try to update your browser to a more recent version.
`);
    else
        throw "whoops";
}<|MERGE_RESOLUTION|>--- conflicted
+++ resolved
@@ -5,7 +5,7 @@
 import { SceneDesc, SceneGroup } from "./SceneBase";
 import { CameraController, Camera, XRCameraController } from './Camera';
 import { TextureHolder } from './TextureHolder';
-import { GfxDevice, GfxSwapChain, GfxRenderPass, GfxDebugGroup, GfxTexture, GfxLoadDisposition } from './gfx/platform/GfxPlatform';
+import { GfxDevice, GfxSwapChain, GfxRenderPass, GfxDebugGroup, GfxTexture } from './gfx/platform/GfxPlatform';
 import { createSwapChainForWebGL2, gfxDeviceGetImpl_GL, getPlatformTexture_GL } from './gfx/platform/GfxPlatformWebGL2';
 import { createSwapChainForWebGPU } from './gfx/platform/GfxPlatformWebGPU';
 import { downloadTextureToCanvas } from './Screenshot';
@@ -13,20 +13,11 @@
 import { NormalizedViewportCoords, ColorAttachment, makeClearRenderPassDescriptor, makeEmptyRenderPassDescriptor, standardFullClearRenderPassDescriptor } from './gfx/helpers/RenderTargetHelpers';
 import { OpaqueBlack } from './Color';
 import { WebXRContext } from './WebXR';
-<<<<<<< HEAD
-import { mat4 } from 'gl-matrix';
-=======
->>>>>>> e4fa5f24
 import { MathConstants } from './MathHelpers';
 
 export interface ViewerUpdateInfo {
     time: number;
-<<<<<<< HEAD
-    isWebXR: boolean;
-    webXRContext?: WebXRContext | null;
-=======
     webXRContext: WebXRContext | null;
->>>>>>> e4fa5f24
 }
 
 export interface Texture {
@@ -208,14 +199,6 @@
     }
 
     private renderWebXR(webXRContext: WebXRContext) {
-<<<<<<< HEAD
-        const canRenderWebXR: boolean = webXRContext.views && webXRContext.xrSession.renderState.baseLayer;
-        if (!canRenderWebXR) {
-            return;
-        }
-
-        const baseLayer: XRWebGLLayer = webXRContext.xrSession.renderState.baseLayer;
-=======
         if (!webXRContext.views || !webXRContext.xrSession) {
             return;
         }
@@ -225,7 +208,6 @@
             return;
         }
 
->>>>>>> e4fa5f24
         const framebuffer: WebGLFramebuffer = baseLayer.framebuffer;
         const fbw: number = baseLayer.framebufferWidth;
         const fbh: number = baseLayer.framebufferHeight;
@@ -245,13 +227,8 @@
 
         for (let i = 0; i < webXRContext.views.length; i++) {
             this.viewerRenderInput.camera = this.xrCameraController.cameras[i];
-<<<<<<< HEAD
-            let xrView: XrView = webXRContext.views[i];
-            let xrViewPort: XrViewPort = baseLayer.getViewport(xrView);
-=======
             const xrView: XRView = webXRContext.views[i];
             const xrViewPort: XRViewport = baseLayer.getViewport(xrView);
->>>>>>> e4fa5f24
 
             if (!xrViewPort) {
                 continue;
@@ -261,11 +238,7 @@
             const heightRatio: number = xrViewPort.height / fbh;
 
             this.renderViewport();
-<<<<<<< HEAD
-            
-=======
-
->>>>>>> e4fa5f24
+
             const viewportForBlitting = {
                 x: xrViewPort.x / xrViewPort.width * widthRatio,
                 y: xrViewPort.y / xrViewPort.height * heightRatio,
@@ -336,19 +309,6 @@
             this.render();
         }
 
-        if (updateInfo.isWebXR && updateInfo.webXRContext) {
-            // Ensure the number of xr cameras matches the number of views
-            if (updateInfo.webXRContext.views.length != this.xrCameraController.cameras.length) {
-                for (let i = this.xrCameraController.cameras.length; i < updateInfo.webXRContext.views.length; i++) {
-                    this.xrCameraController.cameras.push(new Camera());
-                }
-                this.xrCameraController.cameras.splice(updateInfo.webXRContext.views.length);
-            }
-
-            this.xrCameraController.update(updateInfo.webXRContext);
-            this.renderWebXR(updateInfo.webXRContext);
-        }
-
         // Reset the delta for next frame.
         this.viewerRenderInput.deltaTime = 0;
     }
@@ -388,11 +348,7 @@
 }
 
 async function initializeViewerWebGL2(out: ViewerOut, canvas: HTMLCanvasElement): Promise<InitErrorCode> {
-<<<<<<< HEAD
-    const gl = canvas.getContext("webgl2", { alpha: false, antialias: false, preserveDrawingBuffer: false, xrCompatible: true });
-=======
     const gl = canvas.getContext("webgl2", { alpha: false, antialias: false, preserveDrawingBuffer: false, xrCompatible: true } as WebGLContextAttributes);
->>>>>>> e4fa5f24
     // For debugging purposes, add a hook for this.
     (window as any).gl = gl;
     if (!gl) {
