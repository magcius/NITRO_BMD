
import * as UI from './ui';

import InputManager from './InputManager';
import { SceneDesc, SceneGroup } from "./SceneBase";
import { CameraController, Camera, XRCameraController } from './Camera';
import { TextureHolder } from './TextureHolder';
import { GfxDevice, GfxSwapChain, GfxRenderPass, GfxDebugGroup, GfxTexture, GfxLoadDisposition } from './gfx/platform/GfxPlatform';
import { createSwapChainForWebGL2, gfxDeviceGetImpl_GL, getPlatformTexture_GL } from './gfx/platform/GfxPlatformWebGL2';
import { createSwapChainForWebGPU } from './gfx/platform/GfxPlatformWebGPU';
import { downloadTextureToCanvas } from './Screenshot';
import { RenderStatistics, RenderStatisticsTracker } from './RenderStatistics';
import { NormalizedViewportCoords, ColorAttachment, makeClearRenderPassDescriptor, makeEmptyRenderPassDescriptor, standardFullClearRenderPassDescriptor } from './gfx/helpers/RenderTargetHelpers';
import { OpaqueBlack } from './Color';
import { WebXRContext } from './WebXR';
import { mat4 } from 'gl-matrix';
import { MathConstants } from './MathHelpers';

export interface ViewerUpdateInfo {
    time: number;
    isWebXR: boolean;
    webXRContext?: WebXRContext | null;
}

export interface Texture {
    name: string;
    surfaces: HTMLCanvasElement[];
    extraInfo?: Map<string, string> | null;
    activate?: () => Promise<void>;
}

export interface ViewerRenderInput {
    camera: Camera;
    time: number;
    deltaTime: number;
    backbufferWidth: number;
    backbufferHeight: number;
    viewport: NormalizedViewportCoords;
    onscreenTexture: GfxTexture;
}

export interface SceneGfx {
    textureHolder?: TextureHolder<any>;
    createPanels?(): UI.Panel[];
    createCameraController?(c: CameraController): CameraController;
    isInteractive?: boolean;
    serializeSaveState?(dst: ArrayBuffer, offs: number): number;
    deserializeSaveState?(src: ArrayBuffer, offs: number, byteLength: number): number;
    onstatechanged?: () => void;
    render(device: GfxDevice, renderInput: ViewerRenderInput): GfxRenderPass | null;
    destroy(device: GfxDevice): void;
}

export type Listener = (viewer: Viewer) => void;

function resetGfxDebugGroup(group: GfxDebugGroup): void {
    group.bufferUploadCount = 0;
    group.drawCallCount = 0;
    group.textureBindCount = 0;
    group.triangleCount = 0;
}

export function resizeCanvas(canvas: HTMLCanvasElement, width: number, height: number, devicePixelRatio: number): void {
    canvas.setAttribute('style', `width: ${width}px; height: ${height}px;`);
    canvas.width = width * devicePixelRatio;
    canvas.height = height * devicePixelRatio;
}

// TODO(jstpierre): Find a more elegant way to write this that doesn't take as many resources.
class ClearScene {
    public colorAttachment = new ColorAttachment();
    private renderPassDescriptor = makeClearRenderPassDescriptor(true, OpaqueBlack);

    public minimize(device: GfxDevice): void {
        this.colorAttachment.setParameters(device, 1, 1, 1);
        device.setResourceLeakCheck(this.colorAttachment.gfxAttachment!, false);
    }

    public render(device: GfxDevice, viewerRenderInput: ViewerRenderInput): GfxRenderPass | null {
        this.colorAttachment.setParameters(device, viewerRenderInput.backbufferWidth, viewerRenderInput.backbufferHeight);
        this.renderPassDescriptor.colorAttachment = this.colorAttachment.gfxAttachment;
        this.renderPassDescriptor.colorResolveTo = viewerRenderInput.onscreenTexture;
        const renderPass = device.createRenderPass(this.renderPassDescriptor);
        renderPass.endPass();
        device.submitPass(renderPass);
        return null;
    }

    public destroy(device: GfxDevice): void {
        this.colorAttachment.destroy(device);
    }
}

export class Viewer {
    public inputManager: InputManager;
    public cameraController: CameraController | null = null;
    public xrCameraController: XRCameraController = new XRCameraController();

    public camera = new Camera();
    public fovY: number = MathConstants.TAU / 8;
    // Scene time. Can be paused / scaled / rewound / whatever.
    public sceneTime: number = 0;
    // requestAnimationFrame time. Used to calculate dt from the new time.
    public rafTime: number = 0;
    public sceneTimeScale: number = 1;

    public gfxDevice: GfxDevice;
    public viewerRenderInput: ViewerRenderInput;
    public renderStatisticsTracker = new RenderStatisticsTracker();
    public viewport: NormalizedViewportCoords = { x: 0, y: 0, w: 1, h: 1 };

    public scene: SceneGfx | null = null;

    public oncamerachanged: () => void = (() => {});
    public onstatistics: (statistics: RenderStatistics) => void = (() => {});

    private keyMoveSpeedListeners: Listener[] = [];
    private debugGroup: GfxDebugGroup = { name: 'Scene Rendering', drawCallCount: 0, bufferUploadCount: 0, textureBindCount: 0, triangleCount: 0 };
    private clearScene: ClearScene = new ClearScene();
    private resolveRenderPassDescriptor = makeEmptyRenderPassDescriptor();

    constructor(private gfxSwapChain: GfxSwapChain, public canvas: HTMLCanvasElement) {
        this.inputManager = new InputManager(this.canvas);
        this.rafTime = window.performance.now();

        // GfxDevice.
        this.gfxDevice = this.gfxSwapChain.getDevice();
        this.viewerRenderInput = {
            camera: this.camera,
            time: this.sceneTime,
            deltaTime: 0,
            backbufferWidth: 0,
            backbufferHeight: 0,
            viewport: this.viewport,
            onscreenTexture: null!,
        };
    }

    private onKeyMoveSpeed(): void {
        for (let i = 0; i < this.keyMoveSpeedListeners.length; i++)
            this.keyMoveSpeedListeners[i](this);
    }

    public setKeyMoveSpeed(n: number): void {
        if (this.cameraController === null)
            return;
        this.cameraController.setKeyMoveSpeed(n);
        this.onKeyMoveSpeed();
    }

    public addKeyMoveSpeedListener(listener: Listener): void {
        this.keyMoveSpeedListeners.push(listener);
    }

    private renderViewport() {
        let renderPass: GfxRenderPass | null = null;
        if (this.scene !== null) {
            renderPass = this.scene.render(this.gfxDevice, this.viewerRenderInput);
<<<<<<< HEAD
        }

        if (renderPass === null) {
            renderPass = this.clearScene.render(this.gfxDevice, this.viewerRenderInput);
        } else {
=======
>>>>>>> 7c972408
            this.clearScene.minimize(this.gfxDevice);
        } else {
            this.clearScene.render(this.gfxDevice, this.viewerRenderInput);
        }

        if (renderPass !== null) {
            // Legacy API: needs resolve.
            const descriptor = this.gfxDevice.queryRenderPass(renderPass);

<<<<<<< HEAD
        renderPass.endPass();
        this.gfxDevice.submitPass(renderPass);

        // Resolve.
        this.resolveRenderPassDescriptor.colorAttachment = descriptor.colorAttachment;
        this.resolveRenderPassDescriptor.colorResolveTo = this.viewerRenderInput.onscreenTexture;
        const resolvePass = this.gfxDevice.createRenderPass(this.resolveRenderPassDescriptor);
        resolvePass.endPass();
        this.gfxDevice.submitPass(resolvePass);
    }

    private render(): void {
        this.viewerRenderInput.camera = this.camera;
        this.viewerRenderInput.time = this.sceneTime;

        this.renderStatisticsTracker.beginFrame();

        resetGfxDebugGroup(this.debugGroup);
        this.gfxDevice.pushDebugGroup(this.debugGroup);

        this.viewerRenderInput.backbufferWidth = this.canvas.width;
        this.viewerRenderInput.backbufferHeight = this.canvas.height;
        this.gfxSwapChain.configureSwapChain(this.canvas.width, this.canvas.height);
        this.viewerRenderInput.onscreenTexture = this.gfxSwapChain.getOnscreenTexture();

        this.renderViewport();
=======
            renderPass.endPass();
            this.gfxDevice.submitPass(renderPass);

            // Resolve.
            this.resolveRenderPassDescriptor.colorAttachment = descriptor.colorAttachment;
            this.resolveRenderPassDescriptor.colorResolveTo = this.viewerRenderInput.onscreenTexture;
            const resolvePass = this.gfxDevice.createRenderPass(this.resolveRenderPassDescriptor);
            resolvePass.endPass();
            this.gfxDevice.submitPass(resolvePass);
        }
>>>>>>> 7c972408

        this.gfxSwapChain.present();

        this.gfxDevice.popDebugGroup();
        this.renderStatisticsTracker.endFrame();

        this.renderStatisticsTracker.applyDebugGroup(this.debugGroup);
        this.onstatistics(this.renderStatisticsTracker);
    }

    private renderWebXR(webXRContext: WebXRContext) {
        this.viewerRenderInput.camera = this.camera;
        this.viewerRenderInput.time = this.sceneTime;

        this.renderStatisticsTracker.beginFrame();

        resetGfxDebugGroup(this.debugGroup);
        this.gfxDevice.pushDebugGroup(this.debugGroup);

        // Render WebXR if requested and able, otherwise render to the canvas
        const canRenderWebXR: boolean = webXRContext.views && webXRContext.xrSession.renderState.baseLayer;
        if (canRenderWebXR) {
            const baseLayer: XRWebGLLayer = webXRContext.xrSession.renderState.baseLayer;
            const framebuffer: WebGLFramebuffer = baseLayer.framebuffer;
            const fbw: number = baseLayer.framebufferWidth;
            const fbh: number = baseLayer.framebufferHeight;
            
            this.viewerRenderInput.backbufferWidth = fbw;
            this.viewerRenderInput.backbufferHeight = fbh;
            this.gfxSwapChain.configureSwapChain(fbw, fbh);
            this.viewerRenderInput.onscreenTexture = this.gfxSwapChain.getOnscreenTexture();

            for (let i = 0; i < webXRContext.views.length; i++) {
                this.viewerRenderInput.camera = this.xrCameraController.cameras[i];
                let xrView: XrView = webXRContext.views[i];
                let xrViewPort: XrViewPort = baseLayer.getViewport(xrView);

                if (!xrViewPort) {
                    continue;
                }

                const widthRatio: number = xrViewPort.width / fbw;
                const heightRatio: number = xrViewPort.height / fbh;

                this.renderViewport();
                
                const viewportForBlitting = {
                    x: xrViewPort.x / xrViewPort.width * widthRatio,
                    y: xrViewPort.y / xrViewPort.height * heightRatio,
                    w: widthRatio,
                    h: heightRatio
                };
                this.gfxSwapChain.present(framebuffer, viewportForBlitting);
            }
        }

        this.gfxDevice.popDebugGroup();
        this.renderStatisticsTracker.endFrame();

        this.renderStatisticsTracker.applyDebugGroup(this.debugGroup);
        this.onstatistics(this.renderStatisticsTracker);
    }

    public setCameraController(cameraController: CameraController) {
        this.cameraController = cameraController;

        if (this.scene !== null && this.scene.createCameraController !== undefined)
            this.cameraController = this.scene.createCameraController(cameraController);

        this.cameraController.camera = this.camera;
        this.cameraController.forceUpdate = true;
    }

    public setScene(scene: SceneGfx | null): void {
        this.scene = scene;
        this.cameraController = null;
    }

    public update(updateInfo: ViewerUpdateInfo): void {
        const dt = updateInfo.time - this.rafTime;
        this.updateDT(dt, updateInfo);
    }

    public updateDT(dt: number, updateInfo: ViewerUpdateInfo): void {
        if (dt < 0)
            return;
        this.rafTime += dt;

        const camera = this.camera;

        // Hack in projection for now until we have that unfolded from RenderState.
        camera.newFrame();
        const aspect = this.canvas.width / this.canvas.height;
        camera.fovY = this.fovY;
        camera.aspect = aspect;
        camera.setClipPlanes(5);

        if (this.cameraController) {
            const updated = this.cameraController.update(this.inputManager, dt);
            if (updated)
                this.oncamerachanged();
        }

        // TODO(jstpierre): Move this to main
        this.inputManager.afterFrame();

        const deltaTime = dt * this.sceneTimeScale;
        this.viewerRenderInput.deltaTime += deltaTime;
        this.sceneTime += deltaTime;

        this.render();

        if (updateInfo.isWebXR && updateInfo.webXRContext) {
            // Ensure the number of xr cameras matches the number of views
            if (updateInfo.webXRContext.views.length != this.xrCameraController.cameras.length) {
                for (let i = this.xrCameraController.cameras.length; i < updateInfo.webXRContext.views.length; i++) {
                    this.xrCameraController.cameras.push(new Camera());
                }
                this.xrCameraController.cameras.splice(updateInfo.webXRContext.views.length);
            }

            this.xrCameraController.update(updateInfo.webXRContext);
            this.renderWebXR(updateInfo.webXRContext);
        }

        // Reset the delta for next frame.
        this.viewerRenderInput.deltaTime = 0;
    }

    public takeScreenshotToCanvas(opaque: boolean): HTMLCanvasElement {
        const canvas = document.createElement('canvas');

        // TODO(jstpierre)
        // Reading the resolved color texture gives us fringes, because the standard box filter will
        // add the clear color just like the standard texture sample fringes... in order to get a
        // nice-looking screenshot, we'd need to do a custom resolve of the MSAA render target.

        if (this.scene !== null) {
            // TODO(jstpierre): Implement in Gfx somehow.
            const gl = gfxDeviceGetImpl_GL(this.gfxDevice).gl;
            const width = gl.drawingBufferWidth, height = gl.drawingBufferHeight;
            downloadTextureToCanvas(gl, getPlatformTexture_GL(this.gfxSwapChain.getOnscreenTexture()), width, height, canvas, opaque);
        }

        return canvas;
    }
}

export { SceneDesc, SceneGroup };

interface ViewerOut {
    viewer: Viewer;
}

export const enum InitErrorCode {
    SUCCESS,
    NO_WEBGL2_GENERIC,
    NO_WEBGL2_SAFARI,
    GARBAGE_WEBGL2_GENERIC,
    GARBAGE_WEBGL2_SWIFTSHADER,
    MISSING_MISC_WEB_APIS,
}

async function initializeViewerWebGL2(out: ViewerOut, canvas: HTMLCanvasElement): Promise<InitErrorCode> {
    const gl = canvas.getContext("webgl2", { alpha: false, antialias: false, preserveDrawingBuffer: false, xrCompatible: true });
    // For debugging purposes, add a hook for this.
    (window as any).gl = gl;
    if (!gl) {
        if (navigator.vendor.includes('Apple'))
            return InitErrorCode.NO_WEBGL2_SAFARI;
        else
            return InitErrorCode.NO_WEBGL2_GENERIC;
    }

    // Test for no MS depthbuffer support (as seen in SwiftShader).
    const samplesArray = gl.getInternalformatParameter(gl.RENDERBUFFER, gl.DEPTH32F_STENCIL8, gl.SAMPLES);
    if (samplesArray === null || samplesArray.length === 0) {
        const ext = gl.getExtension('WEBGL_debug_renderer_info');
        console.warn(`samplesArray = ${samplesArray}`);
        if (ext && gl.getParameter(ext.UNMASKED_RENDERER_WEBGL).includes('SwiftShader'))
            return InitErrorCode.GARBAGE_WEBGL2_SWIFTSHADER;
        else
            return InitErrorCode.GARBAGE_WEBGL2_GENERIC;
    }

    const gfxSwapChain = createSwapChainForWebGL2(gl);
    out.viewer = new Viewer(gfxSwapChain, canvas);

    return InitErrorCode.SUCCESS;
}

async function initializeViewerWebGPU(out: ViewerOut, canvas: HTMLCanvasElement): Promise<InitErrorCode> {
    const gfxSwapChain = await createSwapChainForWebGPU(canvas);
    if (gfxSwapChain === null)
        return InitErrorCode.MISSING_MISC_WEB_APIS;

    out.viewer = new Viewer(gfxSwapChain, canvas);
    return InitErrorCode.SUCCESS;
}

export async function initializeViewer(out: ViewerOut, canvas: HTMLCanvasElement): Promise<InitErrorCode> {
    const useWebGPU = window.localStorage.getItem('webgpu');
    if (useWebGPU)
        return initializeViewerWebGPU(out, canvas);
    else
        return initializeViewerWebGL2(out, canvas);
}

export function makeErrorMessageUI(message: string): DocumentFragment {
    const errorMessage = UI.createDOMFromString(`
<div style="display: flex; background-color: #220000; flex-direction: column; position: absolute; top: 0; bottom: 0; left: 0; right: 0; justify-content: center;">
<div style="display: flex; background-color: #aa2233; justify-content: center; box-shadow: 0 0 32px black;">
<div style="max-width: 1000px; font: 16pt sans-serif; color: white; text-align: justify;">
<style>
a:link, a:visited { color: #ccc; transition: .5s color; }
a:hover { color: #fff; }
</style>
${message}
`);

    return errorMessage;
}

export function makeErrorUI(errorCode: InitErrorCode): DocumentFragment {
    if (errorCode === InitErrorCode.NO_WEBGL2_SAFARI)
        return makeErrorMessageUI(`
<p>This application requires WebGL 2. Unfortunately, that means Safari and iOS are currently not supported. The plan is to support <a href="https://github.com/gpuweb/gpuweb">WebGPU</a> once this arrives.
`);
    else if (errorCode === InitErrorCode.NO_WEBGL2_GENERIC)
        return makeErrorMessageUI(`
<p>Your browser does not appear to have WebGL 2 support.
<p>If <a href="http://webglreport.com/?v=2">WebGL Report</a> says your browser supports WebGL 2, please open a <a href="https://github.com/magcius/noclip.website/issues/new?template=tech_support.md">GitHub issue</a> with as much as information as possible.
<p style="text-align: right">Thanks, Jasper.
`);
    else if (errorCode === InitErrorCode.GARBAGE_WEBGL2_SWIFTSHADER)
        return makeErrorMessageUI(`
<p>This application requires hardware acceleration to be enabled.
<p>Please enable hardware acceleration in your's browser settings.
<p>If you have enabled hardware acceleration and are still getting this error message, please open a <a href="https://github.com/magcius/noclip.website/issues/new?template=tech_support.md">GitHub issue</a> with as much as information as possible.
<p style="text-align: right">Thanks, Jasper.
`);
    else if (errorCode === InitErrorCode.GARBAGE_WEBGL2_GENERIC)
        return makeErrorMessageUI(`
<p>This browser has a non-functioning version of WebGL 2 that I have not seen before.
<p>If <a href="http://webglreport.com/?v=2">WebGL Report</a> says your browser supports WebGL 2, please open a <a href="https://github.com/magcius/noclip.website/issues/new?template=tech_support.md">GitHub issue</a> with as much as information as possible.
<p style="text-align: right">Thanks, Jasper.
`);
    else if (errorCode === InitErrorCode.MISSING_MISC_WEB_APIS)
        return makeErrorMessageUI(`
<p>Your browser is too old and is missing support for web APIs that I rely on.
<p>Please try to update your browser to a more recent version.
`);
    else
        throw "whoops";
}<|MERGE_RESOLUTION|>--- conflicted
+++ resolved
@@ -156,14 +156,6 @@
         let renderPass: GfxRenderPass | null = null;
         if (this.scene !== null) {
             renderPass = this.scene.render(this.gfxDevice, this.viewerRenderInput);
-<<<<<<< HEAD
-        }
-
-        if (renderPass === null) {
-            renderPass = this.clearScene.render(this.gfxDevice, this.viewerRenderInput);
-        } else {
-=======
->>>>>>> 7c972408
             this.clearScene.minimize(this.gfxDevice);
         } else {
             this.clearScene.render(this.gfxDevice, this.viewerRenderInput);
@@ -173,34 +165,6 @@
             // Legacy API: needs resolve.
             const descriptor = this.gfxDevice.queryRenderPass(renderPass);
 
-<<<<<<< HEAD
-        renderPass.endPass();
-        this.gfxDevice.submitPass(renderPass);
-
-        // Resolve.
-        this.resolveRenderPassDescriptor.colorAttachment = descriptor.colorAttachment;
-        this.resolveRenderPassDescriptor.colorResolveTo = this.viewerRenderInput.onscreenTexture;
-        const resolvePass = this.gfxDevice.createRenderPass(this.resolveRenderPassDescriptor);
-        resolvePass.endPass();
-        this.gfxDevice.submitPass(resolvePass);
-    }
-
-    private render(): void {
-        this.viewerRenderInput.camera = this.camera;
-        this.viewerRenderInput.time = this.sceneTime;
-
-        this.renderStatisticsTracker.beginFrame();
-
-        resetGfxDebugGroup(this.debugGroup);
-        this.gfxDevice.pushDebugGroup(this.debugGroup);
-
-        this.viewerRenderInput.backbufferWidth = this.canvas.width;
-        this.viewerRenderInput.backbufferHeight = this.canvas.height;
-        this.gfxSwapChain.configureSwapChain(this.canvas.width, this.canvas.height);
-        this.viewerRenderInput.onscreenTexture = this.gfxSwapChain.getOnscreenTexture();
-
-        this.renderViewport();
-=======
             renderPass.endPass();
             this.gfxDevice.submitPass(renderPass);
 
@@ -211,7 +175,22 @@
             resolvePass.endPass();
             this.gfxDevice.submitPass(resolvePass);
         }
->>>>>>> 7c972408
+    }
+
+    private render(): void {
+        this.viewerRenderInput.camera = this.camera;
+        this.viewerRenderInput.time = this.sceneTime;
+        this.viewerRenderInput.backbufferWidth = this.canvas.width;
+        this.viewerRenderInput.backbufferHeight = this.canvas.height;
+        this.gfxSwapChain.configureSwapChain(this.canvas.width, this.canvas.height);
+        this.viewerRenderInput.onscreenTexture = this.gfxSwapChain.getOnscreenTexture();
+
+        this.renderStatisticsTracker.beginFrame();
+
+        resetGfxDebugGroup(this.debugGroup);
+        this.gfxDevice.pushDebugGroup(this.debugGroup);
+
+        this.renderViewport();
 
         this.gfxSwapChain.present();
 
@@ -223,49 +202,50 @@
     }
 
     private renderWebXR(webXRContext: WebXRContext) {
+        const canRenderWebXR: boolean = webXRContext.views && webXRContext.xrSession.renderState.baseLayer;
+        if (!canRenderWebXR) {
+            return;
+        }
+
+        const baseLayer: XRWebGLLayer = webXRContext.xrSession.renderState.baseLayer;
+        const framebuffer: WebGLFramebuffer = baseLayer.framebuffer;
+        const fbw: number = baseLayer.framebufferWidth;
+        const fbh: number = baseLayer.framebufferHeight;
+
         this.viewerRenderInput.camera = this.camera;
         this.viewerRenderInput.time = this.sceneTime;
+        this.viewerRenderInput.backbufferWidth = fbw;
+        this.viewerRenderInput.backbufferHeight = fbh;
+        this.gfxSwapChain.configureSwapChain(fbw, fbh);
 
         this.renderStatisticsTracker.beginFrame();
 
         resetGfxDebugGroup(this.debugGroup);
         this.gfxDevice.pushDebugGroup(this.debugGroup);
-
-        // Render WebXR if requested and able, otherwise render to the canvas
-        const canRenderWebXR: boolean = webXRContext.views && webXRContext.xrSession.renderState.baseLayer;
-        if (canRenderWebXR) {
-            const baseLayer: XRWebGLLayer = webXRContext.xrSession.renderState.baseLayer;
-            const framebuffer: WebGLFramebuffer = baseLayer.framebuffer;
-            const fbw: number = baseLayer.framebufferWidth;
-            const fbh: number = baseLayer.framebufferHeight;
+        
+        this.viewerRenderInput.onscreenTexture = this.gfxSwapChain.getOnscreenTexture();
+
+        for (let i = 0; i < webXRContext.views.length; i++) {
+            this.viewerRenderInput.camera = this.xrCameraController.cameras[i];
+            let xrView: XrView = webXRContext.views[i];
+            let xrViewPort: XrViewPort = baseLayer.getViewport(xrView);
+
+            if (!xrViewPort) {
+                continue;
+            }
+
+            const widthRatio: number = xrViewPort.width / fbw;
+            const heightRatio: number = xrViewPort.height / fbh;
+
+            this.renderViewport();
             
-            this.viewerRenderInput.backbufferWidth = fbw;
-            this.viewerRenderInput.backbufferHeight = fbh;
-            this.gfxSwapChain.configureSwapChain(fbw, fbh);
-            this.viewerRenderInput.onscreenTexture = this.gfxSwapChain.getOnscreenTexture();
-
-            for (let i = 0; i < webXRContext.views.length; i++) {
-                this.viewerRenderInput.camera = this.xrCameraController.cameras[i];
-                let xrView: XrView = webXRContext.views[i];
-                let xrViewPort: XrViewPort = baseLayer.getViewport(xrView);
-
-                if (!xrViewPort) {
-                    continue;
-                }
-
-                const widthRatio: number = xrViewPort.width / fbw;
-                const heightRatio: number = xrViewPort.height / fbh;
-
-                this.renderViewport();
-                
-                const viewportForBlitting = {
-                    x: xrViewPort.x / xrViewPort.width * widthRatio,
-                    y: xrViewPort.y / xrViewPort.height * heightRatio,
-                    w: widthRatio,
-                    h: heightRatio
-                };
-                this.gfxSwapChain.present(framebuffer, viewportForBlitting);
-            }
+            const viewportForBlitting = {
+                x: xrViewPort.x / xrViewPort.width * widthRatio,
+                y: xrViewPort.y / xrViewPort.height * heightRatio,
+                w: widthRatio,
+                h: heightRatio
+            };
+            this.gfxSwapChain.present(framebuffer, viewportForBlitting);
         }
 
         this.gfxDevice.popDebugGroup();
