
import * as Viewer from '../../viewer';
import * as GX_Material from '../../gx/gx_material';
import * as RARC from '../rarc';
import * as JPA from '../../Common/JSYSTEM/JPA';

import { mat4, vec3 } from "gl-matrix";
import { hexzero, leftPad } from '../../util';
import { J3DModelInstanceSimple, BMDModelMaterialData } from "../../Common/JSYSTEM/J3D/J3DGraphBase";
import { ANK1, BTK, BRK, BCK, TTK1, TRK1, TPT1, BTP, LoopMode, BMT } from "../../Common/JSYSTEM/J3D/J3DLoader";
import AnimationController from "../../AnimationController";
<<<<<<< HEAD
import { KyankoColors, ZWWExtraTextures, WindWakerRenderer, WindWakerRoomRenderer, pathBase, WindWakerPass, ModelCache } from "./zww_scenes";
import * as DZB from './DZB';
=======
import { KankyoColors, ZWWExtraTextures, WindWakerRenderer, WindWakerRoomRenderer, pathBase, WindWakerPass, ModelCache } from "./zww_scenes";
>>>>>>> a27632f6
import { ColorKind } from "../../gx/gx_render";
import { AABB } from '../../Geometry';
import { ScreenSpaceProjection, computeScreenSpaceProjectionFromWorldSpaceAABB } from '../../Camera';
import { GfxDevice } from '../../gfx/platform/GfxPlatform';
import ArrayBufferSlice from '../../ArrayBufferSlice';
import { colorFromRGBA } from '../../Color';
import { GfxRenderInstManager, GfxRendererLayer } from '../../gfx/render/GfxRenderer';

export interface ActorInfo { 
    relName: string; 
    subtype: number;
    unknown1: number;
};

export interface Actor {
    name: string;
    info: ActorInfo; 
    parameters: number;
    auxParams1: number;
    auxParams2: number;
    roomIndex: number;
    layer: number;
    pos: vec3;
    scale: vec3;
    rotationY: number;
};

export interface PlacedActor extends Actor {
    // TODO(jstpierre): Remove these fields.
    modelMatrix: mat4;
    roomRenderer: WindWakerRoomRenderer;
};

// Special-case actors

export const enum LightTevColorType {
    ACTOR = 0,
    BG0 = 1,
    BG1 = 2,
    BG2 = 3,
    BG3 = 4,
}

const scratchMat4a = mat4.create();
const scratchVec3a = vec3.create();
const scratchVec3b = vec3.create();

// dScnKy_env_light_c::settingTevStruct
export function settingTevStruct(actor: J3DModelInstanceSimple, type: LightTevColorType, colors: KankyoColors): void {
    if (type === LightTevColorType.ACTOR) {
        actor.setColorOverride(ColorKind.C0, colors.actorC0);
        actor.setColorOverride(ColorKind.K0, colors.actorK0);
    } else if (type === LightTevColorType.BG0) {
        actor.setColorOverride(ColorKind.C0, colors.bg0C0);
        actor.setColorOverride(ColorKind.K0, colors.bg0K0);
    } else if (type === LightTevColorType.BG1) {
        actor.setColorOverride(ColorKind.C0, colors.bg1C0);
        actor.setColorOverride(ColorKind.K0, colors.bg1K0);
    } else if (type === LightTevColorType.BG2) {
        actor.setColorOverride(ColorKind.C0, colors.bg2C0);
        actor.setColorOverride(ColorKind.K0, colors.bg2K0);
    } else if (type === LightTevColorType.BG3) {
        actor.setColorOverride(ColorKind.C0, colors.bg3C0);
        actor.setColorOverride(ColorKind.K0, colors.bg3K0);
    }
}

export interface ObjectRenderer {
    prepareToRender(device: GfxDevice, renderInstManager: GfxRenderInstManager, viewerInput: Viewer.ViewerRenderInput): void;
    destroy(device: GfxDevice): void;
    setKankyoColors(colors: KankyoColors): void;
    setExtraTextures(v: ZWWExtraTextures): void;
    setVertexColorsEnabled(v: boolean): void;
    setTexturesEnabled(v: boolean): void;
    visible: boolean;
    layer: number;
}

const bboxScratch = new AABB();
const screenProjection = new ScreenSpaceProjection();
export class BMDObjectRenderer implements ObjectRenderer {
    public visible = true;
    public modelMatrix: mat4 = mat4.create();
    public lightTevColorType = LightTevColorType.ACTOR;
    public layer: number;

    private childObjects: BMDObjectRenderer[] = [];
    private parentJointMatrix: mat4 | null = null;

    constructor(public modelInstance: J3DModelInstanceSimple) {
    }

    public bindANK1(ank1: ANK1, animationController?: AnimationController): void {
        this.modelInstance.bindANK1(ank1, animationController);
    }

    public bindTTK1(ttk1: TTK1, animationController?: AnimationController): void {
        this.modelInstance.bindTTK1(ttk1, animationController);
    }

    public bindTRK1(trk1: TRK1, animationController?: AnimationController): void {
        this.modelInstance.bindTRK1(trk1, animationController);
    }

    public bindTPT1(tpt1: TPT1, animationController?: AnimationController): void {
        this.modelInstance.bindTPT1(tpt1, animationController);
    }

    public setParentJoint(o: BMDObjectRenderer, jointName: string): void {
        this.parentJointMatrix = o.modelInstance.getJointToWorldMatrixReference(jointName);
        o.childObjects.push(this);
    }

    public setMaterialColorWriteEnabled(materialName: string, v: boolean): void {
        this.modelInstance.setMaterialColorWriteEnabled(materialName, v);
    }
    
    public setVertexColorsEnabled(v: boolean): void {
        this.modelInstance.setVertexColorsEnabled(v);
        this.childObjects.forEach((child)=> child.setVertexColorsEnabled(v));
    }

    public setTexturesEnabled(v: boolean): void {
        this.modelInstance.setTexturesEnabled(v);
        this.childObjects.forEach((child)=> child.setTexturesEnabled(v));
    }

    public setExtraTextures(extraTextures: ZWWExtraTextures): void {
        extraTextures.fillExtraTextures(this.modelInstance);

        for (let i = 0; i < this.childObjects.length; i++)
            this.childObjects[i].setExtraTextures(extraTextures);
    }

    public setKankyoColors(colors: KankyoColors): void {
        settingTevStruct(this.modelInstance, this.lightTevColorType, colors);

        for (let i = 0; i < this.childObjects.length; i++)
            this.childObjects[i].setKankyoColors(colors);
    }

    public prepareToRender(device: GfxDevice, renderInstManager: GfxRenderInstManager, viewerInput: Viewer.ViewerRenderInput): void {
        if (!this.visible)
            return;

        if (this.parentJointMatrix !== null) {
            mat4.mul(this.modelInstance.modelMatrix, this.parentJointMatrix, this.modelMatrix);
        } else {
            mat4.copy(this.modelInstance.modelMatrix, this.modelMatrix);

            // Don't compute screen area culling on child meshes (don't want heads to disappear before bodies.)
            bboxScratch.transform(this.modelInstance.modelData.bbox, this.modelInstance.modelMatrix);
            computeScreenSpaceProjectionFromWorldSpaceAABB(screenProjection, viewerInput.camera, bboxScratch);

            if (screenProjection.getScreenArea() <= 0.0002)
                return;
        }

        const light = this.modelInstance.getGXLightReference(0);
        GX_Material.lightSetWorldPosition(light, viewerInput.camera, 250, 250, 250);
        GX_Material.lightSetWorldDirection(light, viewerInput.camera, -250, -250, -250);
        // Toon lighting works by setting the color to red.
        colorFromRGBA(light.Color, 1, 0, 0, 0);
        vec3.set(light.CosAtten, 1.075, 0, 0);
        vec3.set(light.DistAtten, 1.075, 0, 0);

        this.modelInstance.prepareToRender(device, renderInstManager, viewerInput);
        for (let i = 0; i < this.childObjects.length; i++)
            this.childObjects[i].prepareToRender(device, renderInstManager, viewerInput);
    }

    public destroy(device: GfxDevice): void {
        this.modelInstance.destroy(device);
        for (let i = 0; i < this.childObjects.length; i++)
            this.childObjects[i].destroy(device);
    }
}

export type SymbolData = { Filename: string, SymbolName: string, Data: ArrayBufferSlice };
export type SymbolMap = { SymbolData: SymbolData[] };

function buildChildModel(context: WindWakerRenderer, rarc: RARC.RARC, modelPath: string, layer: number): BMDObjectRenderer {
    const model = context.modelCache.getModel(context.device, context.renderCache, rarc, modelPath);
    const modelInstance = new J3DModelInstanceSimple(model);
    modelInstance.passMask = WindWakerPass.MAIN;
    context.extraTextures.fillExtraTextures(modelInstance);
    modelInstance.name = name;
    modelInstance.setSortKeyLayer(GfxRendererLayer.OPAQUE + 1);
    const objectRenderer = new BMDObjectRenderer(modelInstance);
    objectRenderer.layer = layer;
    return objectRenderer;
}

function setModelMatrix(actor: PlacedActor, m: mat4): void {
    mat4.mul(m, actor.roomRenderer.roomToWorldMatrix, actor.modelMatrix);
}

function buildModel(context: WindWakerRenderer, rarc: RARC.RARC, modelPath: string, actor: PlacedActor): BMDObjectRenderer {
    const objectRenderer = buildChildModel(context, rarc, modelPath, actor.layer);

    // Transform Actor model from room space to world space
    setModelMatrix(actor, objectRenderer.modelMatrix);
    actor.roomRenderer.objectRenderers.push(objectRenderer);
    return objectRenderer;
}

function createEmitter(context: WindWakerRenderer, resourceId: number): JPA.JPABaseEmitter {
    const emitter = context.effectSystem!.createBaseEmitter(context.device, context.renderCache, resourceId);
    // TODO(jstpierre): Scale, Rotation
    return emitter;
}

function parseBCK(rarc: RARC.RARC, path: string) { const g = BCK.parse(rarc.findFileData(path)!); g.loopMode = LoopMode.REPEAT; return g; }
function parseBRK(rarc: RARC.RARC, path: string) { return BRK.parse(rarc.findFileData(path)!); }
function parseBTK(rarc: RARC.RARC, path: string) { return BTK.parse(rarc.findFileData(path)!); }
function parseBTP(rarc: RARC.RARC, path: string) { return BTP.parse(rarc.findFileData(path)!); }
function animFrame(frame: number): AnimationController { const a = new AnimationController(); a.setTimeInFrames(frame); return a; }




// -------------------------------------------------------
// Generic Torch
// -------------------------------------------------------
class ATorch implements ActorRel {
    constructor(context: WindWakerRenderer, actor: PlacedActor) {
        const ga = !!((actor.parameters >>> 6) & 0x01);
        const obm = !!((actor.parameters >>> 7) & 0x01);
        let type = (actor.parameters & 0x3F);
        if (type === 0x3F)
            type = 0;

        setModelMatrix(actor, scratchMat4a);
        vec3.set(scratchVec3a, 0, 0, 0);
        if (type === 0 || type === 3) {
            const rarc = context.modelCache.getObjectData(`Ep`);
            const m = buildModel(context, rarc, obm ? `bdl/obm_shokudai1.bdl` : `bdl/vktsd.bdl`, actor);
            scratchVec3a[1] += 140;
        }
        vec3.transformMat4(scratchVec3a, scratchVec3a, scratchMat4a);

        // Create particle systems.
        const pa = createEmitter(context, 0x0001);
        vec3.copy(pa.globalTranslation, scratchVec3a);
        pa.globalTranslation[1] += -240 + 235 + 15;
        if (type !== 2) {
            const pb = createEmitter(context, 0x4004);
            vec3.copy(pb.globalTranslation, pa.globalTranslation);
            pb.globalTranslation[1] += 20;
        }
        const pc = createEmitter(context, 0x01EA);
        vec3.copy(pc.globalTranslation, scratchVec3a);
        pc.globalTranslation[1] += -240 + 235 + 8;
        // TODO(jstpierre): ga
    }

    public static requestArchives(context: WindWakerRenderer, actor: Actor): void {
        context.modelCache.fetchObjectData(`Ep`);
    }
}

class ATreasureChest implements ActorRel {
    constructor(context: WindWakerRenderer, actor: PlacedActor) {
        const rarc = context.modelCache.getObjectData(`Dalways`);
        const type = (actor.parameters >>> 20) & 0x0F;
        if (type === 0) {
            // Light Wood
            const m = buildModel(context, rarc, `bdli/boxa.bdl`, actor);
        } else if (type === 1) {
            // Dark Wood
            const m = buildModel(context, rarc, `bdli/boxb.bdl`, actor);
        } else if (type === 2) {
            // Metal
            const m = buildModel(context, rarc, `bdli/boxc.bdl`, actor);
            const b = parseBRK(rarc, 'brk/boxc.brk');
            b.loopMode = LoopMode.ONCE;
            m.bindTRK1(b);
        } else if (type === 3) {
            // Big Key
            const m = buildModel(context, rarc, `bdlm/boxd.bdl`, actor);
        } else {
            // Might be something else, not sure.
            console.warn(`Unknown chest type: ${actor.name} / ${actor.roomRenderer.name} Layer ${actor.layer} / ${hexzero(actor.parameters, 8)}`);
        }
    }

    public static requestArchives(context: WindWakerRenderer, actor: Actor): void {
        context.modelCache.fetchObjectData(`Dalways`);
    }
}

// -------------------------------------------------------
// Grass/Flowers/Trees managed by their respective packets
// -------------------------------------------------------
class AGrass implements ActorRel {
    static kSpawnPatterns = [
        { group: 0, count: 1 },
        { group: 0, count: 7 },
        { group: 1, count: 15 },
        { group: 2, count: 3 },
        { group: 3, count: 7 },
        { group: 4, count: 11 },
        { group: 5, count: 7 },
        { group: 6, count: 5 },
    ];
    
    static kSpawnOffsets = [
        [
            [0, 0, 0],
            [3, 0, -50],
            [-2, 0, 50],
            [50, 0, 27],
            [52, 0, -25],
            [-50, 0, 22],
            [-50, 0, -29],
        ],
        [
            [-18, 0, 76],
            [-15, 0, 26],
            [133, 0, 0],
            [80, 0, 23],
            [86, 0, -83],
            [33, 0, -56],
            [83, 0, -27],
            [-120, 0, -26],
            [-18, 0, -65],
            [-20, 0, -21],
            [-73, 0, 1],
            [-67, 0, -102],
            [-21, 0, 126],
            [-120, 0, -78],
            [-70, 0, -49],
            [32, 0, 103],
            [34, 0, 51],
            [-72, 0, 98],
            [-68, 0, 47],
            [33, 0, -5],
            [135, 0, -53],
        ],
        [
            [-75, 0, -50],
            [75, 0, -25],
            [14, 0, 106],
        ],
        [
            [-24, 0, -28],
            [27, 0, -28],
            [-21, 0, 33],
            [-18, 0, -34],
            [44, 0, -4],
            [41, 0, 10],
            [24, 0, 39],
        ],
        [
            [-55, 0, -22],
            [-28, 0, -50],
            [-77, 0, 11],
            [55, 0, -44],
            [83, 0, -71],
            [11, 0, -48],
            [97, 0, -34],
            [-74, 0, -57],
            [31, 0, 58],
            [59, 0, 30],
            [13, 0, 23],
            [-12, 0, 54],
            [55, 0, 97],
            [10, 0, 92],
            [33, 0, -10],
            [-99, 0, -27],
            [40, 0, -87],
        ],
        [
            [0, 0, 3],
            [-26, 0, -29],
            [7, 0, -25],
            [31, 0, -5],
            [-7, 0, 40],
            [-35, 0, 15],
            [23, 0, 32],
        ],
        [
            [-40, 0, 0],
            [0, 0, 0],
            [80, 0, 0],
            [-80, 0, 0],
            [40, 0, 0],
        ]
    ];

    constructor(context: WindWakerRenderer, actor: Actor) {
        const enum FoliageType {
            Grass,
            Tree,
            WhiteFlower,
            PinkFlower
        };

        const spawnPatternId = (actor.parameters & 0x00F) >> 0;
        const type: FoliageType = (actor.parameters & 0x030) >> 4;
        const itemIdx = (actor.parameters >> 6) & 0x3f; // Determines which item spawns when this is cut down

        const pattern = AGrass.kSpawnPatterns[spawnPatternId];
        const offsets = AGrass.kSpawnOffsets[pattern.group];
        const count = pattern.count;

        switch (type) {
            case FoliageType.Grass:
                for (let j = 0; j < count; j++) {
                    // @NOTE: Grass does not observe actor rotation or scale
                    const offset = vec3.set(scratchVec3a, offsets[j][0], offsets[j][1], offsets[j][2]);
                    const pos = vec3.add(scratchVec3a, offset, actor.pos);
                    context.grassPacket.newData(pos, actor.roomIndex, itemIdx);
                }
            break;

            case FoliageType.Tree:
                const rotation = mat4.fromYRotation(scratchMat4a, actor.rotationY);

                for (let j = 0; j < count; j++) {
                    const offset = vec3.transformMat4(scratchVec3a, offsets[j], rotation);
                    const pos = vec3.add(scratchVec3b, offset, actor.pos);
                    context.treePacket.newData(pos, 0, actor.roomIndex);
                }
            break;

            case FoliageType.WhiteFlower:
            case FoliageType.PinkFlower:
                for (let j = 0; j < count; j++) {
                    const isPink = (type === FoliageType.PinkFlower);

                    // @NOTE: Flowers do not observe actor rotation or scale
                    const offset = vec3.set(scratchVec3a, offsets[j][0], offsets[j][1], offsets[j][2]);
                    const pos = vec3.add(scratchVec3a, offset, actor.pos);
                    context.flowerPacket.newData(pos, isPink, actor.roomIndex, itemIdx);
                }
            break;
            default:
                console.warn('Unknown grass actor type');
        }

        return this;
    }
}

// The REL table maps .rel names to our implementations
// @NOTE: Let's just keep this down here for now, for navigability
interface ActorRel {
    // @TODO: Most actors have draw and update functions
}

interface ActorRelConstructor {
    new(context: WindWakerRenderer, actor: PlacedActor): ActorRel;
    requestArchives?(context: WindWakerRenderer, actor: Actor): void;
}

const kRelTable: { [relName: string]: ActorRelConstructor } = {
    'd_a_grass': AGrass,
    'd_a_ep': ATorch,
    'd_a_tbox': ATreasureChest,
}

export function requestArchiveForActor(renderer: WindWakerRenderer, actor: Actor): void {
    const relConstructor = kRelTable[actor.info.relName];
    if (relConstructor !== undefined && relConstructor.requestArchives !== undefined)
        relConstructor.requestArchives(renderer, actor);
}

export async function loadActor(renderer: WindWakerRenderer, roomRenderer: WindWakerRoomRenderer, worldModelMatrix: mat4, actor: PlacedActor): Promise<void> {
    // Attempt to find an implementation of this Actor in our table
    const relConstructor = kRelTable[actor.info.relName];
    if (relConstructor) {
        const actorObj = new relConstructor(renderer, actor);
        return;
    }

    // Otherwise attempt to load the model(s) and anims for this actor, even if it doesn't have any special logic implemented
    else {
        const loaded = loadGenericActor(renderer, roomRenderer, actor.modelMatrix, worldModelMatrix, actor);
        if (loaded) { return console.warn(`Unimplemented behavior: ${actor.name} / ${roomRenderer.name} Layer ${actor.layer} / ${hexzero(actor.parameters, 8)}`); }
        else console.warn(`Unknown object: ${actor.name} / ${roomRenderer.name} Layer ${actor.layer} / ${hexzero(actor.parameters, 8)}`);
    }

    // Doors: TODO(jstpierre)
    // else if (actor.name === 'KNOB00') return;
    // Under-water treasure points. Perhaps spawn at some point?
    // else if (actor.name === 'Salvage' || actor.name === 'Salvag2' || actor.name === 'SalvagE' || actor.name === 'SalvagN' || actor.name === 'SalvFM') return;
    // // Bushes. Procedurally generated by the engine.
    // else if (actor.name === 'woodb' || actor.name === 'woodbx') return;
    // // Rope. Procedurally generated by the engine.
    // else if (actor.name === 'RopeR') return;
    // // Bridges. Procedurally generated by the engine.
    // else if (actor.name === 'bridge') return;
    // // Gyorg spawners.
    // else if (actor.name === 'GyCtrl' || actor.name === 'GyCtrlB') return;
    // // Markers for Tingle Tuner
    // else if (actor.name === 'agbTBOX' || actor.name === 'agbMARK' || actor.name === 'agbF' || actor.name === 'agbA' || actor.name === 'agbAT' || actor.name === 'agbA2' || actor.name === 'agbR' || actor.name === 'agbB' || actor.name === 'agbFA' || actor.name === 'agbCSW') return;
    // // Logic flags used for gameplay, not spawnable objects.
    // else if (actor.name === 'AND_SW0' || actor.name === 'AND_SW1' || actor.name === 'AND_SW2' || actor.name === 'SW_HIT0' || actor.name === 'ALLdie' || actor.name === 'SW_C00') return;
    // // SWitch SaLVaGe?
    // else if (actor.name === 'SwSlvg') return;
    // // EVent SWitch
    // else if (actor.name === 'Evsw') return;
    // // Tags for fishmen?
    // else if (actor.name === 'TagSo' || actor.name === 'TagMSo') return;
    // // Photo tags
    // else if (actor.name === 'TagPo') return;
    // // Light tags?
    // else if (actor.name === 'LTag0' || actor.name === 'LTag1' || actor.name === 'LTagR0') return;
    // // Environment tags (Kankyo)
    // else if (actor.name === 'kytag00' || actor.name === 'ky_tag0' || actor.name === 'ky_tag1' || actor.name === 'ky_tag2' || actor.name === 'kytag5' || actor.name === 'kytag6' || actor.name === 'kytag7') return;
    // // Other tags?
    // else if (actor.name === 'TagEv' || actor.name === 'TagKb' || actor.name === 'TagIsl' || actor.name === 'TagMk' || actor.name === 'TagWp' || actor.name === 'TagMd') return;
    // else if (actor.name === 'TagHt' || actor.name === 'TagMsg' || actor.name === 'TagMsg2' || actor.name === 'ReTag0') return;
    // else if (actor.name === 'AttTag' || actor.name === 'AttTagB') return;
    // else if (actor.name === 'VolTag' || actor.name === 'WindTag') return;
    // // Misc. gameplay data
    // else if (actor.name === 'HyoiKam') return;
    // // Flags (only contains textures)
    // else if (actor.name === 'MtFlag' || actor.name === 'SieFlag' || actor.name === 'Gflag' || actor.name === 'MjFlag') return;
    // // Collision
    // else if (actor.name === 'Akabe') return;
}



function loadGenericActor(renderer: WindWakerRenderer, roomRenderer: WindWakerRoomRenderer, localModelMatrix: mat4, worldModelMatrix: mat4, actor: Actor) {
    const modelCache = renderer.modelCache;
    const cache = renderer.renderHelper.renderInstManager.gfxRenderCache;

    function fetchArchive(objArcName: string): Promise<RARC.RARC> {
        return renderer.modelCache.fetchArchive(`${pathBase}/Object/${objArcName}`);
    }

    function buildChildModel(rarc: RARC.RARC, modelPath: string): BMDObjectRenderer {
        const model = modelCache.getModel(renderer.device, cache, rarc, modelPath);
        const modelInstance = new J3DModelInstanceSimple(model);
        modelInstance.passMask = WindWakerPass.MAIN;
        renderer.extraTextures.fillExtraTextures(modelInstance);
        modelInstance.name = name;
        modelInstance.setSortKeyLayer(GfxRendererLayer.OPAQUE + 1);
        const objectRenderer = new BMDObjectRenderer(modelInstance);
        objectRenderer.layer = actor.layer;
        return objectRenderer;
    }

    function setModelMatrix(m: mat4): void {
        mat4.mul(m, worldModelMatrix, localModelMatrix);
    }

    function buildModel(rarc: RARC.RARC, modelPath: string): BMDObjectRenderer {
        const objectRenderer = buildChildModel(rarc, modelPath);
        setModelMatrix(objectRenderer.modelMatrix);
        roomRenderer.objectRenderers.push(objectRenderer);
        return objectRenderer;
    }

    function buildModelBMT(rarc: RARC.RARC, modelPath: string, bmtPath: string): BMDObjectRenderer {
        const objectRenderer = buildModel(rarc, modelPath);
        const bmt = BMT.parse(rarc.findFileData(bmtPath)!);
        objectRenderer.modelInstance.setModelMaterialData(new BMDModelMaterialData(renderer.device, cache, bmt));
        renderer.extraTextures.fillExtraTextures(objectRenderer.modelInstance);
        return objectRenderer;
    }

<<<<<<< HEAD
    function setToNearestFloor(dstMatrix: mat4, localModelMatrix: mat4) {
        mat4.getTranslation(scratchVec3a, localModelMatrix);
        vec3.set(scratchVec3b, 0, -1, 0);
        const found = DZB.raycast(scratchVec3b, roomRenderer.dzb, scratchVec3a, scratchVec3b);
        if (found)
            dstMatrix[13] = scratchVec3b[1];
    }

=======
>>>>>>> a27632f6
    // Tremendous special thanks to LordNed, Sage-of-Mirrors & LagoLunatic for their work on actor mapping
    // Heavily based on https://github.com/LordNed/Winditor/blob/master/Editor/resources/ActorDatabase.json

    if (actor.name === 'item') {
        // Item table provided with the help of the incredible LagoLunatic <3.
        const itemId = (actor.parameters & 0x000000FF);

        // Heart
        if (itemId === 0x00) fetchArchive(`Always.arc`).then((rarc) => buildModel(rarc, `bdl/vhrtl.bdl`));
        // Rupee (Green)
        else if (itemId === 0x01) fetchArchive(`Always.arc`).then((rarc) => {
            const m = buildModel(rarc, `bdlm/vlupl.bdl`);
            m.bindTRK1(parseBRK(rarc, `brk/vlupl.brk`), animFrame(0));
            m.bindTTK1(parseBTK(rarc, `btk/vlupl.btk`));
        });
        // Rupee (Blue)
        else if (itemId === 0x02) fetchArchive(`Always.arc`).then((rarc) => {
            const m = buildModel(rarc, `bdlm/vlupl.bdl`);
            m.bindTRK1(parseBRK(rarc, `brk/vlupl.brk`), animFrame(1));
            m.bindTTK1(parseBTK(rarc, `btk/vlupl.btk`));
        });
        // Rupee (Yellow)
        else if (itemId === 0x03) fetchArchive(`Always.arc`).then((rarc) => {
            const m = buildModel(rarc, `bdlm/vlupl.bdl`);
            m.bindTRK1(parseBRK(rarc, `brk/vlupl.brk`), animFrame(2));
            m.bindTTK1(parseBTK(rarc, `btk/vlupl.btk`));
        });
        // Rupee (Red)
        else if (itemId === 0x04) fetchArchive(`Always.arc`).then((rarc) => {
            const m = buildModel(rarc, `bdlm/vlupl.bdl`);
            m.bindTRK1(parseBRK(rarc, `brk/vlupl.brk`), animFrame(3));
            m.bindTTK1(parseBTK(rarc, `btk/vlupl.btk`));
        });
        // Rupee (Purple})
        else if (itemId === 0x05) fetchArchive(`Always.arc`).then((rarc) => {
            const m = buildModel(rarc, `bdlm/vlupl.bdl`);
            m.bindTRK1(parseBRK(rarc, `brk/vlupl.brk`), animFrame(4));
            m.bindTTK1(parseBTK(rarc, `btk/vlupl.btk`));
        });
        // Small magic jar
        else if (itemId === 0x09) fetchArchive(`Always.arc`).then((rarc) => buildModel(rarc, `bdlm/mpoda.bdl`));
        // Large magic jar
        else if (itemId === 0x0A) fetchArchive(`Always.arc`).then((rarc) => buildModel(rarc, `bdlm/mpodb.bdl`));
        // Small key
        else if (itemId === 0x15) fetchArchive(`Always.arc`).then((rarc) => buildModel(rarc, `bdl/vkeyl.bdl`));
        // Joy pendant
        else if (itemId === 0x1F) fetchArchive(`Always.arc`).then((rarc) => buildModel(rarc, `bdl/vhapl.bdl`));
        else console.warn(`Unknown item: ${hexzero(itemId, 2)}`);
    }
    // Heart Container
    else if (actor.name === 'Bitem') fetchArchive(`Always.arc`).then((rarc) => buildModel(rarc, `bdlm/vhutl.bdl`).bindTTK1(parseBTK(rarc, `btk/vhutl.btk`)));
    // Forsaken Fortress warp to Ganon's tower
    else if (actor.name === 'Warpmj') fetchArchive(`Gmjwp.arc`).then((rarc) => {
        const m = buildModel(rarc, `bdlm/gmjwp00.bdl`);
        m.bindTTK1(parseBTK(rarc, `btk/gmjwp00.btk`));
    });
    // NPCs
    // Aryll
    else if (actor.name === 'Ls' || actor.name === 'Ls1') fetchArchive(`Ls.arc`).then((rarc) => {
        const m = buildModel(rarc, `bdlm/ls.bdl`);
        buildChildModel(rarc, `bdl/lshand.bdl`).setParentJoint(m, `handL`);
        buildChildModel(rarc, `bdl/lshand.bdl`).setParentJoint(m, `handR`);
        m.bindANK1(parseBCK(rarc, `bcks/ls_wait01.bck`));
    });
    // Beedle
    else if (actor.name === 'Bs1') fetchArchive(`Bs.arc`).then((rarc) => {
        const m = buildModel(rarc, `bdlm/bs.bdl`);
        m.bindANK1(parseBCK(rarc, `bcks/bs_wait01.bck`));
    });
    // Beedle (this time with helmet)
    else if (actor.name === 'Bs2') fetchArchive(`Bs.arc`).then((rarc) => {
        const m = buildModel(rarc, `bdlm/bs.bdl`);
        buildChildModel(rarc, `bdlm/bs_met.bdl`).setParentJoint(m, `head`);
        m.bindANK1(parseBCK(rarc, `bcks/bs_wait01.bck`));
    });
    // Tingle
    else if (actor.name === 'Tc') fetchArchive(`Tc.arc`).then((rarc) => buildModel(rarc, `bdlm/tc.bdl`).bindANK1(parseBCK(rarc, `bcks/wait01.bck`)));
    // Grandma
    else if (actor.name === 'Ba1') {
        // Only allow the sleeping grandma through, because how else can you live in life...
        if (actor.parameters === 0x03) {
            fetchArchive(`Ba.arc`).then(rarc => {
                const m = buildModel(rarc, `bdlm/ba.bdl`);
                m.bindANK1(parseBCK(rarc, `bcks/wait02.bck`));
            });
        }
    }
    // Salvatore
    else if (actor.name === 'Kg1' || actor.name === 'Kg2') fetchArchive(`Kg.arc`).then((rarc) => buildModel(rarc, `bdlm/kg.bdl`).bindANK1(parseBCK(rarc, `bcks/kg_wait01.bck`)));
    // Orca
    else if (actor.name === 'Ji1') fetchArchive(`Ji.arc`).then((rarc) => buildModel(rarc, `bdlm/ji.bdl`).bindANK1(parseBCK(rarc, `bck/ji_wait01.bck`)));
    // Medli
    else if (actor.name === 'Md1') {
        fetchArchive(`Md.arc`).then(rarc => {
            const m = buildModel(rarc, `bdlm/md.bdl`);
            m.bindANK1(parseBCK(rarc, `bcks/md_wait01.bck`));
            const armL = buildChildModel(rarc, `bdlm/mdarm.bdl`);
            armL.bindANK1(parseBCK(rarc, `bcks/mdarm_wait01.bck`));
            armL.modelInstance.setShapeVisible(1, false);
            armL.setParentJoint(m, `armL`);
            const armR = buildChildModel(rarc, `bdlm/mdarm.bdl`);
            armR.bindANK1(parseBCK(rarc, `bcks/mdarm_wait01.bck`));
            armR.modelInstance.setShapeVisible(0, false);
            armR.setParentJoint(m, `armR`);
        });
    }
    // Makar
    else if (actor.name === 'Cb1') fetchArchive(`Cb.arc`).then((rarc) => {
        const m = buildModel(rarc, `bdl/cb.bdl`);
        buildChildModel(rarc, `bdl/cb_face.bdl`).setParentJoint(m, `backbone`);
        m.bindANK1(parseBCK(rarc, `bcks/wait01.bck`))
    });
    // The King of Hyrule
    else if (actor.name === 'Hi1') fetchArchive(`Hi.arc`).then((rarc) => buildModel(rarc, `bdlm/hi.bdl`).bindANK1(parseBCK(rarc, `bcks/hi_wait01.bck`)));
    // Princess Zelda
    else if (actor.name === 'p_zelda') fetchArchive(`Pz.arc`).then((rarc) => {
        const m = buildModel(rarc, `bdlm/pz.bdl`);            
        m.setMaterialColorWriteEnabled("m_pz_eyeLdamA", false);
        m.setMaterialColorWriteEnabled("m_pz_eyeLdamB", false);
        m.setMaterialColorWriteEnabled("m_pz_mayuLdamA", false);
        m.setMaterialColorWriteEnabled("m_pz_mayuLdamB", false);
        m.setMaterialColorWriteEnabled("m_pz_eyeRdamA", false);
        m.setMaterialColorWriteEnabled("m_pz_eyeRdamB", false);
        m.setMaterialColorWriteEnabled("m_pz_mayuRdamA", false);
        m.setMaterialColorWriteEnabled("m_pz_mayuRdamB", false);
        m.bindANK1(parseBCK(rarc, `bcks/wait01.bck`));
    });
    // The Great Deku Tree
    else if (actor.name === 'De1') fetchArchive(`De.arc`).then((rarc) => buildModel(rarc, `bdl/de.bdl`).bindANK1(parseBCK(rarc, `bcks/wait01.bck`)));
    // Prince Komali (Small Childe)
    else if (actor.name === 'Co1') fetchArchive(`Co.arc`).then((rarc) => buildModel(rarc, `bdlm/co.bdl`).bindANK1(parseBCK(rarc, `bcks/co_wait00.bck`)));
    // Adult Komali
    else if (actor.name === 'Ac1') fetchArchive(`Ac.arc`).then((rarc) => {
        const m = buildModel(rarc, `bdlm/ac.bdl`);
        const armL = buildChildModel(rarc, `bdl/acarm.bdl`);
        armL.setParentJoint(m, `armL`);
        armL.bindANK1(parseBCK(rarc, `bcks/acarm_wait01.bck`));
        const armR = buildChildModel(rarc, `bdl/acarm.bdl`);
        armR.setParentJoint(m, `armR`);
        armR.bindANK1(parseBCK(rarc, `bcks/acarm_wait01.bck`));
        m.bindANK1(parseBCK(rarc, `bcks/ac_wait01.bck`));
    });
    // Rito Chieftan
    else if (actor.name === 'Zk1') fetchArchive(`Zk.arc`).then((rarc) => buildModel(rarc, `bdlm/zk.bdl`).bindANK1(parseBCK(rarc, `bcks/zk_wait01.bck`)));
    // Rose
    else if (actor.name === 'Ob1') fetchArchive(`Ob.arc`).then((rarc) => {
        const m = buildModel(rarc, `bdl/ob.bdl`);
        buildChildModel(rarc, `bdlm/oba_head.bdl`).setParentJoint(m, `head`);
        m.bindANK1(parseBCK(rarc, `bcks/wait.bck`));
    });
    // Mesa
    else if (actor.name === 'Ym1') fetchArchive(`Ym.arc`).then((rarc) => {
        const m = buildModel(rarc, `bdlm/ym.bdl`);
        buildChildModel(rarc, `bdlm/ymhead01.bdl`).setParentJoint(m, `head`);
        m.bindANK1(parseBCK(rarc, `bcks/wait01.bck`));
    });
    // Abe
    else if (actor.name === 'Ym2') fetchArchive(`Ym.arc`).then((rarc) => {
        const m = buildModelBMT(rarc, `bdlm/ym.bdl`, `bmt/ym2.bmt`);
        buildChildModel(rarc, `bdlm/ymhead02.bdl`).setParentJoint(m, `head`);
        m.bindANK1(parseBCK(rarc, `bcks/wait01.bck`));
    });
    // Sturgeon
    else if (actor.name === 'Aj1') fetchArchive(`Aj.arc`).then((rarc) => {
        const m = buildModel(rarc, `bdlm/aj.bdl`);
        m.bindANK1(parseBCK(rarc, `bcks/wait01.bck`));
    });
    // Quill
    else if (actor.name === 'Bm1') fetchArchive(`Bm.arc`).then((rarc) => {
        const m = buildModel(rarc, `bdlm/bm.bdl`);
        const head = buildChildModel(rarc, `bdlm/bmhead01.bdl`);
        head.setParentJoint(m, `head`);
        head.bindANK1(parseBCK(rarc, `bcks/bmhead01_wait01.bck`));
        const armL = buildChildModel(rarc, `bdlm/bmarm.bdl`);
        armL.setParentJoint(m, `armL`);
        armL.bindANK1(parseBCK(rarc, `bcks/bmarm_wait01.bck`));
        const armR = buildChildModel(rarc, `bdlm/bmarm.bdl`);
        armR.setParentJoint(m, `armR`);
        armR.bindANK1(parseBCK(rarc, `bcks/bmarm_wait01.bck`));
        m.bindANK1(parseBCK(rarc, `bcks/bm_wait01.bck`));
    });
    // (Unnamed Rito)
    else if (actor.name === 'Bm2') fetchArchive(`Bm.arc`).then((rarc) => {
        const m = buildModel(rarc, `bdlm/bm.bdl`);
        const head = buildChildModel(rarc, `bdlm/bmhead02.bdl`);
        head.setParentJoint(m, `head`);
        head.bindANK1(parseBCK(rarc, `bcks/bmhead01_wait01.bck`));
        const armL = buildChildModel(rarc, `bdlm/bmarm.bdl`);
        armL.setParentJoint(m, `armL`);
        armL.bindANK1(parseBCK(rarc, `bcks/bmarm_wait01.bck`));
        const armR = buildChildModel(rarc, `bdlm/bmarm.bdl`);
        armR.setParentJoint(m, `armR`);
        armR.bindANK1(parseBCK(rarc, `bcks/bmarm_wait01.bck`));
        m.bindANK1(parseBCK(rarc, `bcks/bm_wait01.bck`));
    });
    // (Unnamed Rito)
    else if (actor.name === 'Bm3') fetchArchive(`Bm.arc`).then((rarc) => {
        const m = buildModel(rarc, `bdlm/bm.bdl`);
        const head = buildChildModel(rarc, `bdlm/bmhead03.bdl`);
        head.setParentJoint(m, `head`);
        head.bindANK1(parseBCK(rarc, `bcks/bmhead01_wait01.bck`));
        const armL = buildChildModel(rarc, `bdlm/bmarm.bdl`);
        armL.setParentJoint(m, `armL`);
        armL.bindANK1(parseBCK(rarc, `bcks/bmarm_wait01.bck`));
        const armR = buildChildModel(rarc, `bdlm/bmarm.bdl`);
        armR.setParentJoint(m, `armR`);
        armR.bindANK1(parseBCK(rarc, `bcks/bmarm_wait01.bck`));
        m.bindANK1(parseBCK(rarc, `bcks/bm_wait01.bck`));
    });
    // (Unnamed Rito)
    else if (actor.name === 'Bm4') fetchArchive(`Bm.arc`).then((rarc) => {
        const m = buildModel(rarc, `bdlm/bm.bdl`);
        const head = buildChildModel(rarc, `bdlm/bmhead04.bdl`);
        head.setParentJoint(m, `head`);
        head.bindANK1(parseBCK(rarc, `bcks/bmhead01_wait01.bck`));
        const armL = buildChildModel(rarc, `bdlm/bmarm.bdl`);
        armL.setParentJoint(m, `armL`);
        armL.bindANK1(parseBCK(rarc, `bcks/bmarm_wait01.bck`));
        const armR = buildChildModel(rarc, `bdlm/bmarm.bdl`);
        armR.setParentJoint(m, `armR`);
        armR.bindANK1(parseBCK(rarc, `bcks/bmarm_wait01.bck`));
        m.bindANK1(parseBCK(rarc, `bcks/bm_wait01.bck`));
    });
    // (Unnamed Rito)
    else if (actor.name === 'Bm5') fetchArchive(`Bm.arc`).then((rarc) => {
        const m = buildModel(rarc, `bdlm/bm.bdl`);
        const head = buildChildModel(rarc, `bdlm/bmhead05.bdl`);
        head.setParentJoint(m, `head`);
        head.bindANK1(parseBCK(rarc, `bcks/bmhead01_wait01.bck`));
        const armL = buildChildModel(rarc, `bdlm/bmarm.bdl`);
        armL.setParentJoint(m, `armL`);
        armL.bindANK1(parseBCK(rarc, `bcks/bmarm_wait01.bck`));
        const armR = buildChildModel(rarc, `bdlm/bmarm.bdl`);
        armR.setParentJoint(m, `armR`);
        armR.bindANK1(parseBCK(rarc, `bcks/bmarm_wait01.bck`));
        m.bindANK1(parseBCK(rarc, `bcks/bm_wait01.bck`));
    });
    // Baito (Sorting Game)
    else if (actor.name === 'Btsw2') fetchArchive(`Btsw.arc`).then((rarc) => buildModel(rarc, `bdlm/bn.bdl`).bindANK1(parseBCK(rarc, `bcks/bn_wait01.bck`)));
    // Koboli (Sorting Game)
    else if (actor.name === 'Bmsw') fetchArchive(`Bmsw.arc`).then((rarc) => {
        const m = buildModel(rarc, `bdlm/bm.bdl`);
        buildChildModel(rarc, `bdlm/bmhead11.bdl`).setParentJoint(m, `head`);
        const armL = buildChildModel(rarc, `bdlm/bmarm.bdl`);
        armL.setParentJoint(m, `armL`);
        armL.bindANK1(parseBCK(rarc, `bcks/bmarm_wait01.bck`))
        const armR = buildChildModel(rarc, `bdlm/bmarm.bdl`);
        armR.setParentJoint(m, `armR`);
        armR.bindANK1(parseBCK(rarc, `bcks/bmarm_wait01.bck`))
        m.bindANK1(parseBCK(rarc, `bcks/bm_wait01.bck`))
    });
    // Obli
    else if (actor.name === 'Bmcon1') fetchArchive(`Bmcon1.arc`).then((rarc) => {
        const m = buildModel(rarc, `bdl/bm.bdl`);
        buildChildModel(rarc, `bdlm/bmhead08.bdl`).setParentJoint(m, `head`);
        const armL = buildChildModel(rarc, `bdl/bmarm.bdl`);
        armL.setParentJoint(m, `armL`);
        armL.bindANK1(parseBCK(rarc, `bcks/bmarm_wait01.bck`))
        const armR = buildChildModel(rarc, `bdl/bmarm.bdl`);
        armR.setParentJoint(m, `armR`);
        armR.bindANK1(parseBCK(rarc, `bcks/bmarm_wait01.bck`))
        m.bindANK1(parseBCK(rarc, `bcks/bm_wait01.bck`));
    });
    // Obli
    else if (actor.name === 'Bmcon2') fetchArchive(`Bmcon1.arc`).then((rarc) => {
        const m = buildModel(rarc, `bdl/bm.bdl`);
        buildChildModel(rarc, `bdlm/bmhead10.bdl`).setParentJoint(m, `head`);
        const armL = buildChildModel(rarc, `bdl/bmarm.bdl`);
        armL.setParentJoint(m, `armL`);
        armL.bindANK1(parseBCK(rarc, `bcks/bmarm_wait01.bck`))
        const armR = buildChildModel(rarc, `bdl/bmarm.bdl`);
        armR.setParentJoint(m, `armR`);
        armR.bindANK1(parseBCK(rarc, `bcks/bmarm_wait01.bck`))
        m.bindANK1(parseBCK(rarc, `bcks/bm_wait01.bck`));
    });
    // Zill
    else if (actor.name === 'Ko1') fetchArchive(`Ko.arc`).then((rarc) => {
        const m = buildModel(rarc, `bdlm/ko.bdl`);
        buildChildModel(rarc, `bdlm/kohead01.bdl`).setParentJoint(m, `head`);
        m.bindANK1(parseBCK(rarc, `bcks/ko_wait01.bck`));
    });
    // Joel
    else if (actor.name === 'Ko2') fetchArchive(`Ko.arc`).then((rarc) => {
        const m = buildModelBMT(rarc, `bdlm/ko.bdl`, `bmt/ko02.bmt`);
        buildChildModel(rarc, `bdlm/kohead02.bdl`).setParentJoint(m, `head`);
        m.bindANK1(parseBCK(rarc, `bcks/ko_wait01.bck`));
    });
    // Sue-Belle
    else if (actor.name === 'Yw1') fetchArchive(`Yw.arc`).then((rarc) => {
        const m = buildModel(rarc, `bdl/yw.bdl`);
        buildChildModel(rarc, `bdlm/ywhead01.bdl`).setParentJoint(m, `head`);
        m.bindANK1(parseBCK(rarc, `bcks/wait01.bck`));
    });
    // Tetra
    else if (actor.name === 'Zl1') fetchArchive(`Zl.arc`).then((rarc) => {
        const m = buildModel(rarc, `bdlm/zl.bdl`);
        m.setMaterialColorWriteEnabled("eyeLdamA", false);
        m.setMaterialColorWriteEnabled("eyeLdamB", false);
        m.setMaterialColorWriteEnabled("mayuLdamA", false);
        m.setMaterialColorWriteEnabled("mayuLdamB", false);
        m.setMaterialColorWriteEnabled("eyeRdamA", false);
        m.setMaterialColorWriteEnabled("eyeRdamB", false);
        m.setMaterialColorWriteEnabled("mayuRdamA", false);
        m.setMaterialColorWriteEnabled("mayuRdamB", false);
        m.bindANK1(parseBCK(rarc, `bcks/wait.bck`));
    });
    // Gonzo
    else if (actor.name === 'P1a') fetchArchive(`P1.arc`).then((rarc) => {
        const m = buildModel(rarc, `bdl/p1.bdl`);
        buildChildModel(rarc, `bdlm/p1a_head.bdl`).setParentJoint(m, `head`);
        m.bindANK1(parseBCK(rarc, `bcks/wait.bck`));
    });
    // Senza
    else if (actor.name === 'P1b') fetchArchive(`P1.arc`).then((rarc) => {
        const m = buildModelBMT(rarc, `bdl/p1.bdl`, `bmt/p1b_body.bmt`);
        buildChildModel(rarc, `bdlm/p1b_head.bdl`).setParentJoint(m, `head`);
        m.bindANK1(parseBCK(rarc, `bcks/wait.bck`));
    });
    // Nudge
    else if (actor.name === 'P1c') fetchArchive(`P1.arc`).then((rarc) => {
        const m = buildModelBMT(rarc, `bdl/p1.bdl`, `bmt/p1c_body.bmt`);
        buildChildModel(rarc, `bdlm/p1c_head.bdl`).setParentJoint(m, `head`);
        m.bindANK1(parseBCK(rarc, `bcks/wait.bck`));
    });
    // Zuko
    else if (actor.name === 'P2a') fetchArchive(`P2.arc`).then((rarc) => {
        const m = buildModel(rarc, `bdl/p2.bdl`);
        buildChildModel(rarc, `bdlm/p2head01.bdl`).setParentJoint(m, `head`);
        m.bindANK1(parseBCK(rarc, `bcks/p2_wait01.bck`));
    });
    // Niko
    else if (actor.name === 'P2b') fetchArchive(`P2.arc`).then((rarc) => {
        const m = buildModelBMT(rarc, `bdl/p2.bdl`, `bmt/p2b.bmt`);
        buildChildModel(rarc, `bdlm/p2head02.bdl`).setParentJoint(m, `head`);
        m.bindANK1(parseBCK(rarc, `bcks/p2_wait01.bck`));
    });
    // Mako
    else if (actor.name === 'P2c') fetchArchive(`P2.arc`).then((rarc) => {
        const m = buildModelBMT(rarc, `bdl/p2.bdl`, `bmt/p2c.bmt`);
        buildChildModel(rarc, `bdlm/p2head03.bdl`).setParentJoint(m, `head`);
        m.bindANK1(parseBCK(rarc, `bcks/p2_wait01.bck`));
    });
    // Old Man Ho-Ho
    else if (actor.name === 'Ah') fetchArchive(`Ah.arc`).then((rarc) => {
        const m = buildModel(rarc, `bdlm/ah.bdl`);
        m.bindANK1(parseBCK(rarc, `bcks/ah_wait01.bck`));
    });
    // Helmarock King
    else if (actor.name === 'Dk') fetchArchive(`Dk.arc`).then((rarc) => {
        const m = buildModel(rarc, `bdl/dk.bdl`);
        m.bindANK1(parseBCK(rarc, `bcks/fly1.bck`));
    });
    // Zunari
    else if (actor.name === 'Rsh1') fetchArchive(`Rsh.arc`).then((rarc) => {
        const m = buildModel(rarc, `bdlm/rs.bdl`);
        m.bindANK1(parseBCK(rarc, `bck/rs_wait01.bck`));
    });
    // ???
    else if (actor.name === 'Sa1') fetchArchive(`Sa.arc`).then((rarc) => {
        const m = buildModel(rarc, `bdl/sa.bdl`);
        buildChildModel(rarc, `bdlm/sa01_head.bdl`).setParentJoint(m, `head`);
        m.bindANK1(parseBCK(rarc, `bcks/sa_wait01.bck`));
    });
    // Gummy
    else if (actor.name === 'Sa2') fetchArchive(`Sa.arc`).then((rarc) => {
        const m = buildModelBMT(rarc, `bdl/sa.bdl`, `bmt/sa02.bmt`);
        buildChildModel(rarc, `bdlm/sa02_head.bdl`).setParentJoint(m, `head`);
        m.bindANK1(parseBCK(rarc, `bcks/sa_wait01.bck`));
    });
    // Kane
    else if (actor.name === 'Sa3') fetchArchive(`Sa.arc`).then((rarc) => {
        const m = buildModelBMT(rarc, `bdl/sa.bdl`, `bmt/sa03.bmt`);
        buildChildModel(rarc, `bdlm/sa03_head.bdl`).setParentJoint(m, `head`);
        m.bindANK1(parseBCK(rarc, `bcks/sa_wait01.bck`));
    });
    // Candy
    else if (actor.name === 'Sa4') fetchArchive(`Sa.arc`).then((rarc) => {
        const m = buildModelBMT(rarc, `bdl/sa.bdl`, `bmt/sa04.bmt`);
        buildChildModel(rarc, `bdlm/sa04_head.bdl`).setParentJoint(m, `head`);
        m.bindANK1(parseBCK(rarc, `bcks/sa_wait01.bck`));
    });
    // Dampa
    else if (actor.name === 'Sa5') fetchArchive(`Sa.arc`).then((rarc) => {
        const m = buildModelBMT(rarc, `bdl/sa.bdl`, `bmt/sa05.bmt`);
        buildChildModel(rarc, `bdlm/sa05_head.bdl`).setParentJoint(m, `head`);
        m.bindANK1(parseBCK(rarc, `bcks/sa_wait01.bck`));
    });
    // Potova
    else if (actor.name === 'Ug1') fetchArchive(`Ug.arc`).then((rarc) => {
        const m = buildModel(rarc, `bdl/ug.bdl`);
        buildChildModel(rarc, `bdlm/ug01_head.bdl`).setParentJoint(m, `head`);
        m.bindANK1(parseBCK(rarc, `bcks/ug_wait01.bck`));
    });
    // Joanna
    else if (actor.name === 'Ug2') fetchArchive(`Ug.arc`).then((rarc) => {
        const m = buildModelBMT(rarc, `bdl/ug.bdl`, `bmt/ug02.bmt`);
        buildChildModel(rarc, `bdlm/ug02_head.bdl`).setParentJoint(m, `head`);
        m.bindANK1(parseBCK(rarc, `bcks/ug_wait01.bck`));
    });
    // Jin
    else if (actor.name === 'UkB') fetchArchive(`Uk.arc`).then((rarc) => {
        const m = buildModel(rarc, `bdlm/uk.bdl`);
        buildChildModel(rarc, `bdl/ukhead_b.bdl`).setParentJoint(m, `head`);
        m.bindANK1(parseBCK(rarc, `bcks/uk_wait.bck`));
    });
    // Jan
    else if (actor.name === 'UkC') fetchArchive(`Uk.arc`).then((rarc) => {
        const m = buildModelBMT(rarc, `bdlm/uk.bdl`, `bmt/uk_c.bmt`);
        buildChildModel(rarc, `bdlm/ukhead_c.bdl`).setParentJoint(m, `head`);
        m.bindANK1(parseBCK(rarc, `bcks/uk_wait.bck`));
    });
    // Jun-Roberto
    else if (actor.name === 'UkD') fetchArchive(`Uk.arc`).then((rarc) => {
        const m = buildModelBMT(rarc, `bdlm/uk.bdl`, `bmt/uk_d.bmt`);
        buildChildModel(rarc, `bdl/ukhead_d.bdl`).setParentJoint(m, `head`);
        m.bindANK1(parseBCK(rarc, `bcks/uk_wait.bck`));
    });
    // Gilligan
    else if (actor.name === 'Uw1') fetchArchive(`Uw.arc`).then((rarc) => {
        const m = buildModel(rarc, `bdl/uw.bdl`);
        buildChildModel(rarc, `bdlm/uw01_head.bdl`).setParentJoint(m, `head`);
        m.bindANK1(parseBCK(rarc, `bcks/uw_wait01.bck`));
    });
    // Linda
    else if (actor.name === 'Uw2') fetchArchive(`Uw.arc`).then((rarc) => {
        const m = buildModelBMT(rarc, `bdl/uw.bdl`, `bmt/uw02.bmt`);
        buildChildModel(rarc, `bdlm/uw02_head.bdl`).setParentJoint(m, `head`);
        m.bindANK1(parseBCK(rarc, `bcks/uw_wait01.bck`));
    });
    // Kreeb
    else if (actor.name === 'Um1') fetchArchive(`Um.arc`).then((rarc) => {
        const m = buildModel(rarc, `bdl/um.bdl`);
        buildChildModel(rarc, `bdlm/um01_head.bdl`).setParentJoint(m, `head`);
        m.bindANK1(parseBCK(rarc, `bcks/um_wait01.bck`));
    });
    // Anton
    else if (actor.name === 'Um2') fetchArchive(`Um.arc`).then((rarc) => {
        const m = buildModelBMT(rarc, `bdl/um.bdl`, `bmt/um02.bmt`);
        buildChildModel(rarc, `bdlm/um02_head.bdl`).setParentJoint(m, `head`);
        m.bindANK1(parseBCK(rarc, `bcks/um_wait01.bck`));
    });
    // Kamo
    else if (actor.name === 'Um3') fetchArchive(`Um.arc`).then((rarc) => {
        const m = buildModelBMT(rarc, `bdl/um.bdl`, `bmt/um03.bmt`);
        buildChildModel(rarc, `bdlm/um03_head.bdl`).setParentJoint(m, `head`);
        m.bindANK1(parseBCK(rarc, `bcks/um_wait01.bck`));
    });
    // Sam
    else if (actor.name === 'Uo1') fetchArchive(`Uo.arc`).then((rarc) => {
        const m = buildModel(rarc, `bdl/uo.bdl`);
        buildChildModel(rarc, `bdlm/uo01_head.bdl`).setParentJoint(m, `head`);
        m.bindANK1(parseBCK(rarc, `bcks/uo_wait01.bck`));
    });
    // Gossack
    else if (actor.name === 'Uo2') fetchArchive(`Uo.arc`).then((rarc) => {
        const m = buildModelBMT(rarc, `bdl/uo.bdl`, `bmt/uo02.bmt`);
        buildChildModel(rarc, `bdlm/uo02_head.bdl`).setParentJoint(m, `head`);
        m.bindANK1(parseBCK(rarc, `bcks/uo_wait01.bck`));
    });
    // Garrickson
    else if (actor.name === 'Uo3') fetchArchive(`Uo.arc`).then((rarc) => {
        const m = buildModelBMT(rarc, `bdl/uo.bdl`, `bmt/uo03.bmt`);
        buildChildModel(rarc, `bdlm/uo03_head.bdl`).setParentJoint(m, `head`);
        m.bindANK1(parseBCK(rarc, `bcks/uo_wait01.bck`));
    });
    // Vera
    else if (actor.name === 'Ub1') fetchArchive(`Ub.arc`).then((rarc) => {
        const m = buildModel(rarc, `bdl/ub.bdl`);
        buildChildModel(rarc, `bdlm/ub01_head.bdl`).setParentJoint(m, `head`);
        m.bindANK1(parseBCK(rarc, `bcks/ub_wait01.bck`));
    });
    // Pompie
    else if (actor.name === 'Ub2') fetchArchive(`Ub.arc`).then((rarc) => {
        const m = buildModelBMT(rarc, `bdl/ub.bdl`, `bmt/ub02.bmt`);
        buildChildModel(rarc, `bdlm/ub02_head.bdl`).setParentJoint(m, `head`);
        m.bindANK1(parseBCK(rarc, `bcks/ub_wait01.bck`));
    });
    // Missy
    else if (actor.name === 'Ub3') fetchArchive(`Ub.arc`).then((rarc) => {
        const m = buildModelBMT(rarc, `bdl/ub.bdl`, `bmt/ub03.bmt`);
        buildChildModel(rarc, `bdlm/ub03_head.bdl`).setParentJoint(m, `head`);
        m.bindANK1(parseBCK(rarc, `bcks/ub_wait01.bck`));
    });
    // Mineco
    else if (actor.name === 'Ub4') fetchArchive(`Ub.arc`).then((rarc) => {
        const m = buildModelBMT(rarc, `bdl/ub.bdl`, `bmt/ub04.bmt`);
        buildChildModel(rarc, `bdlm/ub04_head.bdl`).setParentJoint(m, `head`);
        m.bindANK1(parseBCK(rarc, `bcks/ub_wait01.bck`));
    });
    // Bomb-Master Cannon (1)
    else if (actor.name === 'Bms1') fetchArchive(`Bms.arc`).then((rarc) => {
        const m = buildModel(rarc, `bdl/by1.bdl`);
        buildChildModel(rarc, `bdlm/by_head.bdl`).setParentJoint(m, `head`);
        m.bindANK1(parseBCK(rarc, `bcks/by1_wait01.bck`));
    });
    // Bomb-Master Cannon (1)
    else if (actor.name === 'Bms2') fetchArchive(`Bms.arc`).then((rarc) => {
        const m = buildModel(rarc, `bdl/by2.bdl`);
        buildChildModel(rarc, `bdlm/by_head.bdl`).setParentJoint(m, `head`);
        m.bindANK1(parseBCK(rarc, `bcks/by2_wait00.bck`));
    });
    // Mrs. Marie
    else if (actor.name === 'Ho') fetchArchive(`Ho.arc`).then((rarc) => {
        const m = buildModel(rarc, `bdlm/ho.bdl`);
        buildChildModel(rarc, `bdl/ho_pend.bdl`).setParentJoint(m, `backbone`);
        m.bindANK1(parseBCK(rarc, `bcks/ho_wait01.bck`));
    });
    // Tott
    else if (actor.name === 'Tt') fetchArchive(`Tt.arc`).then((rarc) => buildModel(rarc, `bdlm/tt.bdl`).bindANK1(parseBCK(rarc, `bck/wait01.bck`)));
    // Maggie's Father (Rich)
    else if (actor.name === 'Gp1') fetchArchive(`Gp.arc`).then((rarc) => buildModel(rarc, `bdlm/gp.bdl`).bindANK1(parseBCK(rarc, `bcks/wait01.bck`)));
    // Maggie's Father (Poor)
    else if (actor.name === 'Pf1') fetchArchive(`Pf.arc`).then((rarc) => buildModel(rarc, `bdlm/pf.bdl`).bindANK1(parseBCK(rarc, `bcks/wait01.bck`)));
    // Maggie (Rich)
    else if (actor.name === 'Kp1') fetchArchive(`Kp.arc`).then((rarc) => buildModel(rarc, `bdlm/kp.bdl`).bindANK1(parseBCK(rarc, `bcks/wait01.bck`)));
    // Mila (Poor)
    else if (actor.name === 'Kk1') fetchArchive(`Kk.arc`).then((rarc) => buildModel(rarc, `bdlm/kk.bdl`).bindANK1(parseBCK(rarc, `bcks/kk_wait01.bck`)));
    // Mila's Father (Rich)
    else if (actor.name === 'Kf1') fetchArchive(`Kf.arc`).then((rarc) => buildModel(rarc, `bdlm/kf.bdl`).bindANK1(parseBCK(rarc, `bcks/kf_wait01.bck`)));
    // Mila's Father (Poor)
    else if (actor.name === 'Gk1') fetchArchive(`Gk.arc`).then((rarc) => buildModel(rarc, `bdlm/gk.bdl`).bindANK1(parseBCK(rarc, `bcks/gk_wait01.bck`)));
    // Ivan
    else if (actor.name === 'Mk') fetchArchive(`Mk.arc`).then((rarc) => buildModel(rarc, `bdlm/mk.bdl`).bindANK1(parseBCK(rarc, `bcks/mk_wait.bck`)));
    // Lorenzo
    else if (actor.name === 'Po') fetchArchive(`Po.arc`).then((rarc) => buildModel(rarc, `bdlm/po.bdl`).bindANK1(parseBCK(rarc, `bcks/wait01.bck`)));
    // Doc Bandam
    else if (actor.name === 'Ds1') fetchArchive(`Ds.arc`).then((rarc) => buildModel(rarc, `bdlm/ck.bdl`).bindANK1(parseBCK(rarc, `bcks/wait01.bck`)));
    // Jabun
    else if (actor.name === 'Jb1') fetchArchive(`Jb.arc`).then((rarc) => buildModel(rarc, `bdlm/jb.bdl`).bindANK1(parseBCK(rarc, `bcks/jb_wait01.bck`)));
    // Zephos
    else if (actor.name === 'Hr') fetchArchive(`Hr.arc`).then((rarc) => buildModel(rarc, `bdlm/hr.bdl`).bindANK1(parseBCK(rarc, `bcks/r_wait01.bck`)));
    // Cyclos (same as Zephos)
    else if (actor.name === 'Hr2') fetchArchive(`Hr.arc`).then((rarc) => buildModel(rarc, `bdlm/hr.bdl`).bindANK1(parseBCK(rarc, `bcks/r_wait01.bck`)));
    // Valoo
    else if (actor.name === 'dragon') fetchArchive(`Dr.arc`).then((rarc) => buildModel(rarc, `bmd/dr1.bmd`).bindANK1(parseBCK(rarc, `bck/dr_wait1.bck`)));
    // Olivio (Korok)
    else if (actor.name === 'Bj1') fetchArchive(`Bj.arc`).then((rarc) => {
        const m = buildModel(rarc, `bdlm/bj.bdl`);
        buildChildModel(rarc, `bdl/bj1_face.bdl`).setParentJoint(m, `head`);
        m.bindANK1(parseBCK(rarc, `bcks/wait01.bck`))
    });
    // Aldo (Korok)
    else if (actor.name === 'Bj2') fetchArchive(`Bj.arc`).then((rarc) => {
        const m = buildModel(rarc, `bdlm/bj.bdl`);
        buildChildModel(rarc, `bdl/bj2_face.bdl`).setParentJoint(m, `head`);
        m.bindANK1(parseBCK(rarc, `bcks/wait01.bck`))
    });
    // Oakin (Korok)
    else if (actor.name === 'Bj3') fetchArchive(`Bj.arc`).then((rarc) => {
        const m = buildModel(rarc, `bdlm/bj.bdl`);
        buildChildModel(rarc, `bdl/bj3_face.bdl`).setParentJoint(m, `head`);
        m.bindANK1(parseBCK(rarc, `bcks/wait01.bck`))
    });
    // Drona (Korok)
    else if (actor.name === 'Bj4') fetchArchive(`Bj.arc`).then((rarc) => {
        const m = buildModel(rarc, `bdlm/bj.bdl`);
        buildChildModel(rarc, `bdl/bj4_face.bdl`).setParentJoint(m, `head`);
        m.bindANK1(parseBCK(rarc, `bcks/wait01.bck`))
    });
    // Irch (Korok)
    else if (actor.name === 'Bj5') fetchArchive(`Bj.arc`).then((rarc) => {
        const m = buildModel(rarc, `bdlm/bj.bdl`);
        buildChildModel(rarc, `bdl/bj5_face.bdl`).setParentJoint(m, `head`);
        m.bindANK1(parseBCK(rarc, `bcks/wait01.bck`))
    });
    // Rown (Korok)
    else if (actor.name === 'Bj6') fetchArchive(`Bj.arc`).then((rarc) => {
        const m = buildModel(rarc, `bdlm/bj.bdl`);
        buildChildModel(rarc, `bdl/bj6_face.bdl`).setParentJoint(m, `head`);
        m.bindANK1(parseBCK(rarc, `bcks/wait01.bck`))
    });
    // Hollo (Korok)
    else if (actor.name === 'Bj7') fetchArchive(`Bj.arc`).then((rarc) => {
        const m = buildModel(rarc, `bdlm/bj.bdl`);
        buildChildModel(rarc, `bdl/bj7_face.bdl`).setParentJoint(m, `head`);
        m.bindANK1(parseBCK(rarc, `bcks/wait01.bck`))
    });
    // Elma (Korok)
    else if (actor.name === 'Bj8') fetchArchive(`Bj.arc`).then((rarc) => {
        const m = buildModel(rarc, `bdlm/bj.bdl`);
        buildChildModel(rarc, `bdl/bj8_face.bdl`).setParentJoint(m, `head`);
        m.bindANK1(parseBCK(rarc, `bcks/wait01.bck`))
    });
    // Linder (Korok)
    else if (actor.name === 'Bj9') fetchArchive(`Bj.arc`).then((rarc) => {
        const m = buildModel(rarc, `bdlm/bj.bdl`);
        buildChildModel(rarc, `bdl/bj9_face.bdl`).setParentJoint(m, `head`);
        m.bindANK1(parseBCK(rarc, `bcks/wait01.bck`));
    });
    // Manny
    else if (actor.name === 'Mn') fetchArchive(`Mn.arc`).then((rarc) => buildModel(rarc, `bdlm/mn.bdl`).bindANK1(parseBCK(rarc, `bcks/mn_wait01.bck`)));
    // Carlov
    else if (actor.name === 'Mt') fetchArchive(`Niten.arc`).then((rarc) => buildModel(rarc, `bdlm/mt.bdl`).bindANK1(parseBCK(rarc, `bcks/mt_wait01.bck`)));
    // Great Fairy
    else if (actor.name === 'BigElf') fetchArchive(`bigelf.arc`).then((rarc) => buildModel(rarc, `bdlm/dy.bdl`).bindANK1(parseBCK(rarc, `bcks/wait01.bck`)));
    // Fairy
    else if (actor.name === 'Sfairy') fetchArchive(`Always.arc`).then((rarc) => buildModel(rarc, `bdl/fa.bdl`).bindANK1(parseBCK(rarc, `bck/fa.bck`)));
    // Goron Merchants
    else if (actor.name === 'RotenA') fetchArchive(`Ro.arc`).then((rarc) => {
        const m = buildModel(rarc, `bdlm/ro.bdl`);
        buildChildModel(rarc, `bdl/ro_hat.bdl`).setParentJoint(m, `head`);
        m.bindANK1(parseBCK(rarc, `bcks/ro_wait01.bck`));
    });
    else if (actor.name === 'RotenB') fetchArchive(`Ro.arc`).then((rarc) => {
        const m = buildModel(rarc, `bdlm/ro.bdl`);
        buildChildModel(rarc, `bdl/ro_hat2.bdl`).setParentJoint(m, `head`);
        m.bindANK1(parseBCK(rarc, `bcks/ro_wait01.bck`));
    });
    else if (actor.name === 'RotenC') fetchArchive(`Ro.arc`).then((rarc) => {
        const m = buildModel(rarc, `bdlm/ro.bdl`);
        buildChildModel(rarc, `bdl/ro_hat3.bdl`).setParentJoint(m, `head`);
        m.bindANK1(parseBCK(rarc, `bcks/ro_wait01.bck`));
    });
    // Hyrule Ocean Warp
    else if (actor.name === 'Ghrwp') fetchArchive(`Ghrwp.arc`).then((rarc) => {
        const a00 = buildModel(rarc, `bdlm/ghrwpa00.bdl`);
        a00.bindTTK1(parseBTK(rarc, `btk/ghrwpa00.btk`));
        const b00 = buildModel(rarc, `bdlm/ghrwpb00.bdl`);
        b00.bindTTK1(parseBTK(rarc, `btk/ghrwpb00.btk`));
        b00.bindTRK1(parseBRK(rarc, `brk/ghrwpb00.brk`));
    });
    // Various liftable objects
    else if (
        actor.name === 'kotubo' || actor.name === 'ootubo1' || actor.name === 'Kmtub' ||
        actor.name === 'Ktaru'  || actor.name === 'Ostool'  || actor.name === 'Odokuro' ||
        actor.name === 'Okioke'  || actor.name === 'Kmi02'   || actor.name === 'Ptubo' ||
        actor.name === 'KkibaB'   || actor.name === 'Kmi00'   || actor.name === 'Hbox2S'
    ) {
        const type = (actor.parameters & 0x0F000000) >> 24;
        let model;
        switch (type) {
        case 0:
            // Small Pot
            fetchArchive(`Always.arc`).then((rarc) => {
                model = buildModel(rarc, `bdl/obm_kotubo1.bdl`);
                setToNearestFloor(model.modelMatrix, model.modelMatrix);
            });
            break;
        case 1:
            // Large Pot
            fetchArchive(`Always.arc`).then((rarc) => {
                model = buildModel(rarc, `bdl/obm_ootubo1.bdl`);
                setToNearestFloor(model.modelMatrix, model.modelMatrix);
            });
            break;
        case 2:
            // Water Pot
            fetchArchive(`Kmtub_00.arc`).then((rarc) => {
                model = buildModel(rarc, `bdl/kmtub_00.bdl`);
                setToNearestFloor(model.modelMatrix, model.modelMatrix);
            });
            break;
        case 3:
            // Barrel
            fetchArchive(`Ktaru_01.arc`).then((rarc) => {
                model = buildModel(rarc, `bdl/ktaru_01.bdl`);
                setToNearestFloor(model.modelMatrix, model.modelMatrix);
            });
            break;
        case 4:
            // Stool
            fetchArchive(`Okmono.arc`).then((rarc) => {
                model = buildModel(rarc, `bdl/ostool.bdl`);
                setToNearestFloor(model.modelMatrix, model.modelMatrix);
            });
            break;
        case 5:
            // Skull
            fetchArchive(`Odokuro.arc`).then((rarc) => {
                model = buildModel(rarc, `bdl/odokuro.bdl`);
                setToNearestFloor(model.modelMatrix, model.modelMatrix);
            });
            break;
        case 6:
            // Bucket
            fetchArchive(`Okioke.arc`).then((rarc) => {
                model = buildModel(rarc, `bdl/okioke.bdl`);
                setToNearestFloor(model.modelMatrix, model.modelMatrix);
            });
            break;
        case 7:
            // Nut
            fetchArchive(`Kmi00x.arc`).then((rarc) => {
                model = buildModel(rarc, `bdl/kmi_00x.bdl`);
                setToNearestFloor(model.modelMatrix, model.modelMatrix);
            });
            break;
        case 8:
            // Golden Crate
            fetchArchive(`Hbox2.arc`).then((rarc) => {
                model = buildModel(rarc, `bdl/hbox2.bdl`);
                setToNearestFloor(model.modelMatrix, model.modelMatrix);
            });
            break;
        case 13:
            // Seed
            fetchArchive(`Sitem.arc`).then((rarc) => {
                model = buildModel(rarc, `bdl/kmi_02.bdl`);
                setToNearestFloor(model.modelMatrix, model.modelMatrix);
            });
            break;
        case 14:
            // Fancy Pot
            fetchArchive(`Ptubo.arc`).then((rarc) => {
                model = buildModel(rarc, `bdl/ptubo.bdl`);
                setToNearestFloor(model.modelMatrix, model.modelMatrix);
            });
            break;
        case 15:
            // Wooden Crate
            fetchArchive(`Kkiba_00.arc`).then((rarc) => {
                model = buildModel(rarc, `bdl/kkiba_00.bdl`);
                setToNearestFloor(model.modelMatrix, model.modelMatrix);
            });
            break;
        default:
            // Blue Tower of the Gods Pillar Statue
            fetchArchive(`Hseki.arc`).then((rarc) => {
                model = buildModel(rarc, `bdlm/hmon1.bdl`);
                setToNearestFloor(model.modelMatrix, model.modelMatrix);
            });
            break;
        }
    }
    // Outset Island: Jabun's barrier (six parts)
    else if (actor.name === 'Ajav') fetchArchive(`Ajav.arc`).then((rarc) => {
        // Seems like there's one texture that's shared for all parts in ajava.bdl
        // ref. daObjAjav::Act_c::set_tex( (void))
        const ja = buildModel(rarc, `bdl/ajava.bdl`);
        const txa = ja.modelInstance.getTextureMappingReference('Txa_jav_a')!;
        const jb = buildModel(rarc, `bdl/ajavb.bdl`);
        jb.modelInstance.getTextureMappingReference('dmTxa_jav_a')!.copy(txa);
        const jc = buildModel(rarc, `bdl/ajavc.bdl`);
        jc.modelInstance.getTextureMappingReference('dmTxa_jav_a')!.copy(txa);
        const jd = buildModel(rarc, `bdl/ajavd.bdl`);
        jd.modelInstance.getTextureMappingReference('dmTxa_jav_a')!.copy(txa);
        const je = buildModel(rarc, `bdl/ajave.bdl`);
        je.modelInstance.getTextureMappingReference('dmTxa_jav_a')!.copy(txa);
        const jf = buildModel(rarc, `bdl/ajavf.bdl`);
        jf.modelInstance.getTextureMappingReference('dmTxa_jav_a')!.copy(txa);
    });
    else if (actor.name === 'koisi1') fetchArchive(`Always.arc`).then((rarc) => buildModel(rarc, `bdl/obm_ootubo1.bdl`));
    // Bigger trees
    else if (actor.name === 'lwood') fetchArchive(`Lwood.arc`).then((rarc) => {
        const b = buildModel(rarc, `bdl/alwd.bdl`);
        b.lightTevColorType = LightTevColorType.BG0;
    });
    else if (actor.name === 'Oyashi') fetchArchive(`Oyashi.arc`).then((rarc) => buildModel(rarc, `bdl/oyashi.bdl`));
    else if (actor.name === 'Vyasi') fetchArchive(`Vyasi.arc`).then((rarc) => buildModel(rarc, `bdl/vyasi.bdl`));
    // Barrels
    else if (actor.name === 'Ktarux') fetchArchive(`Ktaru_01.arc`).then((rarc) => buildModel(rarc, `bdl/ktaru_01.bdl`));
    else if (actor.name === 'Ktaruo') fetchArchive(`Ktaru_01.arc`).then((rarc) => buildModel(rarc, `bdl/ktaru_01.bdl`));
    // Breakable shelves
    else if (actor.name === 'Otana') fetchArchive(`Otana.arc`).then((rarc) => buildModel(rarc, `bdl/otana.bdl`));
    // Mailbox
    else if (actor.name === 'Tpost') fetchArchive(`Toripost.arc`).then((rarc) => buildModel(rarc, `bdl/vpost.bdl`).bindANK1(parseBCK(rarc, `bcks/post_wait.bck`)));
    // Sign
    else if (actor.name === 'Kanban') fetchArchive(`Kanban.arc`).then((rarc) => {
        const b = buildModel(rarc, `bdl/kanban.bdl`);
        b.lightTevColorType = LightTevColorType.BG0;
    });
    // Doors: TODO(jstpierre)
    else if (actor.name === 'KNOB00') return;
    // Forsaken Fortress door
    else if (actor.name === 'SMBdor') fetchArchive(`Mbdoor.arc`).then((rarc) => {
        // Frame
        const fu = buildModel(rarc, `bdl/s_mbdfu.bdl`);
        fu.lightTevColorType = LightTevColorType.BG0;
        // Left door
        const l = buildModel(rarc, `bdl/s_mbd_l.bdl`);
        l.lightTevColorType = LightTevColorType.BG0;
        // Right door
        const r = buildModel(rarc, `bdl/s_mbd_r.bdl`);
        r.lightTevColorType = LightTevColorType.BG0;
        // Barricade. Not set to the correct default unlocked position.
        const to = buildModel(rarc, `bdl/s_mbdto.bdl`);
        to.lightTevColorType = LightTevColorType.BG0;
    });
    // Forsaken Fortress water gate
    else if (actor.name === 'MjDoor') fetchArchive(`S_MSPDo.arc`).then((rarc) => buildModel(rarc, `bdl/s_mspdo.bdl`));
    // Holes you can fall into
    else if (actor.name === 'Pitfall') fetchArchive(`Aana.arc`).then((rarc) => buildModel(rarc, `bdl/aana.bdl`));
    // Warp Pot
    else if (actor.name === 'Warpt' || actor.name === 'Warpnt' || actor.name === 'Warpts1' || actor.name === 'Warpts2' || actor.name === 'Warpts3') fetchArchive(`ltubw.arc`).then((rarc) => buildModel(rarc, `bdl/itubw.bdl`));
    else if (actor.name === 'Warpgm') fetchArchive(`Gmjwp.arc`).then((rarc) => {
        const m = buildModel(rarc, `bdlm/gmjwp00.bdl`);
        m.bindANK1(parseBCK(rarc, `bck/gmjwp01.bck`));
        m.bindTTK1(parseBTK(rarc, `btk/gmjwp00.btk`));
        m.bindTRK1(parseBRK(rarc, `brk/gmjwp01.brk`));
    });
    // Hookshot Target (wtf Nintendo)
    else if (actor.name === 'Hfuck1') fetchArchive(`Hfuck1.arc`).then((rarc) => buildModel(rarc, `bdl/hfuck1.bdl`));
    // Ladders
    else if (actor.name === 'Mhsg4h') fetchArchive(`Mhsg.arc`).then((rarc) => buildModel(rarc, `bdl/mhsg4h.bdl`));
    else if (actor.name === 'Mhsg9') fetchArchive(`Mhsg.arc`).then((rarc) => buildModel(rarc, `bdl/mhsg9.bdl`));
    else if (actor.name === 'Mhsg15') fetchArchive(`Mhsg.arc`).then((rarc) => buildModel(rarc, `bdl/mhsg15.bdl`));
    // Bombable rock
    else if (actor.name === 'Ebrock') fetchArchive(`Ebrock.arc`).then((rarc) => buildModel(rarc, `bdl/ebrock.bdl`));
    else if (actor.name === 'Ebrock2') fetchArchive(`Ebrock.arc`).then((rarc) => buildModel(rarc, `bdl/ebrock2.bdl`));
    else if (actor.name === 'Eskban') fetchArchive(`Eskban.arc`).then((rarc) => buildModel(rarc, `bdl/eskban.bdl`));
    else if (actor.name === 'Esekh') fetchArchive(`Esekh.arc`).then((rarc) => buildModel(rarc, `bdl/esekh.bdl`));
    else if (actor.name === 'Esekh2') fetchArchive(`Esekh.arc`).then((rarc) => buildModel(rarc, `bdl/esekh2.bdl`));
    else if (actor.name === 'Ebomzo') fetchArchive(`Ebomzo.arc`).then((rarc) => buildModel(rarc, `bdl/ebomzo.bdl`));
    // Stone head rock
    else if (actor.name === 'Ekao') fetchArchive(`Ekao.arc`).then((rarc) => buildModel(rarc, `bdl/ekao.bdl`));
    // Whirlpool
    else if (actor.name === 'Auzu') fetchArchive(`Auzu.arc`).then((rarc) => buildModel(rarc, `bdlm/auzu.bdl`).bindTTK1(parseBTK(rarc, `btk/auzu.btk`)));
    // Floor Switch
    else if (actor.name === 'Kbota_A' || actor.name === 'Kbota_B' || actor.name === 'KbotaC') fetchArchive(`Kbota_00.arc`).then((rarc) => buildModel(rarc, `bdl/kbota_00.bdl`));
    // Iron Boots Switch
    else if (actor.name === 'Hhbot1' || actor.name === 'Hhbot1N') fetchArchive(`Hhbot.arc`).then((rarc) => {
        buildModel(rarc, `bdl/hhbot1.bdl`);
        buildModel(rarc, `bdl/hhbot2.bdl`);
    });
    // Spike Trap
    else if (actor.name === 'Trap') fetchArchive(`Trap.arc`).then((rarc) => buildModel(rarc, `bdlm/htora1.bdl`));
    // Floor Spikes
    else if (actor.name === 'Htoge1') fetchArchive(`Htoge1.arc`).then((rarc) => buildModel(rarc, `bdl/htoge1.bdl`));
    // Grapple Point
    else if (actor.name === 'Kui') fetchArchive(`Kui.arc`).then((rarc) => buildModel(rarc, `bdl/obi_ropetag.bdl`));
    // Various pushable objects
    else if (
        actor.name === 'osiBLK0' || actor.name === 'osiBLK1' || actor.name === 'Kkiba' ||
        actor.name === 'Hseki2'  || actor.name === 'Hseki7'  || actor.name === 'Mmrr' ||
        actor.name === 'MkieBB'  || actor.name === 'Ecube'   || actor.name === 'Hjump1' ||
        actor.name === 'Hbox1'   || actor.name === 'MpwrB'   || actor.name === 'DBLK0' ||
        actor.name === 'DBLK1'   || actor.name === 'DKkiba'  || actor.name === 'Hbox2'
    ) {
        const type = (actor.parameters & 0x0F000000) >> 24;
        switch (type) {
        case 0:
        case 4:
        case 8:
        case 9:
            // Wooden Crate
            fetchArchive(`Kkiba_00.arc`).then((rarc) => {
                buildModel(rarc, `bdl/kkiba_00.bdl`);
            });
            break;
        case 1:
        case 11:
            // Black Box
            fetchArchive(`Osiblk.arc`).then((rarc) => {
                buildModel(rarc, `bdl/obm_osihikiblk1.bdl`);
            });
            break;
        case 2:
            // Black Box With Statue on Top
            fetchArchive(`Osiblk.arc`).then((rarc) => {
                buildModel(rarc, `bdl/obm_osihikiblk2.bdl`);
            });
            break;
        case 3:
            // Big Black Box
            fetchArchive(`MpwrB.arc`).then((rarc) => {
                buildModel(rarc, `bdl/mpwrb.bdl`);
            });
            break;
        case 5:
            // Golden Crate
            fetchArchive(`Hbox2.arc`).then((rarc) => {
                buildModel(rarc, `bdl/hbox2.bdl`);
            });
            break;
        case 6:
            // Pushable Metal Box
            fetchArchive(`Hjump.arc`).then((rarc) => {
                buildModel(rarc, `bdl/hbox1.bdl`);
            });
            break;
        case 7:
            // Pushable Metal Box With Spring
            fetchArchive(`Hjump.arc`).then((rarc) => {
                buildModel(rarc, `bdl/hjump1.bdl`);
            });
            break;
        case 10:
            // Mirror
            fetchArchive(`Mmirror.arc`).then((rarc) => {
                buildModel(rarc, `bdlm/mmrr.bdl`).bindTTK1(parseBTK(rarc, `btk/mmrr.btk`));
            });
            break;
        case 12:
            // Mossy Black Box
            fetchArchive(`Ecube.arc`).then((rarc) => {
                buildModel(rarc, `bdl/ecube.bdl`);
            });
            break;
        }
    }
    // Korok Tree
    else if (actor.name === 'FTree') fetchArchive(`Vmr.arc`).then((rarc) => buildModel(rarc, `bdlm/vmrty.bdl`).bindANK1(parseBCK(rarc, `bck/vmrty.bck`)));
    // Animals
    else if (actor.name === 'DmKmm') fetchArchive(`Demo_Kmm.arc`).then((rarc) => buildModel(rarc, `bmd/ka.bmd`).bindANK1(parseBCK(rarc, `bcks/ka_wait1.bck`)));
    else if (actor.name === 'Kamome') fetchArchive(`Kamome.arc`).then((rarc) => buildModel(rarc, `bdl/ka.bdl`).bindANK1(parseBCK(rarc, `bck/ka_wait2.bck`)));
    else if (actor.name === 'kani') fetchArchive(`Kn.arc`).then((rarc) => buildModel(rarc, `bdl/kn.bdl`));
    else if (actor.name === 'Pig') fetchArchive(`Kb.arc`).then((rarc) => buildModel(rarc, `bdlm/pg.bdl`));
    else if (actor.name === 'kani') fetchArchive(`Kn.arc`).then((rarc) => buildModel(rarc, `bdl/kn.bdl`).bindANK1(parseBCK(rarc, `bck/wait01.bck`)));
    else if (actor.name === 'NpcSo') fetchArchive(`So.arc`).then((rarc) => buildModel(rarc, `bdlm/so.bdl`).bindANK1(parseBCK(rarc, `bcks/so_wait01.bck`)));
    // Enemies
    // Phantom Ganon
    else if (actor.name === 'Fganon') fetchArchive(`Fganon.arc`).then((rarc) => buildModel(rarc, `bdlm/bpg.bdl`).bindANK1(parseBCK(rarc, `bck/wait1.bck`)));
    // Gohma
    else if (actor.name === 'Btd') fetchArchive(`btd.arc`).then((rarc) => {
        const m = buildModel(rarc, `bmdm/btd.bmd`);
        m.bindANK1(parseBCK(rarc, `bck/btd_pose.bck`));
        m.bindTRK1(parseBRK(rarc, `brk/btd.brk`));
        m.bindTTK1(parseBTK(rarc, `btk/btd.btk`));
    });
    // Kalle Demos
    else if (actor.name === 'Bkm') fetchArchive(`Bmd.arc`).then((rarc) => {
        buildModel(rarc, `bmdm/bkm.bmd`).bindANK1(parseBCK(rarc, `bck/hiraku_wait.bck`))
        buildModel(rarc, `bmdm/bkm_coa.bmd`).bindANK1(parseBCK(rarc, `bck/coa_wait.bck`))
    });
    // Gohdan
    else if (actor.name === 'Bst') fetchArchive(`Bst.arc`).then((rarc) => {
        const type = (actor.parameters & 0x000000FF);
        switch (type) {
        case 0:
            // Head
            buildModel(rarc, `bdlm/bst.bdl`).bindTTK1(parseBTK(rarc, `btk/bst.btk`))
        break;
        case 1:
            // Left hand
            buildModel(rarc, `bdlm/lhand.bdl`).bindTTK1(parseBTK(rarc, `btk/lhand.btk`))
            break;
        case 2:
            // Right hand
            buildModel(rarc, `bdlm/rhand.bdl`).bindTTK1(parseBTK(rarc, `btk/rhand.btk`))
            break;
        }
    });
    // Jalhalla
    else if (actor.name === 'big_pow') fetchArchive(`Bpw.arc`).then((rarc) => {
        const mainModel = buildModel(rarc, `bdlm/bpw.bdl`);
        mainModel.bindANK1(parseBCK(rarc, `bck/wait1.bck`))
        mat4.translate(mainModel.modelMatrix, mainModel.modelMatrix, [0, 400, 0]); // Bump him up a bit so he's not halfway inside the floor
        const lanternModel = buildChildModel(rarc, `bdlm/bpw_kan1.bdl`);
        lanternModel.setParentJoint(mainModel, `j_bpw_item`);
        mat4.rotateZ(lanternModel.modelMatrix, lanternModel.modelMatrix, Math.PI);
        // TODO: add flame particle emitter to lantern
    });
    // Molgera
    else if (actor.name === 'Bwd') fetchArchive(`Bwd.arc`).then((rarc) => {
        const mainModel = buildModel(rarc, `bdlm/bwd.bdl`);
        mainModel.bindTRK1(parseBRK(rarc, `brk/bwd.brk`), animFrame(0));

        // Add the parts of Molgera's tail. It's procedurally animated ingame, but for now just give it a static pose.
        let lastModel = mainModel;
        for (let i = 0; i < 20; i++) {
            let tailModel;
            if (i == 19) {
                tailModel = buildChildModel(rarc, `bdlm/bwd_shippob.bdl`);
                tailModel.bindTRK1(parseBRK(rarc, `brk/bwd_shippob.brk`), animFrame(0));
            } else {
                tailModel = buildChildModel(rarc, `bdlm/bwd_shippoa.bdl`);
                tailModel.bindTRK1(parseBRK(rarc, `brk/bwd_shippoa.brk`), animFrame(0));
            }
            if (i == 0) {
                tailModel.setParentJoint(lastModel, `hara`);
                mat4.rotateY(tailModel.modelMatrix, tailModel.modelMatrix, Math.PI * 1.5);
            } else {
                tailModel.setParentJoint(lastModel, `bwd`);
            }
            mat4.rotateX(tailModel.modelMatrix, tailModel.modelMatrix, -Math.PI / 40);
            mat4.translate(tailModel.modelMatrix, tailModel.modelMatrix, [0, 0, -200]);
            lastModel = tailModel;
        }
    });
    else if (actor.name === 'keeth') fetchArchive(`Ki.arc`).then((rarc) => buildModel(rarc, `bdlm/ki.bdl`).bindANK1(parseBCK(rarc, `bck/wait1.bck`)));
    else if (actor.name === 'Fkeeth') fetchArchive(`Ki.arc`).then((rarc) => buildModel(rarc, `bdlm/fk.bdl`).bindANK1(parseBCK(rarc, `bck/wait1.bck`)));
    else if (actor.name === 'Puti') fetchArchive(`Pt.arc`).then((rarc) => buildModel(rarc, `bdlm/pt.bdl`).bindANK1(parseBCK(rarc, `bck/wait.bck`)));
    else if (actor.name === 'Rdead1' || actor.name === 'Rdead2') fetchArchive(`Rd.arc`).then((rarc) => {
        const m = buildModel(rarc, `bdlm/rd.bdl`);
        const idleAnimType = (actor.parameters & 0x00000001);
        if (idleAnimType == 0) {
            m.bindANK1(parseBCK(rarc, `bcks/tachip.bck`));
        } else {
            m.bindANK1(parseBCK(rarc, `bcks/suwarip.bck`));
        }
    });
    else if (actor.name === 'wiz_r') fetchArchive(`Wz.arc`).then((rarc) => buildModel(rarc, `bdlm/wz.bdl`).bindANK1(parseBCK(rarc, `bck/s_demo_wait1.bck`)));
    else if (actor.name === 'gmos') fetchArchive(`Gm.arc`).then((rarc) => buildModel(rarc, `bdlm/gm.bdl`).bindANK1(parseBCK(rarc, `bck/fly.bck`)));
    else if (actor.name === 'mo2') fetchArchive(`Mo2.arc`).then((rarc) => buildModel(rarc, `bdlm/mo.bdl`).bindANK1(parseBCK(rarc, `bck/wait.bck`)));
    else if (actor.name === 'pow') fetchArchive(`Pw.arc`).then(async (rarc) => {
        let color = (actor.parameters & 0x0000FE00) >> 9;
        if (color > 5)
            color = 0;

        const mainModel = buildModel(rarc, `bdlm/pw.bdl`);
        mainModel.bindANK1(parseBCK(rarc, `bck/wait1.bck`));
        mainModel.bindTPT1(parseBTP(rarc, `btp/irogae1.btp`), animFrame(color));

        const lanternRarc = await fetchArchive(`Kantera.arc`);
        const lanternModel = buildChildModel(lanternRarc, `bmdm/mk_kantera.bmd`);
        lanternModel.bindTRK1(parseBRK(lanternRarc, `brk/mk_kantera.brk`));
        lanternModel.setParentJoint(mainModel, `j_pw_item_r1`);
        mat4.rotateX(lanternModel.modelMatrix, lanternModel.modelMatrix, Math.PI / 4);
    });
    else if (actor.name === 'Bb') fetchArchive(`Bb.arc`).then((rarc) => buildModel(rarc, `bdlm/bb.bdl`).bindANK1(parseBCK(rarc, `bck/wait.bck`)));
    else if (actor.name === 'Bk') fetchArchive(`Bk.arc`).then((rarc) => buildModel(rarc, `bdlm/bk.bdl`).bindANK1(parseBCK(rarc, `bck/bk_wait.bck`)));
    else if (actor.name === 'Oq') fetchArchive(`Oq.arc`).then((rarc) => buildModel(rarc, `bmdm/oq.bmd`).bindANK1(parseBCK(rarc, `bck/nom_wait.bck`)));
    else if (actor.name === 'Oqw') fetchArchive(`Oq.arc`).then((rarc) => buildModel(rarc, `bmdm/red_oq.bmd`).bindANK1(parseBCK(rarc, `bck/umi_new_wait.bck`)));
    else if (actor.name === 'Daiocta') fetchArchive(`Daiocta.arc`).then((rarc) => buildModel(rarc, `bdlm/do_main1.bdl`).bindANK1(parseBCK(rarc, `bck/wait1.bck`)));
    else if (actor.name === 'Fmastr1' || name == 'Fmastr2') fetchArchive(`fm.arc`).then((rarc) => { 
        buildModel(rarc, `bdl/fm.bdl`).bindANK1(parseBCK(rarc, `bcks/wait.bck`));
        const holeModel = buildModel(rarc, `bdlm/ypit00.bdl`);
        holeModel.bindTTK1(parseBTK(rarc, `btk/ypit00.btk`));
        // Move the hole just slightly up to prevent z-fighting with the ground.
        mat4.translate(holeModel.modelMatrix, holeModel.modelMatrix, [0, 0.1, 0]);
    });
    else if (actor.name === 'magtail') fetchArchive(`Mt.arc`).then((rarc) => buildModel(rarc, `bdlm/mg_head.bdl`).bindANK1(parseBCK(rarc, `bck/wait1.bck`)));
    else if (actor.name === 'bable') fetchArchive(`Bl.arc`).then((rarc) => buildModel(rarc, `bdlm/bl.bdl`));
    else if (actor.name === 'nezumi') fetchArchive(`Nz.arc`).then((rarc) => buildModel(rarc, `bdlm/nz.bdl`));
    else if (actor.name === 'moZOU') fetchArchive(`Mozo.arc`).then((rarc) => buildModel(rarc, `bdlm/moz.bdl`));
    else if (actor.name === 'MtoriSU') fetchArchive(`MtoriSU.arc`).then((rarc) => buildModel(rarc, `bdl/mtorisu.bdl`));
    // Darknut
    else if (actor.name === 'Tn') fetchArchive(`Tn.arc`).then(async (rarc) => {
        const equipmentType = (actor.auxParams1 & 0x00E0) >>> 5;
        const armorColor = (actor.parameters & 0x000000F0) >>> 4;
        
        const mainModel = buildModel(rarc, `bmdm/tn_main.bmd`);
        const mainAnim = parseBCK(rarc, `bck/aniou1.bck`);
        mainModel.bindTRK1(parseBRK(rarc, `brk/tn_main.brk`), animFrame(armorColor));

        const weaponRarc = await fetchArchive(`Tkwn.arc`);
        const swordModel = buildChildModel(weaponRarc, `bdlc/tn_ken1.bdl`);
        swordModel.setParentJoint(mainModel, `j_tn_item_r1`);
        mat4.translate(swordModel.modelMatrix, swordModel.modelMatrix, [0, 0, 85]);
        
        const armorModel = buildChildModel(rarc, `bmdm/tn_yoroi1.bmd`);
        armorModel.setParentJoint(mainModel, `j_tn_mune1`);
        armorModel.bindTRK1(parseBRK(rarc, `brk/tn_yoroi1.brk`), animFrame(armorColor));
        // Translate to simulate the armor model being centered on the j_yoroi_main1 bone instead of tn_yoroi_allroot.
        mat4.translate(armorModel.modelMatrix, armorModel.modelMatrix, [-120, 0, 0]);
        mat4.rotateZ(armorModel.modelMatrix, armorModel.modelMatrix, Math.PI * 1.5);

        // Rotate both the ears by 180 degrees on all anim frames so they're hidden inside the head instead of poking out of the helmet.
        [30, 32].forEach((ear_joint_index) => {
            const earJointAnimEntry = mainAnim.jointAnimationEntries[ear_joint_index];
            for (let i = 0; i < earJointAnimEntry.rotationY.frames.length; i++) {
                const anim_frame = earJointAnimEntry.rotationY.frames[i];
                anim_frame.value += Math.PI;
            }
        });
        if (equipmentType >= 2) { // Has shield
            const shieldModel = buildChildModel(rarc, `bmdm/tn_tate1.bmd`);
            shieldModel.setParentJoint(mainModel, `j_tn_item_l1`);
            shieldModel.bindTRK1(parseBRK(rarc, `brk/tn_tate1.brk`), animFrame(armorColor));

            const shieldAnim = parseBCK(rarc, `bck/atate_on1.bck`);
            // If the Darknut has a shield, then the left arm joints (11-17) use anim atate_on1.bck, while the rest still use aniou1.bck.
            for (let joint_index = 11; joint_index < 18; joint_index++) {
                mainAnim.jointAnimationEntries[joint_index] = shieldAnim.jointAnimationEntries[joint_index];
            }
        }
        mainModel.bindANK1(mainAnim);

        let helmetModel;
        if (equipmentType == 1 || equipmentType == 3 || equipmentType >= 5) { // Has full face helmet
            helmetModel = buildChildModel(rarc, `bmdm/tn_kabuto2.bmd`);
            helmetModel.bindTRK1(parseBRK(rarc, `brk/tn_kabuto2.brk`), animFrame(armorColor));
        } else {
            helmetModel = buildChildModel(rarc, `bmdm/tn_kabuto1.bmd`);
            helmetModel.bindTRK1(parseBRK(rarc, `brk/tn_kabuto1.brk`), animFrame(armorColor));
        }
        helmetModel.setParentJoint(mainModel, `j_tn_atama1`);

        // TODO: The armor should look specular.

        if (equipmentType >= 5) { // Has a cape
            // TODO: Cape is procedurally animated. Also, the cape's textures are inside d_a_mant.rel.
        }
    });
    // Stalfos
    else if (actor.name === 'Stal') fetchArchive(`St.arc`).then((rarc) => {
        const skeletonModel = buildModel(rarc, `bdlm/st.bdl`);
        skeletonModel.bindANK1(parseBCK(rarc, 'bck/wait.bck'));
        buildChildModel(rarc, `bdlm/st_hara.bdl`).setParentJoint(skeletonModel, `hara`);
        buildChildModel(rarc, `bdlm/st_mune.bdl`).setParentJoint(skeletonModel, `mune`);
        buildChildModel(rarc, `bdlm/st_katal.bdl`).setParentJoint(skeletonModel, `kataL`);
        buildChildModel(rarc, `bdlm/st_udel.bdl`).setParentJoint(skeletonModel, `udeL`);
        buildChildModel(rarc, `bdlm/st_handl.bdl`).setParentJoint(skeletonModel, `handL`);
        buildChildModel(rarc, `bdlm/st_yubi1l.bdl`).setParentJoint(skeletonModel, `yubi1L`);
        buildChildModel(rarc, `bdlm/st_yubi2l.bdl`).setParentJoint(skeletonModel, `yubi2L`);
        buildChildModel(rarc, `bdlm/st_katar.bdl`).setParentJoint(skeletonModel, `kataR`);
        buildChildModel(rarc, `bdlm/st_uder.bdl`).setParentJoint(skeletonModel, `udeR`);
        buildChildModel(rarc, `bdlm/st_handr.bdl`).setParentJoint(skeletonModel, `handR`);
        buildChildModel(rarc, `bdlm/st_buki.bdl`).setParentJoint(skeletonModel, `buki`);
        buildChildModel(rarc, `bdlm/st_yubi1r.bdl`).setParentJoint(skeletonModel, `yubi1R`);
        buildChildModel(rarc, `bdlm/st_yubi2r.bdl`).setParentJoint(skeletonModel, `yubi2R`);
        buildChildModel(rarc, `bdlm/st_kubi.bdl`).setParentJoint(skeletonModel, `kubi`);
        buildChildModel(rarc, `bdlm/st_head.bdl`).setParentJoint(skeletonModel, `head`);
        buildChildModel(rarc, `bdlm/st_ago.bdl`).setParentJoint(skeletonModel, `ago`);
        buildChildModel(rarc, `bdlm/st_hat.bdl`).setParentJoint(skeletonModel, `hat`);
        buildChildModel(rarc, `bdlm/st_kotuban.bdl`).setParentJoint(skeletonModel, `kotuban`);
        buildChildModel(rarc, `bdlm/st_momol.bdl`).setParentJoint(skeletonModel, `momoL`);
        buildChildModel(rarc, `bdlm/st_sunel.bdl`).setParentJoint(skeletonModel, `suneL`);
        buildChildModel(rarc, `bdlm/st_asil.bdl`).setParentJoint(skeletonModel, `asiL`);
        buildChildModel(rarc, `bdlm/st_momor.bdl`).setParentJoint(skeletonModel, `momoR`);
        buildChildModel(rarc, `bdlm/st_suner.bdl`).setParentJoint(skeletonModel, `suneR`);
        buildChildModel(rarc, `bdlm/st_asir.bdl`).setParentJoint(skeletonModel, `asiR`);
        // Set a fake bbox for the main invisible skeleton model so it doesn't get culled when the camera isn't right on top of it.
        skeletonModel.modelInstance.modelData.bbox = new AABB(-80, -80, -80, 80, 80, 80);
    });
    else if (actor.name === 'p_hat') fetchArchive(`Ph.arc`).then((rarc) => {
        buildModel(rarc, `bdlm/phb.bdl`).bindANK1(parseBCK(rarc, 'bck/bfly.bck'));
        buildModel(rarc, `bdlm/php.bdl`).bindANK1(parseBCK(rarc, 'bck/pfly.bck'));
    });
    else if (actor.name === 'bbaba') fetchArchive(`Bo.arc`).then((rarc) => {
        const m = buildModel(rarc, `bdlm/bo_sita1.bdl`);
        // TODO(jstpierre): animation?
    });
    // ChuChus
    else if (actor.name === 'c_green' || actor.name === 'c_red' || actor.name === 'c_blue' || name == 'c_black' || name == 'c_kiiro') fetchArchive(`Cc.arc`).then((rarc) => {
        const cc = buildModel(rarc, `bmdm/cc.bmd`);
        cc.bindANK1(parseBCK(rarc, `bck/tachi_walk.bck`));

        const chuchuType = (actor.parameters & 0x0000FF00) >>> 8;
        let frameNum;
        switch (chuchuType) {
        case 0:
        case 10:
            // Green
            frameNum = 0;
            break;
        case 1:
        case 11:
        case 15:
            // Red
            frameNum = 1;
            break;
        case 2:
        case 12:
            // Blue
            frameNum = 2;
            break;
        case 3:
        case 13:
            // Dark
            frameNum = 3;
            break;
        case 4:
        case 14:
            // Yellow
            frameNum = 4;
            break;
        default:
            frameNum = 0;
            break;
        }
        cc.bindTRK1(parseBRK(rarc, `brk/cc.brk`), animFrame(frameNum));
    });
    // Beedle's Shop Ship (in Tip Top Shape)
    else if (actor.name === 'ikada_h') fetchArchive(`IkadaH.arc`).then((rarc) => buildModel(rarc, `bdl/vtsp.bdl`));
    // Helmeted Beedle's Shop Ship
    else if (actor.name === 'ikada_u') fetchArchive(`IkadaH.arc`).then((rarc) => buildModel(rarc, `bdl/vtsp2.bdl`));
    // The Great Sea
    else if (actor.name === 'Svsp') fetchArchive(`IkadaH.arc`).then((rarc) => buildModel(rarc, `bdl/vsvsp.bdl`));
    else if (actor.name === 'Vtil1') fetchArchive(`Vtil.arc`).then((rarc) => buildModel(rarc, `bdl/vtil1.bdl`));
    else if (actor.name === 'Vtil2') fetchArchive(`Vtil.arc`).then((rarc) => buildModel(rarc, `bdl/vtil2.bdl`));
    else if (actor.name === 'Vtil3') fetchArchive(`Vtil.arc`).then((rarc) => buildModel(rarc, `bdl/vtil3.bdl`));
    else if (actor.name === 'Vtil4') fetchArchive(`Vtil.arc`).then((rarc) => buildModel(rarc, `bdl/vtil4.bdl`));
    else if (actor.name === 'Vtil5') fetchArchive(`Vtil.arc`).then((rarc) => buildModel(rarc, `bdl/vtil5.bdl`));
    else if (actor.name === 'Ekskz') fetchArchive(`Ekskz.arc`).then((rarc) => {
        buildModel(rarc, `bdl/ekskz.bdl`);
        const yocwd00 = buildModel(rarc, `bdlm/yocwd00.bdl`);
        yocwd00.bindANK1(parseBCK(rarc, `bck/yocwd00.bck`));
        yocwd00.bindTRK1(parseBRK(rarc, `brk/yocwd00.brk`));
        yocwd00.bindTTK1(parseBTK(rarc, `btk/yocwd00.btk`));
    });
    else if (actor.name === 'Ocanon') fetchArchive(`WallBom.arc`).then((rarc) => buildModel(rarc, `bdl/wallbom.bdl`));
    else if (actor.name === 'Canon') fetchArchive(`Bomber.arc`).then((rarc) => buildModel(rarc, `bdl/vcank.bdl`));
    else if (actor.name === 'Aygr') fetchArchive(`Aygr.arc`).then((rarc) => {
        buildModel(rarc, `bdl/aygr.bdl`);
        buildModel(rarc, `bdl/aygrh.bdl`);
    });
    else if (actor.name === 'Ayush') fetchArchive(`Ayush.arc`).then((rarc) => buildModel(rarc, `bdlm/ayush.bdl`).bindTTK1(parseBTK(rarc, `btk/ayush.btk`)));
    else if (actor.name === 'Ikada') fetchArchive(`IkadaH.arc`).then((rarc) => buildModel(rarc, `bdl/vikae.bdl`));
    else if (actor.name === 'ikadaS') fetchArchive(`IkadaH.arc`).then((rarc) => buildModel(rarc, `bdl/vikah.bdl`));
    else if (actor.name === 'Oship') fetchArchive(`Oship.arc`).then((rarc) => buildModel(rarc, `bdl/vbtsp.bdl`));
    else if (actor.name === 'GiceL') fetchArchive(`GiceL.arc`).then((rarc) => {
        const m = buildModel(rarc, `bdli/gicel00.bdl`);
        m.bindTTK1(parseBTK(rarc, `btk/gicel00_01.btk`));
        m.bindTRK1(parseBRK(rarc, `brk/gicel00.brk`));
    });
    else if (actor.name === 'Qdghd') fetchArchive(`Qdghd.arc`).then((rarc) => buildModel(rarc, `bdl/qdghd.bdl`));
    else if (actor.name === 'Qtkhd') fetchArchive(`Qtkhd.arc`).then((rarc) => buildModel(rarc, `bdl/qtkhd.bdl`));
    else if (actor.name === 'Ylsic') fetchArchive(`Ylsic.arc`).then((rarc) => buildModel(rarc, `bdl/ylsic.bdl`));
    else if (actor.name === 'Yllic') fetchArchive(`Yllic.arc`).then((rarc) => buildModel(rarc, `bdl/yllic.bdl`));
    else if (actor.name === 'Ykzyg') fetchArchive(`Ykzyg.arc`).then((rarc) => {
        buildModel(rarc, `bdlm/qkzyg.bdl`).bindTTK1(parseBTK(rarc, `btk/qkzyg.btk`));
        // TODO(jstpierre): ymnkz00
    });
    else if (actor.name === 'Ygush00' || actor.name === 'Ygush01' || actor.name === 'Ygush02') fetchArchive(`Ygush00.arc`).then((rarc) => buildModel(rarc, `bdlm/ygush00.bdl`).bindTTK1(parseBTK(rarc, `btk/ygush00.btk`)));
    else if (actor.name === 'Yboil00') fetchArchive(`Yboil.arc`).then((rarc) => buildModel(rarc, `bdlm/yboil00.bdl`).bindTTK1(parseBTK(rarc, `btk/yboil00.btk`)));
    else if (actor.name === 'Ygstp00') fetchArchive(`Ygush00.arc`).then((rarc) => buildModel(rarc, `bdlm/ygstp00.bdl`).bindTTK1(parseBTK(rarc, `btk/ygstp00.btk`)));
    else if (actor.name === 'Ytrnd00') fetchArchive(`Trnd.arc`).then((rarc) => {
        buildModel(rarc, `bdlm/ytrnd00.bdl`).bindTTK1(parseBTK(rarc, `btk/ytrnd00.btk`));
        buildModel(rarc, `bdlm/ywuwt00.bdl`).bindTTK1(parseBTK(rarc, `btk/ywuwt00.btk`));
    });
    else if (actor.name === 'Sarace') fetchArchive(`Sarace.arc`).then((rarc) => buildModel(rarc, `bdl/sa.bdl`));
    else if (actor.name === 'Ocloud') fetchArchive(`BVkumo.arc`).then((rarc) => buildModel(rarc, `bdlm/bvkumo.bdl`).bindTTK1(parseBTK(rarc, `btk/bvkumo.btk`)));
    // Triangle Island Statue: TODO(jstpierre): finish the submodels
    else if (actor.name === 'Doguu') fetchArchive(`Doguu.arc`).then((rarc) => {
        const which = actor.parameters & 0xFF;
        const bmtPaths = ['bmt/vgsmd.bmt', 'bmt/vgsmf.bmt', 'bmt/vgsmn.bmt'];
        const brkPaths = ['brk/vgsmd.brk', 'brk/vgsmf.brk', 'brk/vgsmn.brk'];
        const m = buildModelBMT(rarc, `bdlm/vgsma.bdl`, bmtPaths[which]);
        m.bindTRK1(parseBRK(rarc, brkPaths[which]));
    });
    // Outset Island
    else if (actor.name === 'Lamp') fetchArchive(`Lamp.arc`).then((rarc) => {
        const m = buildModel(rarc, `bmd/lamp_00.bmd`);
        const scale = 0.5;
        mat4.scale(m.modelMatrix, m.modelMatrix, [scale, scale, scale]);
    });
    else if (actor.name === 'MKoppu') fetchArchive(`Mshokki.arc`).then((rarc) => buildModel(rarc, `bdl/koppu.bdl`));
    else if (actor.name === 'MOsara') fetchArchive(`Mshokki.arc`).then((rarc) => buildModel(rarc, `bdl/osara.bdl`));
    else if (actor.name === 'MPot') fetchArchive(`Mshokki.arc`).then((rarc) => buildModel(rarc, `bdl/pot.bdl`));
    else if (actor.name === 'Branch') fetchArchive(`Kwood_00.arc`).then((rarc) => buildModel(rarc, `bmdc/ws.bmd`));
    else if (actor.name === 'Otble') fetchArchive(`Okmono.arc`).then((rarc) => buildModel(rarc, `bdl/otable.bdl`));
    else if (actor.name === 'OtbleL') fetchArchive(`Okmono.arc`).then((rarc) => buildModel(rarc, `bdl/otablel.bdl`));
    else if (actor.name === 'AjavW') {
        fetchArchive(`AjavW.arc`).then(rarc => {
            const m = buildModel(rarc, `bdlm/ajavw.bdl`);
            m.lightTevColorType = LightTevColorType.BG1;
            m.bindTTK1(parseBTK(rarc, `btk/ajavw.btk`));
        });
    } else if (actor.name === 'Vdora') fetchArchive(`Vdora.arc`).then((rarc) => buildModel(rarc, `bdl/vdora.bdl`));
    // Windfall Island
    else if (actor.name === 'Roten2') fetchArchive(`Roten.arc`).then((rarc) => buildModel(rarc, `bdl/roten02.bdl`));
    else if (actor.name === 'Roten3') fetchArchive(`Roten.arc`).then((rarc) => buildModel(rarc, `bdl/roten03.bdl`));
    else if (actor.name === 'Roten4') fetchArchive(`Roten.arc`).then((rarc) => buildModel(rarc, `bdl/roten04.bdl`));
    else if (actor.name === 'Fdai') fetchArchive(`Fdai.arc`).then((rarc) => buildModel(rarc, `bdl/fdai.bdl`));
    else if (actor.name === 'GBoard') fetchArchive(`Kaisen_e.arc`).then((rarc) => buildModel(rarc, `bdl/akbod.bdl`));
    else if (actor.name === 'Nzfall') fetchArchive(`Pfall.arc`).then((rarc) => buildModel(rarc, `bdl/nz.bdl`).bindANK1(parseBCK(rarc, `bcks/nz_wait.bck`)));
    else if (actor.name === 'Paper') fetchArchive(`Opaper.arc`).then((rarc) => {
        const m = buildModel(rarc, `bdl/opaper.bdl`);
        mat4.rotateX(m.modelMatrix, m.modelMatrix, Math.PI / 2);
    });
    else if (actor.name === 'Cafelmp') fetchArchive(`Cafelmp.arc`).then((rarc) => buildModel(rarc, `bdl/ylamp.bdl`));
    else if (actor.name === 'Pbka') fetchArchive(`Pbka.arc`).then((rarc) => buildModel(rarc, `bdl/pbka.bdl`));
    else if (actor.name === 'Plant') fetchArchive(`Plant.arc`).then((rarc) => buildModel(rarc, `bdl/yrmwd.bdl`));
    else if (actor.name === 'Table') fetchArchive(`Table.arc`).then((rarc) => buildModel(rarc, `bdl/ytble.bdl`));
    else if (actor.name === 'Ppos') fetchArchive(`Ppos.arc`).then((rarc) => buildModel(rarc, `bdl/ppos.bdl`));
    else if (actor.name === 'Rflw') fetchArchive(`Rflw.arc`).then((rarc) => buildModel(rarc, `bdl/phana.bdl`));
    else if (actor.name === 'Skanran') fetchArchive(`Skanran.arc`).then((rarc) => buildModel(rarc, `bdl/skanran.bdl`));
    else if (actor.name === 'Stoudai') fetchArchive(`Skanran.arc`).then((rarc) => buildModel(rarc, `bdl/stoudai.bdl`));
    // Pirate stuff
    else if (actor.name === 'Pirates') fetchArchive(`Kaizokusen.arc`).then((rarc) => buildModel(rarc, `bdl/oba_kaizoku_a.bdl`));
    else if (actor.name === 'Ashut') fetchArchive(`Ashut.arc`).then((rarc) => buildModel(rarc, `bdl/ashut.bdl`));
    else if (actor.name === 'Ospbox') fetchArchive(`Ospbox.arc`).then((rarc) => buildModel(rarc, `bdl/ospbox.bdl`));
    // The platforms in the pirate ship which go up and down.
    else if (actor.name === 'Hlift') fetchArchive(`Hlift.arc`).then((rarc) => {
        const m = buildModel(rarc, `bdl/hlift.bdl`);
        m.modelMatrix[13] += 350;
    });
    else if (actor.name === 'Hliftb') fetchArchive(`Hlift.arc`).then((rarc) => {
        const m = buildModel(rarc, `bdl/hliftb.bdl`);
        m.modelMatrix[13] += 300;
    });
    // Beedle's Ship
    else if (actor.name === 'Ptco') fetchArchive(`Ptc.arc`).then((rarc) => buildModel(rarc, `bdl/ptco.bdl`));
    else if (actor.name === 'Ptcu') fetchArchive(`Ptc.arc`).then((rarc) => buildModel(rarc, `bdl/ptcu.bdl`));
    // Forsaken Fortress
    else if (actor.name === 'Gaship1') fetchArchive(`GaShip.arc`).then((rarc) => buildModel(rarc, `bdl/gaship.bdl`));
    else if (actor.name === 'Gaship2') fetchArchive(`YakeRom.arc`).then((rarc) => buildModel(rarc, `bdl/yakerom.bdl`));
    else if (actor.name === 'dmgroom') fetchArchive(`dmgroom.arc`).then((rarc) => buildModel(rarc, `bdlm/dmgroom.bdl`));
    else if (actor.name === 'nezuana') fetchArchive(`Nzg.arc`).then((rarc) => buildModel(rarc, `bdl/kana_00.bdl`));
    else if (actor.name === 'Shmrgrd') fetchArchive(`Shmrgrd.arc`).then((rarc) => buildModel(rarc, `bdl/shmrgrd.bdl`));
    else if (actor.name === 'ATdoor') fetchArchive(`Atdoor.arc`).then((rarc) => buildModel(rarc, `bdl/sdoor01.bdl`));
    else if (actor.name === 'Search') fetchArchive(`Search.arc`).then((rarc) => buildModel(rarc, `bdl/s_search.bdl`));
    else if (actor.name === 'Ikari') fetchArchive(`Ikari.arc`).then((rarc) => buildModel(rarc, `bdl/s_ikari2.bdl`));
    else if (actor.name === 'SMtoge') fetchArchive(`Mtoge.arc`).then((rarc) => buildModel(rarc, `bmd/s_mtoge.bmd`));
    // Dragon Roost Island
    else if (actor.name === 'BFlower' || actor.name === 'VbakH') fetchArchive(`VbakH.arc`).then((rarc) => {
        buildModel(rarc, `bdlm/vbakh.bdl`);
        buildModel(rarc, `bdlm/vbakm.bdl`);
    });
    else if (actor.name === 'Rcloud') fetchArchive(`BVkumo.arc`).then((rarc) => buildModel(rarc, `bdlm/bvkumo.bdl`).bindTTK1(parseBTK(rarc, `btk/bvkumo.btk`)))
    else if (actor.name === 'TrFlag') fetchArchive(`Trflag.arc`).then((rarc) => buildModel(rarc, `bdl/ethata.bdl`));
    else if (actor.name === 'Piwa') fetchArchive(`Piwa.arc`).then((rarc) => buildModel(rarc, `bdl/piwa.bdl`));
    else if (actor.name === 'Gryw00') fetchArchive(`Gryw00.arc`).then((rarc) => buildModel(rarc, `bdlm/gryw00.bdl`));
    else if (actor.name === 'Eayogn') fetchArchive(`Eayogn.arc`).then((rarc) => buildModel(rarc, `bdl/eayogn.bdl`));
    else if (actor.name === 'Mswing') fetchArchive(`Msw.arc`).then((rarc) => buildModel(rarc, `bdl/mswng.bdl`));
    else if (actor.name === 'Dsaku') fetchArchive(`Knsak_00.arc`).then((rarc) => buildModel(rarc, `bdl/knsak_00.bdl`));
    else if (actor.name === 'Ksaku') fetchArchive(`Ksaku_00.arc`).then((rarc) => buildModel(rarc, `bdl/ksaku_00.bdl`));
    else if (actor.name === 'Mflft') fetchArchive(`Mflft.arc`).then((rarc) => buildModel(rarc, `bdl/mflft.bdl`));
    else if (actor.name === 'Yfire00') fetchArchive(`Yfire_00.arc`).then((rarc) => {
        buildModel(rarc, `bmdm/yfire_00.bmd`);
        buildModel(rarc, `bmdm/yfirb_00.bmd`).bindTTK1(parseBTK(rarc, `btk/yfirb_00.btk`));
    });
    else if (actor.name === 'Zenfire') {
        // Create particle emitters
        const burningGroundEmitter = createEmitter(renderer, 0x461);
        const ringOfFlamesEmitter = createEmitter(renderer, 0x462);
        setModelMatrix(scratchMat4a);
        vec3.set(scratchVec3a, 0, 0, 0);
        vec3.transformMat4(scratchVec3a, scratchVec3a, scratchMat4a);
        vec3.copy(burningGroundEmitter.globalTranslation, scratchVec3a);
        vec3.copy(ringOfFlamesEmitter.globalTranslation, scratchVec3a);
    }
    // Forest Haven
    else if (actor.name === 'Ohatch') fetchArchive(`Ohatch.arc`).then((rarc) => buildModel(rarc, `bdl/ohatch.bdl`));
    else if (actor.name === 'Ojtree') fetchArchive(`Ojtree.arc`).then((rarc) => buildModel(rarc, `bdl/ojtree.bdl`));
    else if (actor.name === 'Olift') fetchArchive(`Olift.arc`).then((rarc) => buildModel(rarc, `bdl/olift.bdl`));
    else if (actor.name === 'itemDek') fetchArchive(`Deku.arc`).then((rarc) => buildModel(rarc, `bdlm/vlfdm.bdl`));
    else if (actor.name === 'ho') fetchArchive(`Ff.arc`).then((rarc) => {
        const fireflyModel = buildModel(rarc, `bmd/ho.bmd`);
        fireflyModel.bindTRK1(parseBRK(rarc, `brk/ho.brk`));
        const glowModel = buildChildModel(rarc, `bmd/hop.bmd`);
        glowModel.setParentJoint(fireflyModel, `ho_B`);
        glowModel.bindTRK1(parseBRK(rarc, `brk/hop.brk`));
        mat4.translate(fireflyModel.modelMatrix, fireflyModel.modelMatrix, [0, 50, 0]);
    });
    else if (actor.name === 'jbaba') fetchArchive(`Jbo.arc`).then((rarc) => buildModel(rarc, `bmdm/jh.bmd`));
    else if (actor.name === 'VigaH') fetchArchive(`VigaH.arc`).then((rarc) => buildModel(rarc, `bdl/vigah.bdl`));
    else if (actor.name === 'Ss') fetchArchive(`Ss.arc`).then((rarc) => buildModel(rarc, `bdl/sw.bdl`));
    else if (actor.name === 'Sss') fetchArchive(`Sss.arc`).then((rarc) => buildModel(rarc, `bmd/sss_hand.bmd`));
    else if (actor.name === 'Turu') fetchArchive(`Sk.arc`).then((rarc) => buildModel(rarc, `bdl/turu_00.bdl`));
    else if (actor.name === 's_turu') fetchArchive(`Ssk.arc`).then((rarc) => buildModel(rarc, `bdl/turu_02.bdl`));
    else if (actor.name === 'Turu2') fetchArchive(`Sk2.arc`).then((rarc) => buildModel(rarc, `bdlm/ksylf_00.bdl`));
    else if (actor.name === 'Turu3') fetchArchive(`Sk2.arc`).then((rarc) => buildModel(rarc, `bdlm/ksylf_01.bdl`));
    else if (actor.name === 'Kita') fetchArchive(`kita.arc`).then((rarc) => buildModel(rarc, `bdl/vhlif_00.bdl`));
    else if (actor.name === 'Klft') fetchArchive(`Klft.arc`).then((rarc) => buildModel(rarc, `bdlm/lift_00.bdl`));
    else if (actor.name === 'Kokiie') fetchArchive(`Kokiie.arc`).then((rarc) => buildModel(rarc, `bdl/koki_00.bdl`));
    else if (actor.name === 'Vpbot') fetchArchive(`Vpbot_00.arc`).then((rarc) => buildModel(rarc, `bdl/vpbot_00.bdl`));
    else if (actor.name === 'Vochi') fetchArchive(`Vochi.arc`).then((rarc) => buildModel(rarc, `bdl/vochi.bdl`));
    else if (actor.name === 'Kanat') fetchArchive(`Kanat.arc`).then((rarc) => buildModel(rarc, `bdl/kanat.bdl`));
    else if (actor.name === 'Kryu00') fetchArchive(`Kryu.arc`).then((rarc) => buildModel(rarc, `bdl/ryu_00.bdl`));
    // Tower of the Gods
    else if (actor.name === 'X_tower') fetchArchive(`X_tower.arc`).then((rarc) => buildModel(rarc, `bdl/x_tower.bdl`));
    else if (actor.name === 'Wall') fetchArchive(`Hbw1.arc`).then((rarc) => buildModel(rarc, `bdl/hbw1.bdl`));
    else if (actor.name === 'Hmon1d') fetchArchive(`Hseki.arc`).then((rarc) => buildModel(rarc, `bdlm/hmon1.bdl`).bindTRK1(parseBRK(rarc, `brk/hmon1.brk`)));
    else if (actor.name === 'Hmon2d') fetchArchive(`Hseki.arc`).then((rarc) => buildModel(rarc, `bdlm/hmon2.bdl`).bindTRK1(parseBRK(rarc, `brk/hmon2.brk`)));
    else if (actor.name === 'Hmos1') fetchArchive(`Hmos.arc`).then((rarc) => buildModel(rarc, `bdl/hmos1.bdl`));
    else if (actor.name === 'Hmos2') fetchArchive(`Hmos.arc`).then((rarc) => buildModel(rarc, `bdl/hmos2.bdl`));
    else if (actor.name === 'Hmos3') fetchArchive(`Hmos.arc`).then((rarc) => buildModel(rarc, `bdl/hmos3.bdl`));
    else if (actor.name === 'amos') fetchArchive(`Am.arc`).then((rarc) => buildModel(rarc, `bdl/am.bdl`));
    else if (actor.name === 'amos2') fetchArchive(`Am2.arc`).then((rarc) => {
        const m = buildModel(rarc, `bdlm/am2.bdl`);
        m.bindANK1(parseBCK(rarc, `bck/wait.bck`));
        m.bindTTK1(parseBTK(rarc, `btk/am2.btk`));
        m.bindTRK1(parseBRK(rarc, `brk/am2.brk`));
    });
    else if (actor.name === 'Hha') fetchArchive(`Hha.arc`).then((rarc) => {
        buildModel(rarc, `bdlm/hha1.bdl`);
        buildModel(rarc, `bdlm/hha2.bdl`);
    });
    else if (actor.name === 'Gkai00') fetchArchive(`Gkai00.arc`).then((rarc) => {
        const m = buildModel(rarc, `bdlm/gkai00.bdl`);
        m.bindANK1(parseBCK(rarc, `bck/gkai00.bck`));
        m.bindTRK1(parseBRK(rarc, `brk/gkai00.brk`));
        m.bindTTK1(parseBTK(rarc, `btk/gkai00.btk`));
    });
    else if (actor.name === 'Gbrg00') fetchArchive(`Gbrg00.arc`).then((rarc) => {
        const m = buildModel(rarc, `bdlm/gbrg00.bdl`);
        m.bindTRK1(parseBRK(rarc, `brk/gbrg00.brk`));
        m.bindTTK1(parseBTK(rarc, `btk/gbrg00.btk`));
    });
    else if (actor.name === 'Humi0z') fetchArchive(`Humi.arc`).then((rarc) => buildModel(rarc, `bdlm/humi0.bdl`).bindTTK1(parseBTK(rarc, `btk/humi0.btk`)));
    else if (actor.name === 'Humi2z') fetchArchive(`Humi.arc`).then((rarc) => buildModel(rarc, `bdlm/humi2.bdl`).bindTTK1(parseBTK(rarc, `btk/humi2.btk`)));
    else if (actor.name === 'Humi3z') fetchArchive(`Humi.arc`).then((rarc) => buildModel(rarc, `bdlm/humi3.bdl`).bindTTK1(parseBTK(rarc, `btk/humi3.btk`)));
    else if (actor.name === 'Humi4z') fetchArchive(`Humi.arc`).then((rarc) => buildModel(rarc, `bdlm/humi4.bdl`).bindTTK1(parseBTK(rarc, `btk/humi4.btk`)));
    else if (actor.name === 'Humi5z') fetchArchive(`Humi.arc`).then((rarc) => buildModel(rarc, `bdlm/humi5.bdl`).bindTTK1(parseBTK(rarc, `btk/humi5.btk`)));
    else if (actor.name === 'Htetu1') fetchArchive(`Htetu1.arc`).then((rarc) => buildModel(rarc, `bdl/htetu1.bdl`));
    else if (actor.name === 'Htobi1') fetchArchive(`Htobi1.arc`).then((rarc) => buildModel(rarc, `bdl/htobi1.bdl`));
    else if (actor.name === 'Hmlif') fetchArchive(`Hmlif.arc`).then((rarc) => buildModel(rarc, `bdlm/hmlif.bdl`));
    else if (actor.name === 'Hdai1') fetchArchive(`Hdai1.arc`).then((rarc) => buildModel(rarc, `bdlm/hdai1.bdl`));
    else if (actor.name === 'Hdai2') fetchArchive(`Hdai1.arc`).then((rarc) => buildModel(rarc, `bdlm/hdai1.bdl`));
    else if (actor.name === 'Hdai3') fetchArchive(`Hdai1.arc`).then((rarc) => buildModel(rarc, `bdlm/hdai1.bdl`));
    else if (actor.name === 'Hsh') fetchArchive(`Hsehi1.arc`).then((rarc) => buildModel(rarc, `bdl/hsehi1.bdl`));
    else if (actor.name === 'Hsh2') fetchArchive(`Hsehi2.arc`).then((rarc) => buildModel(rarc, `bdl/hsehi2.bdl`));
    else if (actor.name === 'Hyuf1') fetchArchive(`Hyuf1.arc`).then((rarc) => buildModel(rarc, `bdlm/hyuf1.bdl`));
    else if (actor.name === 'Hyuf2') fetchArchive(`Hyuf2.arc`).then((rarc) => buildModel(rarc, `bdlm/hyuf2.bdl`));
    else if (actor.name === 'Blift') fetchArchive(`Hten1.arc`).then((rarc) => buildModel(rarc, `bdl/hten1.bdl`));
    else if (actor.name === 'Hcbh') fetchArchive(`Hcbh.arc`).then((rarc) => {
        buildModel(rarc, `bdl/hcbh1a.bdl`);
        buildModel(rarc, `bdl/hcbh1b.bdl`);
        buildModel(rarc, `bdl/hcbh1c.bdl`);
        buildModel(rarc, `bdl/hcbh1d.bdl`);
        buildModel(rarc, `bdl/hcbh2.bdl`);
    });
    else if (actor.name === 'Hfbot1B') fetchArchive(`Hfbot.arc`).then((rarc) => buildModel(rarc, `bdlm/hfbot1.bdl`).bindTRK1(parseBRK(rarc, `brk/hfbot1.brk`)));
    else if (actor.name === 'Hfbot1C') fetchArchive(`Hfbot.arc`).then((rarc) => buildModel(rarc, `bdlm/hfbot1.bdl`).bindTRK1(parseBRK(rarc, `brk/hfbot1.brk`)));
    else if (actor.name === 'Hys') fetchArchive(`Hys.arc`).then((rarc) => buildModel(rarc, `bdlm/hys.bdl`));
    else if (actor.name === 'Hys2') fetchArchive(`Hys.arc`).then((rarc) => buildModel(rarc, `bdlm/hys.bdl`));
    else if (actor.name === 'Ywarp00') fetchArchive(`Ywarp00.arc`).then((rarc) => {
        const m = buildModel(rarc, `bmdm/ywarp00.bmd`);
        m.bindANK1(parseBCK(rarc, `bck/ywarp00.bck`));
        m.bindTRK1(parseBRK(rarc, `brk/ywarp00.brk`));
    });
    // Hyrule.
    else if (actor.name === 'YLzou') fetchArchive(`YLzou.arc`).then((rarc) => buildModel(rarc, `bdl/ylzou.bdl`));
    else if (actor.name === 'MtryB') fetchArchive(`MtryB.arc`).then((rarc) => buildModel(rarc, `bdl/mtryb.bdl`));
    else if (actor.name === 'zouK' || actor.name === 'zouK1' || actor.name === 'zouK2' || actor.name === 'zouK3' || actor.name === 'zouK4') fetchArchive(`VzouK.arc`).then((rarc) => buildModel(rarc, `bdl/vzouk.bdl`));
    else if (actor.name === 'VmsDZ') fetchArchive(`VmsDZ.arc`).then((rarc) => buildModel(rarc, `bdl/vmsdz.bdl`));
    else if (actor.name === 'VmsMS') fetchArchive(`VmsMS.arc`).then((rarc) => buildModel(rarc, `bdl/vmsms.bdl`));
    else if (actor.name === 'Yswdr00') fetchArchive(`Yswdr00.arc`).then((rarc) => buildModel(rarc, `bdlm/yswdr00.bdl`).bindTTK1(parseBTK(rarc, `btk/yswdr00.btk`)));
    // Earth Temple.
    else if (actor.name === 'MhmrSW0') fetchArchive(`MhmrSW.arc`).then((rarc) => buildModel(rarc, `bdl/mhmrsw.bdl`));
    else if (actor.name === 'Vds') fetchArchive(`Vds.arc`).then((rarc) => {
        const rightHalfModel = buildModel(rarc, `bdlm/vdswt0.bdl`);
        rightHalfModel.bindANK1(parseBCK(rarc, `bck/vdswt0.bck`));
        rightHalfModel.bindTRK1(parseBRK(rarc, `brk/vdswt0.brk`));
        const leftHalfModel = buildModel(rarc, `bdlm/vdswt1.bdl`);
        leftHalfModel.bindANK1(parseBCK(rarc, `bck/vdswt1.bck`));
        leftHalfModel.bindTRK1(parseBRK(rarc, `brk/vdswt1.brk`));
    });
    else if (actor.name === 'MsuSWB') fetchArchive(`Mmirror.arc`).then((rarc) => {
        const m = buildModel(rarc, `bdlm/msusw.bdl`);
        m.bindANK1(parseBCK(rarc, `bck/msusw.bck`));
        m.bindTTK1(parseBTK(rarc, `btk/msusw.btk`));
    });
    // Nintendo Gallery
    else if (actor.name === 'Figure') {
        fetchArchive(`Figure.arc`).then((rarc) => buildModel(rarc, `bdlm/vf_bs.bdl`))
        const figureId = actor.parameters & 0x000000FF;
        const baseFilename = `vf_${leftPad(''+figureId, 3)}`;
        const base = `bdl/${baseFilename}`;

        // Outset Island
        if (figureId >= 0x00 && figureId <= 0x0D) fetchArchive(`Figure0.arc`).then((rarc) => {
            buildModel(rarc, `${base}.bdl`).modelMatrix[13] += 100;
        });
        // Windfall Island
        else if (figureId >= 0x0E && figureId <= 0x28) fetchArchive(`Figure1.arc`).then((rarc) => {
            if (figureId === 16 || figureId === 18) {
                buildModel(rarc, `${base}b.bdl`).modelMatrix[13] += 100;
            } else {
                buildModel(rarc, `${base}.bdl`).modelMatrix[13] += 100;
            }
        });
        else if (figureId >= 0x29 && figureId <= 0x40) fetchArchive(`Figure2.arc`).then((rarc) => {
            // Nintendo is REALLY cool.
            if (figureId === 61) {
                buildModel(rarc, `bdlm/${baseFilename}.bdl`).modelMatrix[13] += 100;
            } else {
                buildModel(rarc, `${base}.bdl`).modelMatrix[13] += 100;
            }

            // TODO(jstpierre): What are Figure2a/b for? 
            // fetchArchive(`Figure2a.arc`).then((rarc) => console.log("2a", rarc));
            // fetchArchive(`Figure2b.arc`).then((rarc) => console.log("2b", rarc));
        });
        // Dragon Roost Island
        else if (figureId >= 0x41 && figureId <= 0x52) fetchArchive(`Figure3.arc`).then((rarc) => {
            buildModel(rarc, `${base}.bdl`).modelMatrix[13] += 100;
        });
        // Forest Haven
        else if (figureId >= 0x53 && figureId <= 0x60) fetchArchive(`Figure4.arc`).then((rarc) => {
            buildModel(rarc, `${base}.bdl`).modelMatrix[13] += 100;
        });
        // Secret Cavern
        else if (figureId >= 0x61 && figureId <= 0x73) fetchArchive(`Figure5.arc`).then((rarc) => {
            buildModel(rarc, `${base}.bdl`).modelMatrix[13] += 100;
        });
        // Forsaken Fortress
        else if (figureId >= 0x74 && figureId <= 0xFF) fetchArchive(`Figure6.arc`).then((rarc) => {
            buildModel(rarc, `${base}.bdl`).modelMatrix[13] += 100;
        });
    }
    else {
        return false;
    }

    return true;
}<|MERGE_RESOLUTION|>--- conflicted
+++ resolved
@@ -9,12 +9,8 @@
 import { J3DModelInstanceSimple, BMDModelMaterialData } from "../../Common/JSYSTEM/J3D/J3DGraphBase";
 import { ANK1, BTK, BRK, BCK, TTK1, TRK1, TPT1, BTP, LoopMode, BMT } from "../../Common/JSYSTEM/J3D/J3DLoader";
 import AnimationController from "../../AnimationController";
-<<<<<<< HEAD
-import { KyankoColors, ZWWExtraTextures, WindWakerRenderer, WindWakerRoomRenderer, pathBase, WindWakerPass, ModelCache } from "./zww_scenes";
+import { KankyoColors, ZWWExtraTextures, WindWakerRenderer, WindWakerRoomRenderer, pathBase, WindWakerPass, ModelCache } from "./zww_scenes";
 import * as DZB from './DZB';
-=======
-import { KankyoColors, ZWWExtraTextures, WindWakerRenderer, WindWakerRoomRenderer, pathBase, WindWakerPass, ModelCache } from "./zww_scenes";
->>>>>>> a27632f6
 import { ColorKind } from "../../gx/gx_render";
 import { AABB } from '../../Geometry';
 import { ScreenSpaceProjection, computeScreenSpaceProjectionFromWorldSpaceAABB } from '../../Camera';
@@ -580,7 +576,6 @@
         return objectRenderer;
     }
 
-<<<<<<< HEAD
     function setToNearestFloor(dstMatrix: mat4, localModelMatrix: mat4) {
         mat4.getTranslation(scratchVec3a, localModelMatrix);
         vec3.set(scratchVec3b, 0, -1, 0);
@@ -589,8 +584,6 @@
             dstMatrix[13] = scratchVec3b[1];
     }
 
-=======
->>>>>>> a27632f6
     // Tremendous special thanks to LordNed, Sage-of-Mirrors & LagoLunatic for their work on actor mapping
     // Heavily based on https://github.com/LordNed/Winditor/blob/master/Editor/resources/ActorDatabase.json
 
