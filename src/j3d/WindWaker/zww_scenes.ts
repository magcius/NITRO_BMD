
import { mat4, vec3 } from 'gl-matrix';

import ArrayBufferSlice from '../../ArrayBufferSlice';
import { readString, assertExists, assert, nArray } from '../../util';
import { DataFetcher } from '../../DataFetcher';

import * as Viewer from '../../viewer';
import * as BYML from '../../byml';
import * as RARC from '../rarc';
import * as Yaz0 from '../../Common/Compression/Yaz0';
import * as UI from '../../ui';

import * as DZB from './DZB';
import * as JPA from '../../Common/JSYSTEM/JPA';
<<<<<<< HEAD
import { BMD, BTK, BRK, BCK, LoopMode, BMT, BTP } from '../../Common/JSYSTEM/J3D/J3DLoader';
import { J3DModelInstanceSimple, J3DModelData, BMDModelMaterialData } from '../../Common/JSYSTEM/J3D/J3DGraphBase';
=======
import { BMD, BTK, BRK, BCK } from '../../Common/JSYSTEM/J3D/J3DLoader';
import { J3DModelInstanceSimple, J3DModelData } from '../../Common/JSYSTEM/J3D/J3DGraphBase';
>>>>>>> 0e4b8c84
import { Camera, computeViewMatrix, texProjCameraSceneTex } from '../../Camera';
import { DeviceProgram } from '../../Program';
import { Color, colorNew, colorLerp, colorCopy, TransparentBlack, colorNewCopy } from '../../Color';
import { ColorKind, fillSceneParamsDataOnTemplate } from '../../gx/gx_render';
import { GXRenderHelperGfx } from '../../gx/gx_render';
import { GfxDevice, GfxRenderPass, GfxHostAccessPass, GfxBufferUsage, GfxFormat, GfxVertexBufferFrequency, GfxInputLayout, GfxInputState, GfxBuffer, GfxProgram, GfxBindingLayoutDescriptor, GfxCompareMode, GfxBufferFrequencyHint, GfxVertexAttributeDescriptor, GfxTexture, makeTextureDescriptor2D, GfxInputLayoutBufferDescriptor } from '../../gfx/platform/GfxPlatform';
import { GfxRenderInstManager } from '../../gfx/render/GfxRenderer';
import { BasicRenderTarget, standardFullClearRenderPassDescriptor, depthClearRenderPassDescriptor, ColorTexture, noClearRenderPassDescriptor } from '../../gfx/helpers/RenderTargetHelpers';
import { makeStaticDataBuffer } from '../../gfx/helpers/BufferHelpers';
import { fillMatrix4x4, fillMatrix4x3, fillColor } from '../../gfx/helpers/UniformBufferHelpers';
import { makeTriangleIndexBuffer, GfxTopology } from '../../gfx/helpers/TopologyHelpers';
import AnimationController from '../../AnimationController';
import { GfxRenderCache } from '../../gfx/render/GfxRenderCache';
import { Actor, ActorInfo, loadActor, ObjectRenderer, SymbolMap, settingTevStruct, LightTevColorType, PlacedActor, requestArchiveForActor } from './Actors';
import { SceneContext } from '../../SceneBase';
import { reverseDepthForCompareMode } from '../../gfx/helpers/ReversedDepthHelpers';
import { computeModelMatrixSRT, range } from '../../MathHelpers';
import { TextureMapping } from '../../TextureHolder';
import { EFB_WIDTH, EFB_HEIGHT } from '../../gx/gx_material';
import { BTIData, BTI } from '../../Common/JSYSTEM/JUTTexture';
<<<<<<< HEAD
import { AABB } from '../../Geometry';
=======
import { FlowerPacket, TreePacket, GrassPacket } from './Grass';
import { getTextDecoder } from '../../util';
>>>>>>> 0e4b8c84

type ActorTable = { [name: string]: ActorInfo };

function gain(v: number, k: number): number {
    const a = 0.5 * Math.pow(2*((v < 0.5) ? v : 1.0 - v), k);
    return v < 0.5 ? a : 1.0 - a;
}

class DynToonTex {
    public gfxTexture: GfxTexture;
    public desiredPower: number = 0;
    private texPower: number = 0;
    private textureData: Uint8Array[] = [new Uint8Array(256*1*2)];

    constructor(device: GfxDevice) {
        this.gfxTexture = device.createTexture(makeTextureDescriptor2D(GfxFormat.U8_RG_NORM, 256, 1, 1));
        device.setResourceName(this.gfxTexture, 'DynToonTex');
    }

    private fillTextureData(k: number): void {
        let dstOffs = 0;
        const dst = this.textureData[0];
        for (let i = 0; i < 256; i++) {
            const t = i / 255;
            dst[dstOffs++] = gain(t, k) * 255;
            // TODO(jstpierre): Lantern
            dst[dstOffs++] = 0;
        }
    }

    public prepareToRender(device: GfxDevice): void {
        if (this.texPower !== this.desiredPower) {
            this.texPower = this.desiredPower;

            // Recreate toon texture.
            this.fillTextureData(this.texPower);
            const hostAccessPass = device.createHostAccessPass();
            hostAccessPass.uploadTextureData(this.gfxTexture, 0, this.textureData);
            device.submitPass(hostAccessPass);
        }
    }

    public destroy(device: GfxDevice): void {
        device.destroyTexture(this.gfxTexture);
    }
}

export class ZWWExtraTextures {
    public textureMapping: TextureMapping[] = nArray(2, () => new TextureMapping());
    public dynToonTex: DynToonTex;

    @UI.dfRange(1, 15, 0.01)
    public toonTexPower: number = 15;

    constructor(device: GfxDevice, public ZAtoon: BTIData, public ZBtoonEX: BTIData) {
        this.ZAtoon.fillTextureMapping(this.textureMapping[0]);
        this.ZBtoonEX.fillTextureMapping(this.textureMapping[1]);
        this.dynToonTex = new DynToonTex(device);
    }

    public powerPopup(): void {
        this.textureMapping[0].gfxTexture = this.dynToonTex.gfxTexture;
        this.textureMapping[1].gfxTexture = this.dynToonTex.gfxTexture;

        window.main.ui.bindSliders(this);
    }

    public prepareToRender(device: GfxDevice): void {
        this.dynToonTex.desiredPower = this.toonTexPower;
        this.dynToonTex.prepareToRender(device);
    }

    public fillExtraTextures(modelInstance: J3DModelInstanceSimple): void {
        const ZAtoon_map = modelInstance.getTextureMappingReference('ZAtoon');
        if (ZAtoon_map !== null)
            ZAtoon_map.copy(this.textureMapping[0]);

        const ZBtoonEX_map = modelInstance.getTextureMappingReference('ZBtoonEX');
        if (ZBtoonEX_map !== null)
            ZBtoonEX_map.copy(this.textureMapping[1]);
    }

    public destroy(device: GfxDevice): void {
        this.ZAtoon.destroy(device);
        this.ZBtoonEX.destroy(device);
        this.dynToonTex.destroy(device);
    }
}

interface VirtColors {
    vr_back_cloud: Color;
    vr_sky: Color;
    vr_uso_umi: Color;
    vr_kasumi_mae: Color;
}

export interface KyankoColors {
    actorC0: Color;
    actorK0: Color;
    bg0C0: Color;
    bg0K0: Color;
    bg1C0: Color;
    bg1K0: Color;
    bg2C0: Color;
    bg2K0: Color;
    bg3C0: Color;
    bg3K0: Color;
    virtColors: VirtColors | null;
}

interface DZSChunkHeader {
    type: string;
    count: number;
    offs: number;
}

function parseDZSHeaders(buffer: ArrayBufferSlice): Map<string, DZSChunkHeader> {
    const view = buffer.createDataView();
    const chunkCount = view.getUint32(0x00);

    const chunkHeaders = new Map<string, DZSChunkHeader>();
    let chunkTableIdx = 0x04;
    for (let i = 0; i < chunkCount; i++) {
        const type = readString(buffer, chunkTableIdx + 0x00, 0x04);
        const numEntries = view.getUint32(chunkTableIdx + 0x04);
        const offs = view.getUint32(chunkTableIdx + 0x08);
        chunkHeaders.set(type, { type, count: numEntries, offs });
        chunkTableIdx += 0x0C;
    }

    return chunkHeaders;
}

function kyankoColorsLerp(dst: KyankoColors, a: KyankoColors, b: KyankoColors, t: number): void {
    colorLerp(dst.actorK0, a.actorK0, b.actorK0, t);
    colorLerp(dst.actorC0, a.actorC0, b.actorC0, t);
    colorLerp(dst.bg0C0, a.bg0C0, b.bg0C0, t);
    colorLerp(dst.bg0K0, a.bg0K0, b.bg0K0, t);
    colorLerp(dst.bg1C0, a.bg1C0, b.bg1C0, t);
    colorLerp(dst.bg1K0, a.bg1K0, b.bg1K0, t);
    colorLerp(dst.bg2C0, a.bg2C0, b.bg2C0, t);
    colorLerp(dst.bg2K0, a.bg2K0, b.bg2K0, t);
    colorLerp(dst.bg3C0, a.bg3C0, b.bg3C0, t);
    colorLerp(dst.bg3K0, a.bg3K0, b.bg3K0, t);

    if (dst.virtColors !== null) {
        const aVirt = assertExists(a.virtColors);
        const bVirt = assertExists(b.virtColors);

        colorLerp(dst.virtColors.vr_back_cloud, aVirt.vr_back_cloud, bVirt.vr_back_cloud, t);
        colorLerp(dst.virtColors.vr_kasumi_mae, aVirt.vr_kasumi_mae, bVirt.vr_kasumi_mae, t);
        colorLerp(dst.virtColors.vr_sky, aVirt.vr_sky, bVirt.vr_sky, t);
        colorLerp(dst.virtColors.vr_uso_umi, aVirt.vr_uso_umi, bVirt.vr_uso_umi, t);
    }
}

export function getKyankoColorsFromDZS(buffer: ArrayBufferSlice, roomIdx: number, timeOfDay: number): KyankoColors {
    const view = buffer.createDataView();
    const chunkHeaders = parseDZSHeaders(buffer);

    const coloIdx = view.getUint8(chunkHeaders.get('EnvR')!.offs + (roomIdx * 0x08));
    const coloOffs = chunkHeaders.get('Colo')!.offs + (coloIdx * 0x0C);
    const whichPale = timeOfDay;
    const paleIdx = view.getUint8(coloOffs + whichPale);
    const paleOffs = chunkHeaders.get('Pale')!.offs + (paleIdx * 0x2C);

    const actorShadowR = view.getUint8(paleOffs + 0x00) / 0xFF;
    const actorShadowG = view.getUint8(paleOffs + 0x01) / 0xFF;
    const actorShadowB = view.getUint8(paleOffs + 0x02) / 0xFF;
    const actorShadow = colorNew(actorShadowR, actorShadowG, actorShadowB, 1);

    const actorAmbientR = view.getUint8(paleOffs + 0x03) / 0xFF;
    const actorAmbientG = view.getUint8(paleOffs + 0x04) / 0xFF;
    const actorAmbientB = view.getUint8(paleOffs + 0x05) / 0xFF;
    const actorAmbient = colorNew(actorAmbientR, actorAmbientG, actorAmbientB, 1);

    const bg0C0R = view.getUint8(paleOffs + 0x06) / 0xFF;
    const bg0C0G = view.getUint8(paleOffs + 0x07) / 0xFF;
    const bg0C0B = view.getUint8(paleOffs + 0x08) / 0xFF;
    const bg0C0 = colorNew(bg0C0R, bg0C0G, bg0C0B, 1);

    const bg0K0R = view.getUint8(paleOffs + 0x09) / 0xFF;
    const bg0K0G = view.getUint8(paleOffs + 0x0A) / 0xFF;
    const bg0K0B = view.getUint8(paleOffs + 0x0B) / 0xFF;
    const bg0K0 = colorNew(bg0K0R, bg0K0G, bg0K0B, 1);

    const bg1C0R = view.getUint8(paleOffs + 0x0C) / 0xFF;
    const bg1C0G = view.getUint8(paleOffs + 0x0D) / 0xFF;
    const bg1C0B = view.getUint8(paleOffs + 0x0E) / 0xFF;
    const bg1C0 = colorNew(bg1C0R, bg1C0G, bg1C0B, 1);

    const bg1K0R = view.getUint8(paleOffs + 0x0F) / 0xFF;
    const bg1K0G = view.getUint8(paleOffs + 0x10) / 0xFF;
    const bg1K0B = view.getUint8(paleOffs + 0x11) / 0xFF;
    const bg1K0 = colorNew(bg1K0R, bg1K0G, bg1K0B, 1);

    const bg2C0R = view.getUint8(paleOffs + 0x12) / 0xFF;
    const bg2C0G = view.getUint8(paleOffs + 0x13) / 0xFF;
    const bg2C0B = view.getUint8(paleOffs + 0x14) / 0xFF;
    const bg2C0 = colorNew(bg2C0R, bg2C0G, bg2C0B, 1);

    const bg2K0R = view.getUint8(paleOffs + 0x15) / 0xFF;
    const bg2K0G = view.getUint8(paleOffs + 0x16) / 0xFF;
    const bg2K0B = view.getUint8(paleOffs + 0x17) / 0xFF;
    const bg2K0 = colorNew(bg2K0R, bg2K0G, bg2K0B, 1);

    const bg3C0R = view.getUint8(paleOffs + 0x18) / 0xFF;
    const bg3C0G = view.getUint8(paleOffs + 0x19) / 0xFF;
    const bg3C0B = view.getUint8(paleOffs + 0x1A) / 0xFF;
    const bg3C0 = colorNew(bg3C0R, bg3C0G, bg3C0B, 1);

    const bg3K0R = view.getUint8(paleOffs + 0x1B) / 0xFF;
    const bg3K0G = view.getUint8(paleOffs + 0x1C) / 0xFF;
    const bg3K0B = view.getUint8(paleOffs + 0x1D) / 0xFF;
    const bg3K0 = colorNew(bg3K0R, bg3K0G, bg3K0B, 1);

    let virtColors: VirtColors | null = null;
    if (chunkHeaders.has('Virt')) {
        const virtIdx = view.getUint8(paleOffs + 0x21);
        const virtOffs = chunkHeaders.get('Virt')!.offs + (virtIdx * 0x24);
        const vr_back_cloudR = view.getUint8(virtOffs + 0x10) / 0xFF;
        const vr_back_cloudG = view.getUint8(virtOffs + 0x11) / 0xFF;
        const vr_back_cloudB = view.getUint8(virtOffs + 0x12) / 0xFF;
        const vr_back_cloudA = view.getUint8(virtOffs + 0x13) / 0xFF;
        const vr_back_cloud = colorNew(vr_back_cloudR, vr_back_cloudG, vr_back_cloudB, vr_back_cloudA);

        const vr_skyR = view.getUint8(virtOffs + 0x18) / 0xFF;
        const vr_skyG = view.getUint8(virtOffs + 0x19) / 0xFF;
        const vr_skyB = view.getUint8(virtOffs + 0x1A) / 0xFF;
        const vr_sky = colorNew(vr_skyR, vr_skyG, vr_skyB, 1);

        const vr_uso_umiR = view.getUint8(virtOffs + 0x1B) / 0xFF;
        const vr_uso_umiG = view.getUint8(virtOffs + 0x1C) / 0xFF;
        const vr_uso_umiB = view.getUint8(virtOffs + 0x1D) / 0xFF;
        const vr_uso_umi = colorNew(vr_uso_umiR, vr_uso_umiG, vr_uso_umiB, 1);

        const vr_kasumi_maeG = view.getUint8(virtOffs + 0x1F) / 0xFF;
        const vr_kasumi_maeR = view.getUint8(virtOffs + 0x1E) / 0xFF;
        const vr_kasumi_maeB = view.getUint8(virtOffs + 0x20) / 0xFF;
        const vr_kasumi_mae = colorNew(vr_kasumi_maeR, vr_kasumi_maeG, vr_kasumi_maeB, 1);
        virtColors = { vr_back_cloud, vr_sky, vr_uso_umi, vr_kasumi_mae };
    } else {
        virtColors = null;
    }

    return {
        actorC0: actorShadow, actorK0: actorAmbient,
        bg0C0, bg0K0, bg1C0, bg1K0, bg2C0, bg2K0, bg3C0, bg3K0,
        virtColors,
    };
}

function createModelInstance(device: GfxDevice, cache: GfxRenderCache, rarc: RARC.RARC, name: string, isSkybox: boolean = false): J3DModelInstanceSimple | null {
    let bdlFile = rarc.findFile(`bdl/${name}.bdl`);
    if (!bdlFile)
        bdlFile = rarc.findFile(`bmd/${name}.bmd`);
    if (!bdlFile)
        return null;
    const btkFile = rarc.findFile(`btk/${name}.btk`);
    const brkFile = rarc.findFile(`brk/${name}.brk`);
    const bckFile = rarc.findFile(`bck/${name}.bck`);
    const bdl = BMD.parse(bdlFile.buffer);
    const bmdModel = new J3DModelData(device, cache, bdl);
    const modelInstance = new J3DModelInstanceSimple(bmdModel);
    modelInstance.passMask = isSkybox ? WindWakerPass.SKYBOX : WindWakerPass.MAIN;

    if (btkFile !== null) {
        const btk = BTK.parse(btkFile.buffer);
        modelInstance.bindTTK1(btk);
    }

    if (brkFile !== null) {
        const brk = BRK.parse(brkFile.buffer);
        modelInstance.bindTRK1(brk);
    }

    if (bckFile !== null) {
        const bck = BCK.parse(bckFile.buffer);
        modelInstance.bindANK1(bck);
    }

    modelInstance.isSkybox = isSkybox;
    return modelInstance;
}

export class WindWakerRoomRenderer {
    public bg0: J3DModelInstanceSimple | null;
    public bg1: J3DModelInstanceSimple | null;
    public bg2: J3DModelInstanceSimple | null;
    public bg3: J3DModelInstanceSimple | null;
    public name: string;
    public visible: boolean = true;
    public objectsVisible = true;
    public objectRenderers: ObjectRenderer[] = [];
    public dzb: DZB.DZB;

    public roomToWorldMatrix = mat4.create();
    public worldToRoomMatrix = mat4.create();

    constructor(device: GfxDevice, cache: GfxRenderCache, private extraTextures: ZWWExtraTextures, public roomIdx: number, public roomRarc: RARC.RARC) {
        this.name = `Room ${roomIdx}`;

        this.dzb = DZB.parse(assertExists(roomRarc.findFileData(`dzb/room.dzb`)));

        this.bg0 = createModelInstance(device, cache, roomRarc, `model`);

        // Ocean.
        this.bg1 = createModelInstance(device, cache, roomRarc, `model1`);

        // Special effects / Skybox as seen in Hyrule.
        this.bg2 = createModelInstance(device, cache, roomRarc, `model2`);

        // Windows / doors.
        this.bg3 = createModelInstance(device, cache, roomRarc, `model3`);
    }

    public prepareToRender(device: GfxDevice, renderInstManager: GfxRenderInstManager, viewerInput: Viewer.ViewerRenderInput): void {
        if (!this.visible)
            return;

        if (this.bg0 !== null)
            this.bg0.prepareToRender(device, renderInstManager, viewerInput);
        if (this.bg1 !== null)
            this.bg1.prepareToRender(device, renderInstManager, viewerInput);
        if (this.bg2 !== null)
            this.bg2.prepareToRender(device, renderInstManager, viewerInput);
        if (this.bg3 !== null)
            this.bg3.prepareToRender(device, renderInstManager, viewerInput);

        if (this.objectsVisible) {
            for (let i = 0; i < this.objectRenderers.length; i++) {
                this.objectRenderers[i].setExtraTextures(this.extraTextures);
                this.objectRenderers[i].prepareToRender(device, renderInstManager, viewerInput);
            }
        }
    }

    public setModelMatrix(modelMatrix: mat4): void {
        if (this.bg0 !== null)
            mat4.copy(this.bg0.modelMatrix, modelMatrix);
        if (this.bg1 !== null)
            mat4.copy(this.bg1.modelMatrix, modelMatrix);
        if (this.bg3 !== null)
            mat4.copy(this.bg3.modelMatrix, modelMatrix);
    }

    public setKyankoColors(colors: KyankoColors): void {
        if (this.bg0 !== null)
            settingTevStruct(this.bg0, LightTevColorType.BG0, colors);

        if (this.bg1 !== null)
            settingTevStruct(this.bg1, LightTevColorType.BG1, colors);

        if (this.bg2 !== null)
            settingTevStruct(this.bg2, LightTevColorType.BG2, colors);

        if (this.bg3 !== null)
            settingTevStruct(this.bg3, LightTevColorType.BG3, colors);

        for (let i = 0; i < this.objectRenderers.length; i++)
            this.objectRenderers[i].setKyankoColors(colors);
    }

    public setVisible(v: boolean): void {
        this.visible = v;
    }

    public setVisibleLayerMask(m: number): void {
        for (let i = 0; i < this.objectRenderers.length; i++) {
            const o = this.objectRenderers[i];
            if (o.layer >= 0) {
                const v = !!(m & (1 << o.layer));
                o.visible = v;
            }
        }
    }
    public setVertexColorsEnabled(v: boolean): void {
        if (this.bg0 !== null)
            this.bg0.setVertexColorsEnabled(v);
        if (this.bg1 !== null)
            this.bg1.setVertexColorsEnabled(v);
        if (this.bg2 !== null)
            this.bg2.setVertexColorsEnabled(v);
        if (this.bg3 !== null)
            this.bg3.setVertexColorsEnabled(v);
        for (let i = 0; i < this.objectRenderers.length; i++)
            this.objectRenderers[i].setVertexColorsEnabled(v);
    }

    public setTexturesEnabled(v: boolean): void {
        if (this.bg0 !== null)
            this.bg0.setTexturesEnabled(v);
        if (this.bg1 !== null)
            this.bg1.setTexturesEnabled(v);
        if (this.bg2 !== null)
            this.bg2.setTexturesEnabled(v);
        if (this.bg3 !== null)
            this.bg3.setTexturesEnabled(v);
        for (let i = 0; i < this.objectRenderers.length; i++)
            this.objectRenderers[i].setTexturesEnabled(v);
    }

    public destroy(device: GfxDevice): void {
        if (this.bg0 !== null)
            this.bg0.destroy(device);
        if (this.bg1 !== null)
            this.bg1.destroy(device);
        if (this.bg2 !== null)
            this.bg2.destroy(device);
        if (this.bg3 !== null)
            this.bg3.destroy(device);
        for (let i = 0; i < this.objectRenderers.length; i++)
            this.objectRenderers[i].destroy(device);
    }
}

class PlaneColorProgram extends DeviceProgram {
    public static a_Position: number = 0;

    public both = `
precision mediump float;
layout(row_major, std140) uniform ub_Params {
    Mat4x4 u_Projection;
    Mat4x3 u_ModelView;
    vec4 u_PlaneColor;
};
#ifdef VERT
layout(location = ${PlaneColorProgram.a_Position}) in vec3 a_Position;
void main() {
    gl_Position = Mul(u_Projection, Mul(_Mat4x4(u_ModelView), vec4(a_Position, 1.0)));
}
#endif
#ifdef FRAG
void main() {
    gl_FragColor = u_PlaneColor;
}
#endif
`;
}

const scratchMatrix = mat4.create();
const seaPlaneBindingLayouts: GfxBindingLayoutDescriptor[] = [{ numUniformBuffers: 1, numSamplers: 0 }];
class SeaPlane {
    private posBuffer: GfxBuffer;
    private indexBuffer: GfxBuffer;
    private inputLayout: GfxInputLayout;
    private inputState: GfxInputState;
    private gfxProgram: GfxProgram;
    private modelMatrix = mat4.create();
    private color = colorNewCopy(TransparentBlack);

    constructor(device: GfxDevice, cache: GfxRenderCache) {
        this.createBuffers(device);
        mat4.fromScaling(this.modelMatrix, [2000000, 1, 2000000]);
        mat4.translate(this.modelMatrix, this.modelMatrix, [0, -100, 0]);

        this.gfxProgram = cache.createProgram(device, new PlaneColorProgram());
    }

    private computeModelView(dst: mat4, camera: Camera): void {
        computeViewMatrix(dst, camera);
        mat4.mul(dst, dst, this.modelMatrix);
    }

    public prepareToRender(renderInstManager: GfxRenderInstManager, viewerInput: Viewer.ViewerRenderInput): void {
        const renderInst = renderInstManager.pushRenderInst();
        renderInst.setBindingLayouts(seaPlaneBindingLayouts);
        renderInst.setMegaStateFlags({
            depthWrite: true,
            depthCompare: reverseDepthForCompareMode(GfxCompareMode.LESS),
        });
        renderInst.setInputLayoutAndState(this.inputLayout, this.inputState);
        renderInst.setGfxProgram(this.gfxProgram);
        renderInst.drawIndexes(6);
        renderInst.filterKey = WindWakerPass.MAIN;

        let offs = renderInst.allocateUniformBuffer(0, 32);
        const d = renderInst.mapUniformBufferF32(0);
        offs += fillMatrix4x4(d, offs, viewerInput.camera.projectionMatrix);
        this.computeModelView(scratchMatrix, viewerInput.camera);
        offs += fillMatrix4x3(d, offs, scratchMatrix);
        offs += fillColor(d, offs, this.color);
    }

    public setKyankoColors(kyankoColors: KyankoColors): void {
        colorCopy(this.color, kyankoColors.bg1K0);
    }

    public destroy(device: GfxDevice) {
        device.destroyBuffer(this.posBuffer);
        device.destroyBuffer(this.indexBuffer);
        device.destroyInputLayout(this.inputLayout);
        device.destroyInputState(this.inputState);
    }

    private createBuffers(device: GfxDevice) {
        const posData = new Float32Array(4 * 3);
        posData[0]  = -1;
        posData[1]  = 0;
        posData[2]  = -1;
        posData[3]  = 1;
        posData[4]  = 0;
        posData[5]  = -1;
        posData[6]  = -1;
        posData[7]  = 0;
        posData[8]  = 1;
        posData[9]  = 1;
        posData[10] = 0;
        posData[11] = 1;
        this.indexBuffer = makeStaticDataBuffer(device, GfxBufferUsage.INDEX, makeTriangleIndexBuffer(GfxTopology.TRISTRIP, 0, 4).buffer);
        this.posBuffer = makeStaticDataBuffer(device, GfxBufferUsage.VERTEX, posData.buffer);
        const vertexAttributeDescriptors: GfxVertexAttributeDescriptor[] = [
            { format: GfxFormat.F32_RGB, location: PlaneColorProgram.a_Position, bufferByteOffset: 0, bufferIndex: 0 },
        ];
        const vertexBufferDescriptors: GfxInputLayoutBufferDescriptor[] = [
            { byteStride: 0, frequency: GfxVertexBufferFrequency.PER_VERTEX, },
        ];
        const indexBufferFormat = GfxFormat.U16_R;
        this.inputLayout = device.createInputLayout({ vertexAttributeDescriptors, vertexBufferDescriptors, indexBufferFormat });
        this.inputState = device.createInputState(this.inputLayout, [
            { buffer: this.posBuffer, byteOffset: 0, },
        ], { buffer: this.indexBuffer, byteOffset: 0 });
    }
}

function setTextureMappingIndirect(m: TextureMapping, sceneTexture: GfxTexture): void {
    m.gfxTexture = sceneTexture;
    m.width = EFB_WIDTH;
    m.height = EFB_HEIGHT;
    m.flipY = true;
}

class SimpleEffectSystem {
    private emitterManager: JPA.JPAEmitterManager;
    private drawInfo = new JPA.JPADrawInfo();
    private jpacData: JPA.JPACData[] = [];
    private resourceDatas = new Map<number, JPA.JPAResourceData>();

    constructor(device: GfxDevice, private jpac: JPA.JPAC[]) {
        this.emitterManager = new JPA.JPAEmitterManager(device, 6000, 300);
        for (let i = 0; i < this.jpac.length; i++)
            this.jpacData.push(new JPA.JPACData(this.jpac[i]));
    }

    private findResourceData(userIndex: number): [JPA.JPACData, JPA.JPAResourceRaw] | null {
        for (let i = 0; i < this.jpacData.length; i++) {
            const r = this.jpacData[i].jpac.effects.find((resource) => resource.resourceId === userIndex);
            if (r !== undefined)
                return [this.jpacData[i], r];
        }

        return null;
    }

    private getResourceData(device: GfxDevice, cache: GfxRenderCache, userIndex: number): JPA.JPAResourceData | null {
        if (!this.resourceDatas.has(userIndex)) {
            const data = this.findResourceData(userIndex);
            if (data !== null) {
                const [jpacData, jpaResRaw] = data;
                const resData = new JPA.JPAResourceData(device, cache, jpacData, jpaResRaw);
                this.resourceDatas.set(userIndex, resData);
            }
        }

        return this.resourceDatas.get(userIndex)!;
    }

    public setOpaqueSceneTexture(opaqueSceneTexture: GfxTexture): void {
        for (let i = 0; i < this.jpacData.length; i++) {
            const m = this.jpacData[i].getTextureMappingReference('AK_kagerouSwap00');
            if (m !== null)
                setTextureMappingIndirect(m, opaqueSceneTexture);
        }
    }

    public setDrawInfo(posCamMtx: mat4, prjMtx: mat4, texPrjMtx: mat4 | null): void {
        this.drawInfo.posCamMtx = posCamMtx;
        this.drawInfo.prjMtx = prjMtx;
        this.drawInfo.texPrjMtx = texPrjMtx;
    }

    public calc(viewerInput: Viewer.ViewerRenderInput): void {
        const inc = viewerInput.deltaTime * 30/1000;
        this.emitterManager.calc(inc);
    }

    public draw(device: GfxDevice, renderInstManager: GfxRenderInstManager, drawGroupId: number): void {
        this.emitterManager.draw(device, renderInstManager, this.drawInfo, drawGroupId);
    }

    public createBaseEmitter(device: GfxDevice, cache: GfxRenderCache, resourceId: number): JPA.JPABaseEmitter {
        const resData = assertExists(this.getResourceData(device, cache, resourceId));
        const emitter = this.emitterManager.createEmitter(resData)!;

        // This seems to mark it as an indirect particle (???) for simple particles.
        // ref. d_paControl_c::readCommon / readRoomScene
        if (!!(resourceId & 0x4000)) {
            emitter.drawGroupId = WindWakerPass.EFFECT_INDIRECT;
        } else {
            emitter.drawGroupId = WindWakerPass.EFFECT_MAIN;
        }

        return emitter;
    }

    public createEmitterTest(resourceId: number = 0x14) {
        const device: GfxDevice = window.main.viewer.gfxDevice;
        const cache: GfxRenderCache = window.main.scene.renderHelper.getCache();
        const emitter = this.createBaseEmitter(device, cache, resourceId);
        if (emitter !== null) {
            emitter.globalTranslation[0] = -275;
            emitter.globalTranslation[1] = 150;
            emitter.globalTranslation[2] = 2130;

            const orig = vec3.clone(emitter.globalTranslation);
            let t = 0;
            function move() {
                t += 0.1;
                emitter!.globalTranslation[0] = orig[0] + Math.sin(t) * 50;
                emitter!.globalTranslation[1] = orig[1] + Math.sin(t * 0.777) * 50;
                emitter!.globalTranslation[2] = orig[2] + Math.cos(t) * 50;
                requestAnimationFrame(move);
            }
            requestAnimationFrame(move);
        }

        return emitter;
    }

    public destroy(device: GfxDevice): void {
        for (let i = 0; i < this.jpacData.length; i++)
            this.jpacData[i].destroy(device);
        this.emitterManager.destroy(device);
    }
}

const enum TimeOfDay {
    DAWN,
    MORNING,
    DAY,
    AFTERNOON,
    DUSK,
    NIGHT,
}

export const enum WindWakerPass {
    MAIN,
    SKYBOX,
    EFFECT_MAIN,
    EFFECT_INDIRECT,
}

class SkyEnvironment {
    private vr_sky: J3DModelInstanceSimple | null;
    private vr_uso_umi: J3DModelInstanceSimple | null;
    private vr_kasumi_mae: J3DModelInstanceSimple | null;
    private vr_back_cloud: J3DModelInstanceSimple | null;

    constructor(device: GfxDevice, cache: GfxRenderCache, stageRarc: RARC.RARC) {
        this.vr_sky = createModelInstance(device, cache, stageRarc, `vr_sky`, true);
        this.vr_uso_umi = createModelInstance(device, cache, stageRarc, `vr_uso_umi`, true);
        this.vr_kasumi_mae = createModelInstance(device, cache, stageRarc, `vr_kasumi_mae`, true);
        this.vr_back_cloud = createModelInstance(device, cache, stageRarc, `vr_back_cloud`, true);
    }

    public setKyankoColors(colors: KyankoColors): void {
        const virtColors = colors.virtColors;
        if (virtColors === null)
            return;

        if (this.vr_sky !== null)
            this.vr_sky.setColorOverride(ColorKind.K0, virtColors.vr_sky);
        if (this.vr_uso_umi !== null)
            this.vr_uso_umi.setColorOverride(ColorKind.K0, virtColors.vr_uso_umi);
        if (this.vr_kasumi_mae !== null)
            this.vr_kasumi_mae.setColorOverride(ColorKind.C0, virtColors.vr_kasumi_mae);
        if (this.vr_back_cloud !== null)
            this.vr_back_cloud.setColorOverride(ColorKind.K0, virtColors.vr_back_cloud, true);
    }

    public prepareToRender(device: GfxDevice, renderInstManager: GfxRenderInstManager, viewerInput: Viewer.ViewerRenderInput): void {
        if (this.vr_sky !== null)
            this.vr_sky.prepareToRender(device, renderInstManager, viewerInput);
        if (this.vr_kasumi_mae !== null)
            this.vr_kasumi_mae.prepareToRender(device, renderInstManager, viewerInput);
        if (this.vr_uso_umi !== null)
            this.vr_uso_umi.prepareToRender(device, renderInstManager, viewerInput);
        if (this.vr_back_cloud !== null)
            this.vr_back_cloud.prepareToRender(device, renderInstManager, viewerInput);
    }

    public destroy(device: GfxDevice): void {
        if (this.vr_sky !== null)
            this.vr_sky.destroy(device);
        if (this.vr_kasumi_mae !== null)
            this.vr_kasumi_mae.destroy(device);
        if (this.vr_uso_umi !== null)
            this.vr_uso_umi.destroy(device);
        if (this.vr_back_cloud !== null)
            this.vr_back_cloud.destroy(device);
    }
}

export class WindWakerRenderer implements Viewer.SceneGfx {
    private renderTarget = new BasicRenderTarget();
    public opaqueSceneTexture = new ColorTexture();
    public renderHelper: GXRenderHelperGfx;

    private seaPlane: SeaPlane | null = null;

    public skyEnvironment: SkyEnvironment | null = null;
    public roomRenderers: WindWakerRoomRenderer[] = [];
    public effectSystem: SimpleEffectSystem;
    public extraTextures: ZWWExtraTextures;
    public renderCache: GfxRenderCache;

    public flowerPacket: FlowerPacket;
    public treePacket: TreePacket;
    public grassPacket: GrassPacket;

    public roomMatrix = mat4.create();
    public roomInverseMatrix = mat4.create();
    public stage: string;
    public time: number; // In milliseconds, affected by pause and time scaling
    public frameCount: number; // Assumes 33 FPS, affected by pause and time scaling
    
    public currentColors: KyankoColors;

    private timeOfDayColors: KyankoColors[] = [];

    public onstatechanged!: () => void;

    constructor(public device: GfxDevice, public modelCache: ModelCache, public symbolMap: SymbolMap, wantsSeaPlane: boolean, private stageRarc: RARC.RARC) {
        this.renderHelper = new GXRenderHelperGfx(device);
        this.renderCache = this.renderHelper.renderInstManager.gfxRenderCache;

        if (wantsSeaPlane)
            this.seaPlane = new SeaPlane(device, this.renderCache);

        // Build color palette.
        const dzsBuffer = this.stageRarc.findFileData(`dzs/stage.dzs`)!;
        for (let i = 0; i < 6; i++)
            this.timeOfDayColors.push(getKyankoColorsFromDZS(dzsBuffer, 0, i));
        this.currentColors = getKyankoColorsFromDZS(dzsBuffer, 0, 0);

        this.treePacket = new TreePacket(this);
        this.flowerPacket = new FlowerPacket(this);
        this.grassPacket = new GrassPacket(this);
    }

    public getRoomDZB(roomIdx: number): DZB.DZB {
        const roomRenderer = assertExists(this.roomRenderers.find((r) => r.roomIdx === roomIdx));
        return roomRenderer.dzb;
    }

    private setTimeOfDay(timeOfDay: number): void {
        const i0 = ((timeOfDay + 0) % 6) | 0;
        const i1 = ((timeOfDay + 1) % 6) | 0;
        const t = timeOfDay % 1;

        kyankoColorsLerp(this.currentColors, this.timeOfDayColors[i0], this.timeOfDayColors[i1], t);

        if (this.skyEnvironment !== null)
            this.skyEnvironment.setKyankoColors(this.currentColors);

        if (this.seaPlane !== null)
            this.seaPlane.setKyankoColors(this.currentColors);

        for (let i = 0; i < this.roomRenderers.length; i++) {
            // TODO(jstpierre): Use roomIdx for colors?
            // const roomColors = getColorsFromDZS(dzsBuffer, 0, timeOfDay);
            this.roomRenderers[i].setKyankoColors(this.currentColors);
        }
    }

    private setVisibleLayerMask(m: number): void {
        for (let i = 0; i < this.roomRenderers.length; i++)
            this.roomRenderers[i].setVisibleLayerMask(m);
    }

    public createPanels(): UI.Panel[] {
        const getScenarioMask = () => {
            let mask: number = 0;
            for (let i = 0; i < scenarioSelect.getNumItems(); i++)
                if (scenarioSelect.itemIsOn[i])
                    mask |= (1 << i);
            return mask;
        };
        const scenarioPanel = new UI.Panel();
        scenarioPanel.customHeaderBackgroundColor = UI.COOL_BLUE_COLOR;
        scenarioPanel.setTitle(UI.LAYER_ICON, 'Layer Select');
        const scenarioSelect = new UI.MultiSelect();
        scenarioSelect.onitemchanged = () => {
            this.setVisibleLayerMask(getScenarioMask());
        };
        scenarioSelect.setStrings(range(0, 12).map((i) => `Layer ${i}`));
        scenarioSelect.setItemsSelected(range(0, 12).map((i) => i === 0));
        this.setVisibleLayerMask(0x01);
        scenarioPanel.contents.append(scenarioSelect.elem);

        const roomsPanel = new UI.LayerPanel();
        roomsPanel.customHeaderBackgroundColor = UI.COOL_BLUE_COLOR;
        roomsPanel.setTitle(UI.LAYER_ICON, 'Rooms');
        roomsPanel.setLayers(this.roomRenderers);

        const renderHacksPanel = new UI.Panel();
        renderHacksPanel.customHeaderBackgroundColor = UI.COOL_BLUE_COLOR;
        renderHacksPanel.setTitle(UI.RENDER_HACKS_ICON, 'Render Hacks');
        const enableVertexColorsCheckbox = new UI.Checkbox('Enable Vertex Colors', true);
        enableVertexColorsCheckbox.onchanged = () => {
            for (let i = 0; i < this.roomRenderers.length; i++)
                this.roomRenderers[i].setVertexColorsEnabled(enableVertexColorsCheckbox.checked);
        };
        renderHacksPanel.contents.appendChild(enableVertexColorsCheckbox.elem);
        const enableTextures = new UI.Checkbox('Enable Textures', true);
        enableTextures.onchanged = () => {
            for (let i = 0; i < this.roomRenderers.length; i++)
                this.roomRenderers[i].setTexturesEnabled(enableTextures.checked);
        };
        renderHacksPanel.contents.appendChild(enableTextures.elem);

        const enableObjects = new UI.Checkbox('Enable Objects', true);
        enableObjects.onchanged = () => {
            for (let i = 0; i < this.roomRenderers.length; i++)
                this.roomRenderers[i].objectsVisible = enableObjects.checked;
        };
        renderHacksPanel.contents.appendChild(enableObjects.elem);

        return [roomsPanel, scenarioPanel, renderHacksPanel];
    }

    private prepareToRender(device: GfxDevice, hostAccessPass: GfxHostAccessPass, viewerInput: Viewer.ViewerRenderInput): void {
        const template = this.renderHelper.pushTemplateRenderInst();
        const renderInstManager = this.renderHelper.renderInstManager;

        this.time = viewerInput.time;
        this.frameCount = viewerInput.time / 1000.0 * 30;

        this.extraTextures.prepareToRender(device);

        template.filterKey = WindWakerPass.MAIN;

        fillSceneParamsDataOnTemplate(template, viewerInput);
        if (this.seaPlane)
            this.seaPlane.prepareToRender(renderInstManager, viewerInput);
        if (this.skyEnvironment !== null)
            this.skyEnvironment.prepareToRender(device, renderInstManager, viewerInput);
        for (let i = 0; i < this.roomRenderers.length; i++)
            this.roomRenderers[i].prepareToRender(device, renderInstManager, viewerInput);

        // Grass/Flowers/Trees
        this.flowerPacket.calc();
        this.treePacket.calc();
        this.grassPacket.calc();

        this.flowerPacket.update();
        this.treePacket.update();
        this.grassPacket.update();

        this.flowerPacket.draw(renderInstManager, viewerInput, device);
        this.treePacket.draw(renderInstManager, viewerInput, device);
        this.grassPacket.draw(renderInstManager, viewerInput, device);

        {
            this.effectSystem.calc(viewerInput);
            this.effectSystem.setOpaqueSceneTexture(this.opaqueSceneTexture.gfxTexture!);

            for (let drawType = WindWakerPass.EFFECT_MAIN; drawType <= WindWakerPass.EFFECT_INDIRECT; drawType++) {
                const template = renderInstManager.pushTemplateRenderInst();
                template.filterKey = drawType;

                let texPrjMtx: mat4 | null = null;
                if (drawType === WindWakerPass.EFFECT_INDIRECT) {
                    texPrjMtx = scratchMatrix;
                    texProjCameraSceneTex(texPrjMtx, viewerInput.camera, viewerInput.viewport, 1);
                }

                this.effectSystem.setDrawInfo(viewerInput.camera.viewMatrix, viewerInput.camera.projectionMatrix, texPrjMtx);
                this.effectSystem.draw(device, this.renderHelper.renderInstManager, drawType);
                renderInstManager.popTemplateRenderInst();
            }
        }

        this.renderHelper.renderInstManager.popTemplateRenderInst();
        this.renderHelper.prepareToRender(device, hostAccessPass);
    }

    public render(device: GfxDevice, viewerInput: Viewer.ViewerRenderInput): GfxRenderPass {
        const renderInstManager = this.renderHelper.renderInstManager;

        const hostAccessPass = device.createHostAccessPass();
        this.prepareToRender(device, hostAccessPass, viewerInput);
        device.submitPass(hostAccessPass);

        this.renderTarget.setParameters(device, viewerInput.backbufferWidth, viewerInput.backbufferHeight);
        this.opaqueSceneTexture.setParameters(device, viewerInput.backbufferWidth, viewerInput.backbufferHeight);

        const kStartTime = TimeOfDay.DAY;
        const kProgressTimeOfDay = true;
        const kDayLengthInSeconds = 60.0;
        const kTimeFactor = kProgressTimeOfDay ? 6 / (kDayLengthInSeconds * 1000.0) : 0.0;
        this.setTimeOfDay(kStartTime + viewerInput.time * kTimeFactor);

        // First, render the skybox.
        const skyboxPassRenderer = this.renderTarget.createRenderPass(device, viewerInput.viewport, standardFullClearRenderPassDescriptor);
        renderInstManager.setVisibleByFilterKeyExact(WindWakerPass.SKYBOX);
        renderInstManager.drawOnPassRenderer(device, skyboxPassRenderer);
        skyboxPassRenderer.endPass(null);
        device.submitPass(skyboxPassRenderer);
        // Now do main pass.
        const mainPassRenderer = this.renderTarget.createRenderPass(device, viewerInput.viewport, depthClearRenderPassDescriptor);
        renderInstManager.setVisibleByFilterKeyExact(WindWakerPass.MAIN);
        renderInstManager.drawOnPassRenderer(device, mainPassRenderer);
        renderInstManager.setVisibleByFilterKeyExact(WindWakerPass.EFFECT_MAIN);
        renderInstManager.drawOnPassRenderer(device, mainPassRenderer);

        mainPassRenderer.endPass(this.opaqueSceneTexture.gfxTexture);
        device.submitPass(mainPassRenderer);

        // Now indirect stuff.
        const indirectPassRenderer = this.renderTarget.createRenderPass(device, viewerInput.viewport, noClearRenderPassDescriptor);
        renderInstManager.setVisibleByFilterKeyExact(WindWakerPass.EFFECT_INDIRECT);
        renderInstManager.drawOnPassRenderer(device, indirectPassRenderer);

        renderInstManager.resetRenderInsts();
        return indirectPassRenderer;
    }

    public destroy(device: GfxDevice) {
        this.renderHelper.destroy(device);
        this.opaqueSceneTexture.destroy(device);
        this.extraTextures.destroy(device);
        this.renderTarget.destroy(device);
        if (this.seaPlane)
            this.seaPlane.destroy(device);
        if (this.skyEnvironment !== null)
            this.skyEnvironment.destroy(device);
        for (let i = 0; i < this.roomRenderers.length; i++)
            this.roomRenderers[i].destroy(device);
        if (this.effectSystem !== null)
            this.effectSystem.destroy(device);
    }
}

interface Destroyable {
    destroy(device: GfxDevice): void;
}

export class ModelCache {
    private filePromiseCache = new Map<string, Promise<ArrayBufferSlice>>();
    private fileDataCache = new Map<string, ArrayBufferSlice>();
    private archivePromiseCache = new Map<string, Promise<RARC.RARC>>();
    private archiveCache = new Map<string, RARC.RARC>();
    private modelCache = new Map<string, J3DModelData>();
    public extraCache = new Map<string, Destroyable>();
    public extraModels: J3DModelData[] = [];

    constructor(private dataFetcher: DataFetcher) {
    }

    public waitForLoad(): Promise<any> {
        const v: Promise<any>[] = [... this.filePromiseCache.values(), ... this.archivePromiseCache.values()];
        return Promise.all(v);
    }

    private fetchFile(path: string, cacheBust: number = 0): Promise<ArrayBufferSlice> {
        assert(!this.filePromiseCache.has(path));
        let fetchPath = path;
        if (cacheBust > 0)
            fetchPath = `${path}?cache_bust=${cacheBust}`;
        const p = this.dataFetcher.fetchData(fetchPath);
        this.filePromiseCache.set(path, p);
        return p;
    }

    public fetchFileData(path: string, cacheBust: number = 0): Promise<ArrayBufferSlice> {
        const p = this.filePromiseCache.get(path);
        if (p !== undefined) {
            return p.then(() => this.getFileData(path));
        } else {
            return this.fetchFile(path, cacheBust).then((data) => {
                this.fileDataCache.set(path, data);
                return data;
            });
        }
    }

    public getFileData(path: string): ArrayBufferSlice {
        return assertExists(this.fileDataCache.get(path));
    }

    public getArchive(archivePath: string): RARC.RARC {
        return assertExists(this.archiveCache.get(archivePath));
    }

    public fetchArchive(archivePath: string): Promise<RARC.RARC> {
        let p = this.archivePromiseCache.get(archivePath);
        if (p === undefined) {
            p = this.fetchFile(archivePath).then((data) => {
                if (readString(data, 0, 0x04) === 'Yaz0')
                    return Yaz0.decompress(data);
                else
                    return data;
            }).then((data) => {
                const arc = RARC.parse(data);
                this.archiveCache.set(archivePath, arc);
                return arc;
            });
            this.archivePromiseCache.set(archivePath, p);
        }

        return p;
    }

    public fetchObjectData(arcName: string): void {
        this.fetchArchive(`${pathBase}/Object/${arcName}.arc`);
    }

    public getObjectData(arcName: string): RARC.RARC {
        return this.getArchive(`${pathBase}/Object/${arcName}.arc`);
    }

    public getModel(device: GfxDevice, cache: GfxRenderCache, rarc: RARC.RARC, modelPath: string): J3DModelData {
        let p = this.modelCache.get(modelPath);

        if (p === undefined) {
            const bmdData = rarc.findFileData(modelPath)!;
            const bmd = BMD.parse(bmdData);
            p = new J3DModelData(device, cache, bmd);
            this.modelCache.set(modelPath, p);
        }

        return p;
    }

    public destroy(device: GfxDevice): void {
        for (const model of this.modelCache.values())
            model.destroy(device);
        for (let i = 0; i < this.extraModels.length; i++)
            this.extraModels[i].destroy(device);
        for (const x of this.extraCache.values())
            x.destroy(device);
    }
}

export const pathBase = `j3d/ww`;

class SceneDesc {
    public id: string;

    public constructor(public stageDir: string, public name: string, public rooms: number[] = [0]) {
        this.id = stageDir;

        // Garbage hack.
        if (this.stageDir === 'sea' && rooms.length === 1)
            this.id = `Room${rooms[0]}.arc`;
    }

    public async createScene(device: GfxDevice, context: SceneContext): Promise<Viewer.SceneGfx> {
        const modelCache = new ModelCache(context.dataFetcher);
        context.destroyablePool.push(modelCache);

        modelCache.fetchArchive(`${pathBase}/Object/System.arc`);
        modelCache.fetchArchive(`${pathBase}/Stage/${this.stageDir}/Stage.arc`);

        const particleArchives = [
            `${pathBase}/Particle/common.jpc`,
            // `${pathBase}/Particle/Pscene000.jpc`,
            // `${pathBase}/Particle/Pscene001.jpc`,
            // `${pathBase}/Particle/Pscene004.jpc`,
            // `${pathBase}/Particle/Pscene005.jpc`,
            // `${pathBase}/Particle/Pscene011.jpc`,
            // `${pathBase}/Particle/Pscene013.jpc`,
            // `${pathBase}/Particle/Pscene014.jpc`,
            // `${pathBase}/Particle/Pscene020.jpc`,
            // `${pathBase}/Particle/Pscene021.jpc`,
            // `${pathBase}/Particle/Pscene022.jpc`,
            // `${pathBase}/Particle/Pscene023.jpc`,
            // `${pathBase}/Particle/Pscene026.jpc`,
            // `${pathBase}/Particle/Pscene030.jpc`,
            // `${pathBase}/Particle/Pscene035.jpc`,
            // `${pathBase}/Particle/Pscene036.jpc`,
            // `${pathBase}/Particle/Pscene043.jpc`,
            // `${pathBase}/Particle/Pscene044.jpc`,
            // `${pathBase}/Particle/Pscene050.jpc`,
            // `${pathBase}/Particle/Pscene051.jpc`,
            // `${pathBase}/Particle/Pscene060.jpc`,
            // `${pathBase}/Particle/Pscene061.jpc`,
            // `${pathBase}/Particle/Pscene070.jpc`,
            // `${pathBase}/Particle/Pscene071.jpc`,
            // `${pathBase}/Particle/Pscene078.jpc`,
            // `${pathBase}/Particle/Pscene080.jpc`,
            // `${pathBase}/Particle/Pscene081.jpc`,
            // `${pathBase}/Particle/Pscene082.jpc`,
            // `${pathBase}/Particle/Pscene083.jpc`,
            // `${pathBase}/Particle/Pscene084.jpc`,
            // `${pathBase}/Particle/Pscene085.jpc`,
            // `${pathBase}/Particle/Pscene086.jpc`,
            // `${pathBase}/Particle/Pscene090.jpc`,
            // `${pathBase}/Particle/Pscene127.jpc`,
            // `${pathBase}/Particle/Pscene150.jpc`,
            // `${pathBase}/Particle/Pscene199.jpc`,
            // `${pathBase}/Particle/Pscene200.jpc`,
            // `${pathBase}/Particle/Pscene201.jpc`,
            // `${pathBase}/Particle/Pscene202.jpc`,
            // `${pathBase}/Particle/Pscene203.jpc`,
            // `${pathBase}/Particle/Pscene204.jpc`,
            // `${pathBase}/Particle/Pscene205.jpc`,
            // `${pathBase}/Particle/Pscene206.jpc`,
            // `${pathBase}/Particle/Pscene207.jpc`,
            // `${pathBase}/Particle/Pscene208.jpc`,
            // `${pathBase}/Particle/Pscene209.jpc`,
            // `${pathBase}/Particle/Pscene210.jpc`,
            // `${pathBase}/Particle/Pscene211.jpc`,
            // `${pathBase}/Particle/Pscene213.jpc`,
            // `${pathBase}/Particle/Pscene217.jpc`,
            // `${pathBase}/Particle/Pscene218.jpc`,
            // `${pathBase}/Particle/Pscene219.jpc`,
            // `${pathBase}/Particle/Pscene220.jpc`,
            // `${pathBase}/Particle/Pscene221.jpc`,
            // `${pathBase}/Particle/Pscene222.jpc`,
            // `${pathBase}/Particle/Pscene223.jpc`,
            // `${pathBase}/Particle/Pscene224.jpc`,
            // `${pathBase}/Particle/Pscene254.jpc`,
        ];

        for (let i = 0; i < particleArchives.length; i++)
            modelCache.fetchFileData(particleArchives[i]);

        // XXX(jstpierre): This is really terrible code.
        for (let i = 0; i < this.rooms.length; i++) {
            const roomIdx = Math.abs(this.rooms[i]);
            modelCache.fetchArchive(`${pathBase}/Stage/${this.stageDir}/Room${roomIdx}.arc`);
        }

        modelCache.fetchFileData(`${pathBase}/extra.crg1_arc`, 2);

        await modelCache.waitForLoad();

        const systemArc = modelCache.getArchive(`${pathBase}/Object/System.arc`);

        const stageRarc = modelCache.getArchive(`${pathBase}/Stage/${this.stageDir}/Stage.arc`);
        const dzs = stageRarc.findFileData(`dzs/stage.dzs`)!;
        const dzsHeaders = parseDZSHeaders(dzs);
        const mult = dzsHeaders.get('MULT');

        const symbolMap = BYML.parse<SymbolMap>(modelCache.getFileData(`${pathBase}/extra.crg1_arc`), BYML.FileType.CRG1);
        const relTable = this.createRelNameTable(symbolMap);
        const actorTable = this.createActorTable(symbolMap, relTable);

<<<<<<< HEAD
        let multIdx = multHeader.offs;
        for (let i = 0; i < multHeader.count; i++) {
            const translationX = view.getFloat32(multIdx + 0x00);
            const translationY = view.getFloat32(multIdx + 0x04);
            const rotY = view.getInt16(multIdx + 0x08) / 0x7FFF * Math.PI;
            const roomNo = view.getUint8(multIdx + 0x0A);
            const waveHeightAddition = view.getUint8(multIdx + 0x0B);
            multIdx += 0x0C;

            if (roomNo === roomIdx) {
                mat4.rotateY(modelMatrix, modelMatrix, rotY);
                modelMatrix[12] += translationX;
                modelMatrix[14] += translationY;
                break;
            }
        }
    }

    private async spawnObjectsForActor(device: GfxDevice, renderer: WindWakerRenderer, roomRenderer: WindWakerRoomRenderer, name: string, parameters: number, auxParams1: number, auxParams2: number, layer: number, localModelMatrix: mat4, worldModelMatrix: mat4): Promise<void> {
        // TODO(jstpierre): Better actor implementations
=======
        const isSea = this.stageDir === 'sea';
        const isFullSea = isSea && this.rooms.length > 1;
        const renderer = new WindWakerRenderer(device, modelCache, symbolMap, isSea, stageRarc);
        context.destroyablePool.push(renderer);
>>>>>>> 0e4b8c84

        const cache = renderer.renderHelper.renderInstManager.gfxRenderCache;
        const ZAtoon = new BTIData(device, cache, BTI.parse(systemArc.findFileData(`dat/toon.bti`)!, `ZAtoon`).texture);
        const ZBtoonEX = new BTIData(device, cache, BTI.parse(systemArc.findFileData(`dat/toonex.bti`)!, `ZBtoonEX`).texture);
        renderer.extraTextures = new ZWWExtraTextures(device, ZAtoon, ZBtoonEX);

        renderer.skyEnvironment = new SkyEnvironment(device, cache, stageRarc);
        renderer.stage = this.stageDir;

        const jpac: JPA.JPAC[] = [];
        for (let i = 0; i < particleArchives.length; i++) {
            const jpacData = modelCache.getFileData(particleArchives[i]);
            jpac.push(JPA.parse(jpacData));
        }
        renderer.effectSystem = new SimpleEffectSystem(device, jpac);

        this.requestArchivesForActors(renderer, -1, dzs, actorTable);

        for (let i = 0; i < this.rooms.length; i++) {
            const roomIdx = Math.abs(this.rooms[i]);
            const roomRarc = modelCache.getArchive(`${pathBase}/Stage/${this.stageDir}/Room${roomIdx}.arc`);
            if (roomRarc.files.length === 0)
                continue;

            // Load any object archives.
            const dzr = roomRarc.findFileData('dzr/room.dzr')!;
            this.requestArchivesForActors(renderer, i, dzr, actorTable);
        }

        await modelCache.waitForLoad();

        for (let i = 0; i < this.rooms.length; i++) {
            const roomIdx = Math.abs(this.rooms[i]);
            const roomRarc = modelCache.getArchive(`${pathBase}/Stage/${this.stageDir}/Room${roomIdx}.arc`);
            if (roomRarc.files.length === 0)
                continue;

            const visible = this.rooms[i] >= 0;

            const modelMatrix = mat4.create();
            if (mult !== undefined)
                this.getRoomMult(modelMatrix, dzs, mult, roomIdx);

            // Spawn the room.
            const roomRenderer = new WindWakerRoomRenderer(device, cache, renderer.extraTextures, roomIdx, roomRarc);
            roomRenderer.visible = visible;
            renderer.roomRenderers.push(roomRenderer);

            // @HACK: Set up un-hacked room matrices
            roomRenderer.worldToRoomMatrix.set(modelMatrix);
            mat4.invert(roomRenderer.roomToWorldMatrix, roomRenderer.worldToRoomMatrix);

            // HACK: for single-purpose sea levels, translate the objects instead of the model.
            if (isSea && !isFullSea) {
                mat4.invert(modelMatrix, modelMatrix);
            } else {
                roomRenderer.setModelMatrix(modelMatrix);
                mat4.identity(modelMatrix);
            }

            mat4.copy(renderer.roomMatrix, modelMatrix);
            mat4.invert(renderer.roomInverseMatrix, renderer.roomMatrix);

            const dzr = roomRarc.findFileData('dzr/room.dzr')!;
            this.spawnActors(renderer, roomRenderer, dzr, modelMatrix, actorTable);
        }

        // HACK(jstpierre): We spawn stage actors on the first room renderer.
        mat4.identity(scratchMatrix);
        this.spawnActors(renderer, renderer.roomRenderers[0], dzs, scratchMatrix, actorTable);

        // TODO(jstpierre): Not all the actors load in the requestArchives phase...
        await modelCache.waitForLoad();

        return renderer;
    }

<<<<<<< HEAD
        function parseBCK(rarc: RARC.RARC, path: string) { const g = BCK.parse(rarc.findFileData(path)!); g.loopMode = LoopMode.REPEAT; return g; }
        function parseBRK(rarc: RARC.RARC, path: string) { return BRK.parse(rarc.findFileData(path)!); }
        function parseBTK(rarc: RARC.RARC, path: string) { return BTK.parse(rarc.findFileData(path)!); }
        function parseBTP(rarc: RARC.RARC, path: string) { return BTP.parse(rarc.findFileData(path)!); }
        function animFrame(frame: number): AnimationController { const a = new AnimationController(); a.setTimeInFrames(frame); return a; }

        // Tremendous special thanks to LordNed, Sage-of-Mirrors & LagoLunatic for their work on actor mapping
        // Heavily based on https://github.com/LordNed/Winditor/blob/master/Editor/resources/ActorDatabase.json

        if (name === 'item') {
            // Item table provided with the help of the incredible LagoLunatic <3.
            const itemId = (parameters & 0x000000FF);

            // Heart
            if (itemId === 0x00) fetchArchive(`Always.arc`).then((rarc) => buildModel(rarc, `bdl/vhrtl.bdl`));
            // Rupee (Green)
            else if (itemId === 0x01) fetchArchive(`Always.arc`).then((rarc) => {
                const m = buildModel(rarc, `bdlm/vlupl.bdl`);
                m.bindTRK1(parseBRK(rarc, `brk/vlupl.brk`), animFrame(0));
                m.bindTTK1(parseBTK(rarc, `btk/vlupl.btk`));
            });
            // Rupee (Blue)
            else if (itemId === 0x02) fetchArchive(`Always.arc`).then((rarc) => {
                const m = buildModel(rarc, `bdlm/vlupl.bdl`);
                m.bindTRK1(parseBRK(rarc, `brk/vlupl.brk`), animFrame(1));
                m.bindTTK1(parseBTK(rarc, `btk/vlupl.btk`));
            });
            // Rupee (Yellow)
            else if (itemId === 0x03) fetchArchive(`Always.arc`).then((rarc) => {
                const m = buildModel(rarc, `bdlm/vlupl.bdl`);
                m.bindTRK1(parseBRK(rarc, `brk/vlupl.brk`), animFrame(2));
                m.bindTTK1(parseBTK(rarc, `btk/vlupl.btk`));
            });
            // Rupee (Red)
            else if (itemId === 0x04) fetchArchive(`Always.arc`).then((rarc) => {
                const m = buildModel(rarc, `bdlm/vlupl.bdl`);
                m.bindTRK1(parseBRK(rarc, `brk/vlupl.brk`), animFrame(3));
                m.bindTTK1(parseBTK(rarc, `btk/vlupl.btk`));
            });
            // Rupee (Purple})
            else if (itemId === 0x05) fetchArchive(`Always.arc`).then((rarc) => {
                const m = buildModel(rarc, `bdlm/vlupl.bdl`);
                m.bindTRK1(parseBRK(rarc, `brk/vlupl.brk`), animFrame(4));
                m.bindTTK1(parseBTK(rarc, `btk/vlupl.btk`));
            });
            // Small magic jar
            else if (itemId === 0x09) fetchArchive(`Always.arc`).then((rarc) => buildModel(rarc, `bdlm/mpoda.bdl`));
            // Large magic jar
            else if (itemId === 0x0A) fetchArchive(`Always.arc`).then((rarc) => buildModel(rarc, `bdlm/mpodb.bdl`));
            // Small key
            else if (itemId === 0x15) fetchArchive(`Always.arc`).then((rarc) => buildModel(rarc, `bdl/vkeyl.bdl`));
            // Joy pendant
            else if (itemId === 0x1F) fetchArchive(`Always.arc`).then((rarc) => buildModel(rarc, `bdl/vhapl.bdl`));
            else console.warn(`Unknown item: ${hexzero(itemId, 2)}`);
        }
        // Heart Container
        else if (name === 'Bitem') fetchArchive(`Always.arc`).then((rarc) => buildModel(rarc, `bdlm/vhutl.bdl`).bindTTK1(parseBTK(rarc, `btk/vhutl.btk`)));
        // Generic Torch
        else if (name === 'bonbori') {
            const rarc = await fetchArchive(`Ep.arc`);
            const ga = !!((parameters >>> 6) & 0x01);
            const obm = !!((parameters >>> 7) & 0x01);
            let type = (parameters & 0x3F);
            if (type === 0x3F)
                type = 0;

            setModelMatrix(scratchMatrix);
            vec3.set(scratchVec3a, 0, 0, 0);
            if (type === 0 || type === 3) {
                const m = buildModel(rarc, obm ? `bdl/obm_shokudai1.bdl` : `bdl/vktsd.bdl`);
                scratchVec3a[1] += 140;
            }
            vec3.transformMat4(scratchVec3a, scratchVec3a, scratchMatrix);

            // Create particle systems.
            const pa = createEmitter(0x0001);
            vec3.copy(pa.globalTranslation, scratchVec3a);
            pa.globalTranslation[1] += -240 + 235 + 15;
            if (type !== 2) {
                const pb = createEmitter(0x4004);
                vec3.copy(pb.globalTranslation, pa.globalTranslation);
                pb.globalTranslation[1] += 20;
            }
            const pc = createEmitter(0x01EA);
            vec3.copy(pc.globalTranslation, scratchVec3a);
            pc.globalTranslation[1] += -240 + 235 + 8;
            // TODO(jstpierre): ga
        }
        // Hyrule Ocean Warp
        else if (name === 'Ghrwp') {
            const rarc = await fetchArchive(`Ghrwp.arc`);
            const a00 = buildModel(rarc, `bdlm/ghrwpa00.bdl`);
            a00.bindTTK1(parseBTK(rarc, `btk/ghrwpa00.btk`));
            const b00 = buildModel(rarc, `bdlm/ghrwpb00.bdl`);
            b00.bindTTK1(parseBTK(rarc, `btk/ghrwpb00.btk`));
            b00.bindTRK1(parseBRK(rarc, `brk/ghrwpb00.brk`));
        }
        // Forsaken Fortress warp to Ganon's tower
        else if (name === 'Warpmj') {
            const rarc = await fetchArchive(`Gmjwp.arc`);
            const m = buildModel(rarc, `bdlm/gmjwp00.bdl`);
            m.bindTTK1(parseBTK(rarc, `btk/gmjwp00.btk`));
        }
        // Outset Island: Jabun's barrier (six parts)
        else if (name === 'Ajav') fetchArchive(`Ajav.arc`).then((rarc) => {
            // Seems like there's one texture that's shared for all parts in ajava.bdl
            // ref. daObjAjav::Act_c::set_tex( (void))
            const ja = buildModel(rarc, `bdl/ajava.bdl`);
            const txa = ja.modelInstance.getTextureMappingReference('Txa_jav_a')!;
            const jb = buildModel(rarc, `bdl/ajavb.bdl`);
            jb.modelInstance.getTextureMappingReference('dmTxa_jav_a')!.copy(txa);
            const jc = buildModel(rarc, `bdl/ajavc.bdl`);
            jc.modelInstance.getTextureMappingReference('dmTxa_jav_a')!.copy(txa);
            const jd = buildModel(rarc, `bdl/ajavd.bdl`);
            jd.modelInstance.getTextureMappingReference('dmTxa_jav_a')!.copy(txa);
            const je = buildModel(rarc, `bdl/ajave.bdl`);
            je.modelInstance.getTextureMappingReference('dmTxa_jav_a')!.copy(txa);
            const jf = buildModel(rarc, `bdl/ajavf.bdl`);
            jf.modelInstance.getTextureMappingReference('dmTxa_jav_a')!.copy(txa);
        });
        // NPCs
        // Aryll
        else if (name === 'Ls' || name === 'Ls1') fetchArchive(`Ls.arc`).then((rarc) => {
            const m = buildModel(rarc, `bdlm/ls.bdl`);
            buildChildModel(rarc, `bdl/lshand.bdl`).setParentJoint(m, `handL`);
            buildChildModel(rarc, `bdl/lshand.bdl`).setParentJoint(m, `handR`);
            m.bindANK1(parseBCK(rarc, `bcks/ls_wait01.bck`));
        });
        // Beedle
        else if (name === 'Bs1') fetchArchive(`Bs.arc`).then((rarc) => {
            const m = buildModel(rarc, `bdlm/bs.bdl`);
            m.bindANK1(parseBCK(rarc, `bcks/bs_wait01.bck`));
        });
        // Beedle (this time with helmet)
        else if (name === 'Bs2') fetchArchive(`Bs.arc`).then((rarc) => {
            const m = buildModel(rarc, `bdlm/bs.bdl`);
            buildChildModel(rarc, `bdlm/bs_met.bdl`).setParentJoint(m, `head`);
            m.bindANK1(parseBCK(rarc, `bcks/bs_wait01.bck`));
        });
        // Tingle
        else if (name === 'Tc') fetchArchive(`Tc.arc`).then((rarc) => buildModel(rarc, `bdlm/tc.bdl`).bindANK1(parseBCK(rarc, `bcks/wait01.bck`)));
        // Grandma
        else if (name === 'Ba1') {
            // Only allow the sleeping grandma through, because how else can you live in life...
            if (parameters === 0x03) {
                const rarc = await fetchArchive(`Ba.arc`);
                const m = buildModel(rarc, `bdlm/ba.bdl`);
                m.bindANK1(parseBCK(rarc, `bcks/wait02.bck`));
            }
        }
        // Salvatore
        else if (name === 'Kg1' || name === 'Kg2') fetchArchive(`Kg.arc`).then((rarc) => buildModel(rarc, `bdlm/kg.bdl`).bindANK1(parseBCK(rarc, `bcks/kg_wait01.bck`)));
        // Orca
        else if (name === 'Ji1') fetchArchive(`Ji.arc`).then((rarc) => buildModel(rarc, `bdlm/ji.bdl`).bindANK1(parseBCK(rarc, `bck/ji_wait01.bck`)));
        // Medli
        else if (name === 'Md1') {
            const rarc = await fetchArchive(`Md.arc`);
            const m = buildModel(rarc, `bdlm/md.bdl`);
            m.bindANK1(parseBCK(rarc, `bcks/md_wait01.bck`));
            const armL = buildChildModel(rarc, `bdlm/mdarm.bdl`);
            armL.bindANK1(parseBCK(rarc, `bcks/mdarm_wait01.bck`));
            armL.modelInstance.setShapeVisible(1, false);
            armL.setParentJoint(m, `armL`);
            const armR = buildChildModel(rarc, `bdlm/mdarm.bdl`);
            armR.bindANK1(parseBCK(rarc, `bcks/mdarm_wait01.bck`));
            armR.modelInstance.setShapeVisible(0, false);
            armR.setParentJoint(m, `armR`);
        }
        // Makar
        else if (name === 'Cb1') fetchArchive(`Cb.arc`).then((rarc) => {
            const m = buildModel(rarc, `bdl/cb.bdl`);
            buildChildModel(rarc, `bdl/cb_face.bdl`).setParentJoint(m, `backbone`);
            m.bindANK1(parseBCK(rarc, `bcks/wait01.bck`))
        });
        // The King of Hyrule
        else if (name === 'Hi1') fetchArchive(`Hi.arc`).then((rarc) => buildModel(rarc, `bdlm/hi.bdl`).bindANK1(parseBCK(rarc, `bcks/hi_wait01.bck`)));
        // Princess Zelda
        else if (name === 'p_zelda') fetchArchive(`Pz.arc`).then((rarc) => {
            const m = buildModel(rarc, `bdlm/pz.bdl`);            
            m.setMaterialColorWriteEnabled("m_pz_eyeLdamA", false);
            m.setMaterialColorWriteEnabled("m_pz_eyeLdamB", false);
            m.setMaterialColorWriteEnabled("m_pz_mayuLdamA", false);
            m.setMaterialColorWriteEnabled("m_pz_mayuLdamB", false);
            m.setMaterialColorWriteEnabled("m_pz_eyeRdamA", false);
            m.setMaterialColorWriteEnabled("m_pz_eyeRdamB", false);
            m.setMaterialColorWriteEnabled("m_pz_mayuRdamA", false);
            m.setMaterialColorWriteEnabled("m_pz_mayuRdamB", false);
            m.bindANK1(parseBCK(rarc, `bcks/wait01.bck`));
        });
        // The Great Deku Tree
        else if (name === 'De1') fetchArchive(`De.arc`).then((rarc) => buildModel(rarc, `bdl/de.bdl`).bindANK1(parseBCK(rarc, `bcks/wait01.bck`)));
        // Prince Komali (Small Childe)
        else if (name === 'Co1') fetchArchive(`Co.arc`).then((rarc) => buildModel(rarc, `bdlm/co.bdl`).bindANK1(parseBCK(rarc, `bcks/co_wait00.bck`)));
        // Adult Komali
        else if (name === 'Ac1') fetchArchive(`Ac.arc`).then((rarc) => {
            const m = buildModel(rarc, `bdlm/ac.bdl`);
            const armL = buildChildModel(rarc, `bdl/acarm.bdl`);
            armL.setParentJoint(m, `armL`);
            armL.bindANK1(parseBCK(rarc, `bcks/acarm_wait01.bck`));
            const armR = buildChildModel(rarc, `bdl/acarm.bdl`);
            armR.setParentJoint(m, `armR`);
            armR.bindANK1(parseBCK(rarc, `bcks/acarm_wait01.bck`));
            m.bindANK1(parseBCK(rarc, `bcks/ac_wait01.bck`));
        });
        // Rito Chieftan
        else if (name === 'Zk1') fetchArchive(`Zk.arc`).then((rarc) => buildModel(rarc, `bdlm/zk.bdl`).bindANK1(parseBCK(rarc, `bcks/zk_wait01.bck`)));
        // Rose
        else if (name === 'Ob1') fetchArchive(`Ob.arc`).then((rarc) => {
            const m = buildModel(rarc, `bdl/ob.bdl`);
            buildChildModel(rarc, `bdlm/oba_head.bdl`).setParentJoint(m, `head`);
            m.bindANK1(parseBCK(rarc, `bcks/wait.bck`));
        });
        // Mesa
        else if (name === 'Ym1') fetchArchive(`Ym.arc`).then((rarc) => {
            const m = buildModel(rarc, `bdlm/ym.bdl`);
            buildChildModel(rarc, `bdlm/ymhead01.bdl`).setParentJoint(m, `head`);
            m.bindANK1(parseBCK(rarc, `bcks/wait01.bck`));
        });
        // Abe
        else if (name === 'Ym2') fetchArchive(`Ym.arc`).then((rarc) => {
            const m = buildModelBMT(rarc, `bdlm/ym.bdl`, `bmt/ym2.bmt`);
            buildChildModel(rarc, `bdlm/ymhead02.bdl`).setParentJoint(m, `head`);
            m.bindANK1(parseBCK(rarc, `bcks/wait01.bck`));
        });
        // Sturgeon
        else if (name === 'Aj1') fetchArchive(`Aj.arc`).then((rarc) => {
            const m = buildModel(rarc, `bdlm/aj.bdl`);
            m.bindANK1(parseBCK(rarc, `bcks/wait01.bck`));
        });
        // Quill
        else if (name === 'Bm1') fetchArchive(`Bm.arc`).then((rarc) => {
            const m = buildModel(rarc, `bdlm/bm.bdl`);
            const head = buildChildModel(rarc, `bdlm/bmhead01.bdl`);
            head.setParentJoint(m, `head`);
            head.bindANK1(parseBCK(rarc, `bcks/bmhead01_wait01.bck`));
            const armL = buildChildModel(rarc, `bdlm/bmarm.bdl`);
            armL.setParentJoint(m, `armL`);
            armL.bindANK1(parseBCK(rarc, `bcks/bmarm_wait01.bck`));
            const armR = buildChildModel(rarc, `bdlm/bmarm.bdl`);
            armR.setParentJoint(m, `armR`);
            armR.bindANK1(parseBCK(rarc, `bcks/bmarm_wait01.bck`));
            m.bindANK1(parseBCK(rarc, `bcks/bm_wait01.bck`));
        });
        // (Unnamed Rito)
        else if (name === 'Bm2') fetchArchive(`Bm.arc`).then((rarc) => {
            const m = buildModel(rarc, `bdlm/bm.bdl`);
            const head = buildChildModel(rarc, `bdlm/bmhead02.bdl`);
            head.setParentJoint(m, `head`);
            head.bindANK1(parseBCK(rarc, `bcks/bmhead01_wait01.bck`));
            const armL = buildChildModel(rarc, `bdlm/bmarm.bdl`);
            armL.setParentJoint(m, `armL`);
            armL.bindANK1(parseBCK(rarc, `bcks/bmarm_wait01.bck`));
            const armR = buildChildModel(rarc, `bdlm/bmarm.bdl`);
            armR.setParentJoint(m, `armR`);
            armR.bindANK1(parseBCK(rarc, `bcks/bmarm_wait01.bck`));
            m.bindANK1(parseBCK(rarc, `bcks/bm_wait01.bck`));
        });
        // (Unnamed Rito)
        else if (name === 'Bm3') fetchArchive(`Bm.arc`).then((rarc) => {
            const m = buildModel(rarc, `bdlm/bm.bdl`);
            const head = buildChildModel(rarc, `bdlm/bmhead03.bdl`);
            head.setParentJoint(m, `head`);
            head.bindANK1(parseBCK(rarc, `bcks/bmhead01_wait01.bck`));
            const armL = buildChildModel(rarc, `bdlm/bmarm.bdl`);
            armL.setParentJoint(m, `armL`);
            armL.bindANK1(parseBCK(rarc, `bcks/bmarm_wait01.bck`));
            const armR = buildChildModel(rarc, `bdlm/bmarm.bdl`);
            armR.setParentJoint(m, `armR`);
            armR.bindANK1(parseBCK(rarc, `bcks/bmarm_wait01.bck`));
            m.bindANK1(parseBCK(rarc, `bcks/bm_wait01.bck`));
        });
        // (Unnamed Rito)
        else if (name === 'Bm4') fetchArchive(`Bm.arc`).then((rarc) => {
            const m = buildModel(rarc, `bdlm/bm.bdl`);
            const head = buildChildModel(rarc, `bdlm/bmhead04.bdl`);
            head.setParentJoint(m, `head`);
            head.bindANK1(parseBCK(rarc, `bcks/bmhead01_wait01.bck`));
            const armL = buildChildModel(rarc, `bdlm/bmarm.bdl`);
            armL.setParentJoint(m, `armL`);
            armL.bindANK1(parseBCK(rarc, `bcks/bmarm_wait01.bck`));
            const armR = buildChildModel(rarc, `bdlm/bmarm.bdl`);
            armR.setParentJoint(m, `armR`);
            armR.bindANK1(parseBCK(rarc, `bcks/bmarm_wait01.bck`));
            m.bindANK1(parseBCK(rarc, `bcks/bm_wait01.bck`));
        });
        // (Unnamed Rito)
        else if (name === 'Bm5') fetchArchive(`Bm.arc`).then((rarc) => {
            const m = buildModel(rarc, `bdlm/bm.bdl`);
            const head = buildChildModel(rarc, `bdlm/bmhead05.bdl`);
            head.setParentJoint(m, `head`);
            head.bindANK1(parseBCK(rarc, `bcks/bmhead01_wait01.bck`));
            const armL = buildChildModel(rarc, `bdlm/bmarm.bdl`);
            armL.setParentJoint(m, `armL`);
            armL.bindANK1(parseBCK(rarc, `bcks/bmarm_wait01.bck`));
            const armR = buildChildModel(rarc, `bdlm/bmarm.bdl`);
            armR.setParentJoint(m, `armR`);
            armR.bindANK1(parseBCK(rarc, `bcks/bmarm_wait01.bck`));
            m.bindANK1(parseBCK(rarc, `bcks/bm_wait01.bck`));
        });
        // Baito (Sorting Game)
        else if (name === 'Btsw2') fetchArchive(`Btsw.arc`).then((rarc) => buildModel(rarc, `bdlm/bn.bdl`).bindANK1(parseBCK(rarc, `bcks/bn_wait01.bck`)));
        // Koboli (Sorting Game)
        else if (name === 'Bmsw') fetchArchive(`Bmsw.arc`).then((rarc) => {
            const m = buildModel(rarc, `bdlm/bm.bdl`);
            buildChildModel(rarc, `bdlm/bmhead11.bdl`).setParentJoint(m, `head`);
            const armL = buildChildModel(rarc, `bdlm/bmarm.bdl`);
            armL.setParentJoint(m, `armL`);
            armL.bindANK1(parseBCK(rarc, `bcks/bmarm_wait01.bck`))
            const armR = buildChildModel(rarc, `bdlm/bmarm.bdl`);
            armR.setParentJoint(m, `armR`);
            armR.bindANK1(parseBCK(rarc, `bcks/bmarm_wait01.bck`))
            m.bindANK1(parseBCK(rarc, `bcks/bm_wait01.bck`))
        });
        // Obli
        else if (name === 'Bmcon1') fetchArchive(`Bmcon1.arc`).then((rarc) => {
            const m = buildModel(rarc, `bdl/bm.bdl`);
            buildChildModel(rarc, `bdlm/bmhead08.bdl`).setParentJoint(m, `head`);
            const armL = buildChildModel(rarc, `bdl/bmarm.bdl`);
            armL.setParentJoint(m, `armL`);
            armL.bindANK1(parseBCK(rarc, `bcks/bmarm_wait01.bck`))
            const armR = buildChildModel(rarc, `bdl/bmarm.bdl`);
            armR.setParentJoint(m, `armR`);
            armR.bindANK1(parseBCK(rarc, `bcks/bmarm_wait01.bck`))
            m.bindANK1(parseBCK(rarc, `bcks/bm_wait01.bck`));
        });
        // Obli
        else if (name === 'Bmcon2') fetchArchive(`Bmcon1.arc`).then((rarc) => {
            const m = buildModel(rarc, `bdl/bm.bdl`);
            buildChildModel(rarc, `bdlm/bmhead10.bdl`).setParentJoint(m, `head`);
            const armL = buildChildModel(rarc, `bdl/bmarm.bdl`);
            armL.setParentJoint(m, `armL`);
            armL.bindANK1(parseBCK(rarc, `bcks/bmarm_wait01.bck`))
            const armR = buildChildModel(rarc, `bdl/bmarm.bdl`);
            armR.setParentJoint(m, `armR`);
            armR.bindANK1(parseBCK(rarc, `bcks/bmarm_wait01.bck`))
            m.bindANK1(parseBCK(rarc, `bcks/bm_wait01.bck`));
        });
        // Zill
        else if (name === 'Ko1') fetchArchive(`Ko.arc`).then((rarc) => {
            const m = buildModel(rarc, `bdlm/ko.bdl`);
            buildChildModel(rarc, `bdlm/kohead01.bdl`).setParentJoint(m, `head`);
            m.bindANK1(parseBCK(rarc, `bcks/ko_wait01.bck`));
        });
        // Joel
        else if (name === 'Ko2') fetchArchive(`Ko.arc`).then((rarc) => {
            const m = buildModelBMT(rarc, `bdlm/ko.bdl`, `bmt/ko02.bmt`);
            buildChildModel(rarc, `bdlm/kohead02.bdl`).setParentJoint(m, `head`);
            m.bindANK1(parseBCK(rarc, `bcks/ko_wait01.bck`));
        });
        // Sue-Belle
        else if (name === 'Yw1') fetchArchive(`Yw.arc`).then((rarc) => {
            const m = buildModel(rarc, `bdl/yw.bdl`);
            buildChildModel(rarc, `bdlm/ywhead01.bdl`).setParentJoint(m, `head`);
            m.bindANK1(parseBCK(rarc, `bcks/wait01.bck`));
        });
        // Tetra
        else if (name === 'Zl1') fetchArchive(`Zl.arc`).then((rarc) => {
            const m = buildModel(rarc, `bdlm/zl.bdl`);
            m.setMaterialColorWriteEnabled("eyeLdamA", false);
            m.setMaterialColorWriteEnabled("eyeLdamB", false);
            m.setMaterialColorWriteEnabled("mayuLdamA", false);
            m.setMaterialColorWriteEnabled("mayuLdamB", false);
            m.setMaterialColorWriteEnabled("eyeRdamA", false);
            m.setMaterialColorWriteEnabled("eyeRdamB", false);
            m.setMaterialColorWriteEnabled("mayuRdamA", false);
            m.setMaterialColorWriteEnabled("mayuRdamB", false);
            m.bindANK1(parseBCK(rarc, `bcks/wait.bck`));
        });
        // Gonzo
        else if (name === 'P1a') fetchArchive(`P1.arc`).then((rarc) => {
            const m = buildModel(rarc, `bdl/p1.bdl`);
            buildChildModel(rarc, `bdlm/p1a_head.bdl`).setParentJoint(m, `head`);
            m.bindANK1(parseBCK(rarc, `bcks/wait.bck`));
        });
        // Senza
        else if (name === 'P1b') fetchArchive(`P1.arc`).then((rarc) => {
            const m = buildModelBMT(rarc, `bdl/p1.bdl`, `bmt/p1b_body.bmt`);
            buildChildModel(rarc, `bdlm/p1b_head.bdl`).setParentJoint(m, `head`);
            m.bindANK1(parseBCK(rarc, `bcks/wait.bck`));
        });
        // Nudge
        else if (name === 'P1c') fetchArchive(`P1.arc`).then((rarc) => {
            const m = buildModelBMT(rarc, `bdl/p1.bdl`, `bmt/p1c_body.bmt`);
            buildChildModel(rarc, `bdlm/p1c_head.bdl`).setParentJoint(m, `head`);
            m.bindANK1(parseBCK(rarc, `bcks/wait.bck`));
        });
        // Zuko
        else if (name === 'P2a') fetchArchive(`P2.arc`).then((rarc) => {
            const m = buildModel(rarc, `bdl/p2.bdl`);
            buildChildModel(rarc, `bdlm/p2head01.bdl`).setParentJoint(m, `head`);
            m.bindANK1(parseBCK(rarc, `bcks/p2_wait01.bck`));
        });
        // Niko
        else if (name === 'P2b') fetchArchive(`P2.arc`).then((rarc) => {
            const m = buildModelBMT(rarc, `bdl/p2.bdl`, `bmt/p2b.bmt`);
            buildChildModel(rarc, `bdlm/p2head02.bdl`).setParentJoint(m, `head`);
            m.bindANK1(parseBCK(rarc, `bcks/p2_wait01.bck`));
        });
        // Mako
        else if (name === 'P2c') fetchArchive(`P2.arc`).then((rarc) => {
            const m = buildModelBMT(rarc, `bdl/p2.bdl`, `bmt/p2c.bmt`);
            buildChildModel(rarc, `bdlm/p2head03.bdl`).setParentJoint(m, `head`);
            m.bindANK1(parseBCK(rarc, `bcks/p2_wait01.bck`));
        });
        // Old Man Ho-Ho
        else if (name === 'Ah') fetchArchive(`Ah.arc`).then((rarc) => {
            const m = buildModel(rarc, `bdlm/ah.bdl`);
            m.bindANK1(parseBCK(rarc, `bcks/ah_wait01.bck`));
        });
        // Helmarock King
        else if (name === 'Dk') fetchArchive(`Dk.arc`).then((rarc) => {
            const m = buildModel(rarc, `bdl/dk.bdl`);
            m.bindANK1(parseBCK(rarc, `bcks/fly1.bck`));
        });
        // Zunari
        else if (name === 'Rsh1') fetchArchive(`Rsh.arc`).then((rarc) => {
            const m = buildModel(rarc, `bdlm/rs.bdl`);
            m.bindANK1(parseBCK(rarc, `bck/rs_wait01.bck`));
        });
        // ???
        else if (name === 'Sa1') fetchArchive(`Sa.arc`).then((rarc) => {
            const m = buildModel(rarc, `bdl/sa.bdl`);
            buildChildModel(rarc, `bdlm/sa01_head.bdl`).setParentJoint(m, `head`);
            m.bindANK1(parseBCK(rarc, `bcks/sa_wait01.bck`));
        });
        // Gummy
        else if (name === 'Sa2') fetchArchive(`Sa.arc`).then((rarc) => {
            const m = buildModelBMT(rarc, `bdl/sa.bdl`, `bmt/sa02.bmt`);
            buildChildModel(rarc, `bdlm/sa02_head.bdl`).setParentJoint(m, `head`);
            m.bindANK1(parseBCK(rarc, `bcks/sa_wait01.bck`));
        });
        // Kane
        else if (name === 'Sa3') fetchArchive(`Sa.arc`).then((rarc) => {
            const m = buildModelBMT(rarc, `bdl/sa.bdl`, `bmt/sa03.bmt`);
            buildChildModel(rarc, `bdlm/sa03_head.bdl`).setParentJoint(m, `head`);
            m.bindANK1(parseBCK(rarc, `bcks/sa_wait01.bck`));
        });
        // Candy
        else if (name === 'Sa4') fetchArchive(`Sa.arc`).then((rarc) => {
            const m = buildModelBMT(rarc, `bdl/sa.bdl`, `bmt/sa04.bmt`);
            buildChildModel(rarc, `bdlm/sa04_head.bdl`).setParentJoint(m, `head`);
            m.bindANK1(parseBCK(rarc, `bcks/sa_wait01.bck`));
        });
        // Dampa
        else if (name === 'Sa5') fetchArchive(`Sa.arc`).then((rarc) => {
            const m = buildModelBMT(rarc, `bdl/sa.bdl`, `bmt/sa05.bmt`);
            buildChildModel(rarc, `bdlm/sa05_head.bdl`).setParentJoint(m, `head`);
            m.bindANK1(parseBCK(rarc, `bcks/sa_wait01.bck`));
        });
        // Potova
        else if (name === 'Ug1') fetchArchive(`Ug.arc`).then((rarc) => {
            const m = buildModel(rarc, `bdl/ug.bdl`);
            buildChildModel(rarc, `bdlm/ug01_head.bdl`).setParentJoint(m, `head`);
            m.bindANK1(parseBCK(rarc, `bcks/ug_wait01.bck`));
        });
        // Joanna
        else if (name === 'Ug2') fetchArchive(`Ug.arc`).then((rarc) => {
            const m = buildModelBMT(rarc, `bdl/ug.bdl`, `bmt/ug02.bmt`);
            buildChildModel(rarc, `bdlm/ug02_head.bdl`).setParentJoint(m, `head`);
            m.bindANK1(parseBCK(rarc, `bcks/ug_wait01.bck`));
        });
        // Jin
        else if (name === 'UkB') fetchArchive(`Uk.arc`).then((rarc) => {
            const m = buildModel(rarc, `bdlm/uk.bdl`);
            buildChildModel(rarc, `bdl/ukhead_b.bdl`).setParentJoint(m, `head`);
            m.bindANK1(parseBCK(rarc, `bcks/uk_wait.bck`));
        });
        // Jan
        else if (name === 'UkC') fetchArchive(`Uk.arc`).then((rarc) => {
            const m = buildModelBMT(rarc, `bdlm/uk.bdl`, `bmt/uk_c.bmt`);
            buildChildModel(rarc, `bdlm/ukhead_c.bdl`).setParentJoint(m, `head`);
            m.bindANK1(parseBCK(rarc, `bcks/uk_wait.bck`));
        });
        // Jun-Roberto
        else if (name === 'UkD') fetchArchive(`Uk.arc`).then((rarc) => {
            const m = buildModelBMT(rarc, `bdlm/uk.bdl`, `bmt/uk_d.bmt`);
            buildChildModel(rarc, `bdl/ukhead_d.bdl`).setParentJoint(m, `head`);
            m.bindANK1(parseBCK(rarc, `bcks/uk_wait.bck`));
        });
        // Gilligan
        else if (name === 'Uw1') fetchArchive(`Uw.arc`).then((rarc) => {
            const m = buildModel(rarc, `bdl/uw.bdl`);
            buildChildModel(rarc, `bdlm/uw01_head.bdl`).setParentJoint(m, `head`);
            m.bindANK1(parseBCK(rarc, `bcks/uw_wait01.bck`));
        });
        // Linda
        else if (name === 'Uw2') fetchArchive(`Uw.arc`).then((rarc) => {
            const m = buildModelBMT(rarc, `bdl/uw.bdl`, `bmt/uw02.bmt`);
            buildChildModel(rarc, `bdlm/uw02_head.bdl`).setParentJoint(m, `head`);
            m.bindANK1(parseBCK(rarc, `bcks/uw_wait01.bck`));
        });
        // Kreeb
        else if (name === 'Um1') fetchArchive(`Um.arc`).then((rarc) => {
            const m = buildModel(rarc, `bdl/um.bdl`);
            buildChildModel(rarc, `bdlm/um01_head.bdl`).setParentJoint(m, `head`);
            m.bindANK1(parseBCK(rarc, `bcks/um_wait01.bck`));
        });
        // Anton
        else if (name === 'Um2') fetchArchive(`Um.arc`).then((rarc) => {
            const m = buildModelBMT(rarc, `bdl/um.bdl`, `bmt/um02.bmt`);
            buildChildModel(rarc, `bdlm/um02_head.bdl`).setParentJoint(m, `head`);
            m.bindANK1(parseBCK(rarc, `bcks/um_wait01.bck`));
        });
        // Kamo
        else if (name === 'Um3') fetchArchive(`Um.arc`).then((rarc) => {
            const m = buildModelBMT(rarc, `bdl/um.bdl`, `bmt/um03.bmt`);
            buildChildModel(rarc, `bdlm/um03_head.bdl`).setParentJoint(m, `head`);
            m.bindANK1(parseBCK(rarc, `bcks/um_wait01.bck`));
        });
        // Sam
        else if (name === 'Uo1') fetchArchive(`Uo.arc`).then((rarc) => {
            const m = buildModel(rarc, `bdl/uo.bdl`);
            buildChildModel(rarc, `bdlm/uo01_head.bdl`).setParentJoint(m, `head`);
            m.bindANK1(parseBCK(rarc, `bcks/uo_wait01.bck`));
        });
        // Gossack
        else if (name === 'Uo2') fetchArchive(`Uo.arc`).then((rarc) => {
            const m = buildModelBMT(rarc, `bdl/uo.bdl`, `bmt/uo02.bmt`);
            buildChildModel(rarc, `bdlm/uo02_head.bdl`).setParentJoint(m, `head`);
            m.bindANK1(parseBCK(rarc, `bcks/uo_wait01.bck`));
        });
        // Garrickson
        else if (name === 'Uo3') fetchArchive(`Uo.arc`).then((rarc) => {
            const m = buildModelBMT(rarc, `bdl/uo.bdl`, `bmt/uo03.bmt`);
            buildChildModel(rarc, `bdlm/uo03_head.bdl`).setParentJoint(m, `head`);
            m.bindANK1(parseBCK(rarc, `bcks/uo_wait01.bck`));
        });
        // Vera
        else if (name === 'Ub1') fetchArchive(`Ub.arc`).then((rarc) => {
            const m = buildModel(rarc, `bdl/ub.bdl`);
            buildChildModel(rarc, `bdlm/ub01_head.bdl`).setParentJoint(m, `head`);
            m.bindANK1(parseBCK(rarc, `bcks/ub_wait01.bck`));
        });
        // Pompie
        else if (name === 'Ub2') fetchArchive(`Ub.arc`).then((rarc) => {
            const m = buildModelBMT(rarc, `bdl/ub.bdl`, `bmt/ub02.bmt`);
            buildChildModel(rarc, `bdlm/ub02_head.bdl`).setParentJoint(m, `head`);
            m.bindANK1(parseBCK(rarc, `bcks/ub_wait01.bck`));
        });
        // Missy
        else if (name === 'Ub3') fetchArchive(`Ub.arc`).then((rarc) => {
            const m = buildModelBMT(rarc, `bdl/ub.bdl`, `bmt/ub03.bmt`);
            buildChildModel(rarc, `bdlm/ub03_head.bdl`).setParentJoint(m, `head`);
            m.bindANK1(parseBCK(rarc, `bcks/ub_wait01.bck`));
        });
        // Mineco
        else if (name === 'Ub4') fetchArchive(`Ub.arc`).then((rarc) => {
            const m = buildModelBMT(rarc, `bdl/ub.bdl`, `bmt/ub04.bmt`);
            buildChildModel(rarc, `bdlm/ub04_head.bdl`).setParentJoint(m, `head`);
            m.bindANK1(parseBCK(rarc, `bcks/ub_wait01.bck`));
        });
        // Bomb-Master Cannon (1)
        else if (name === 'Bms1') fetchArchive(`Bms.arc`).then((rarc) => {
            const m = buildModel(rarc, `bdl/by1.bdl`);
            buildChildModel(rarc, `bdlm/by_head.bdl`).setParentJoint(m, `head`);
            m.bindANK1(parseBCK(rarc, `bcks/by1_wait01.bck`));
        });
        // Bomb-Master Cannon (1)
        else if (name === 'Bms2') fetchArchive(`Bms.arc`).then((rarc) => {
            const m = buildModel(rarc, `bdl/by2.bdl`);
            buildChildModel(rarc, `bdlm/by_head.bdl`).setParentJoint(m, `head`);
            m.bindANK1(parseBCK(rarc, `bcks/by2_wait00.bck`));
        });
        // Mrs. Marie
        else if (name === 'Ho') fetchArchive(`Ho.arc`).then((rarc) => {
            const m = buildModel(rarc, `bdlm/ho.bdl`);
            buildChildModel(rarc, `bdl/ho_pend.bdl`).setParentJoint(m, `backbone`);
            m.bindANK1(parseBCK(rarc, `bcks/ho_wait01.bck`));
        });
        // Tott
        else if (name === 'Tt') fetchArchive(`Tt.arc`).then((rarc) => buildModel(rarc, `bdlm/tt.bdl`).bindANK1(parseBCK(rarc, `bck/wait01.bck`)));
        // Maggie's Father (Rich)
        else if (name === 'Gp1') fetchArchive(`Gp.arc`).then((rarc) => buildModel(rarc, `bdlm/gp.bdl`).bindANK1(parseBCK(rarc, `bcks/wait01.bck`)));
        // Maggie's Father (Poor)
        else if (name === 'Pf1') fetchArchive(`Pf.arc`).then((rarc) => buildModel(rarc, `bdlm/pf.bdl`).bindANK1(parseBCK(rarc, `bcks/wait01.bck`)));
        // Maggie (Rich)
        else if (name === 'Kp1') fetchArchive(`Kp.arc`).then((rarc) => buildModel(rarc, `bdlm/kp.bdl`).bindANK1(parseBCK(rarc, `bcks/wait01.bck`)));
        // Mila (Poor)
        else if (name === 'Kk1') fetchArchive(`Kk.arc`).then((rarc) => buildModel(rarc, `bdlm/kk.bdl`).bindANK1(parseBCK(rarc, `bcks/kk_wait01.bck`)));
        // Mila's Father (Rich)
        else if (name === 'Kf1') fetchArchive(`Kf.arc`).then((rarc) => buildModel(rarc, `bdlm/kf.bdl`).bindANK1(parseBCK(rarc, `bcks/kf_wait01.bck`)));
        // Mila's Father (Poor)
        else if (name === 'Gk1') fetchArchive(`Gk.arc`).then((rarc) => buildModel(rarc, `bdlm/gk.bdl`).bindANK1(parseBCK(rarc, `bcks/gk_wait01.bck`)));
        // Ivan
        else if (name === 'Mk') fetchArchive(`Mk.arc`).then((rarc) => buildModel(rarc, `bdlm/mk.bdl`).bindANK1(parseBCK(rarc, `bcks/mk_wait.bck`)));
        // Lorenzo
        else if (name === 'Po') fetchArchive(`Po.arc`).then((rarc) => buildModel(rarc, `bdlm/po.bdl`).bindANK1(parseBCK(rarc, `bcks/wait01.bck`)));
        // Doc Bandam
        else if (name === 'Ds1') fetchArchive(`Ds.arc`).then((rarc) => buildModel(rarc, `bdlm/ck.bdl`).bindANK1(parseBCK(rarc, `bcks/wait01.bck`)));
        // Jabun
        else if (name === 'Jb1') fetchArchive(`Jb.arc`).then((rarc) => buildModel(rarc, `bdlm/jb.bdl`).bindANK1(parseBCK(rarc, `bcks/jb_wait01.bck`)));
        // Zephos
        else if (name === 'Hr') fetchArchive(`Hr.arc`).then((rarc) => buildModel(rarc, `bdlm/hr.bdl`).bindANK1(parseBCK(rarc, `bcks/r_wait01.bck`)));
        // Cyclos (same as Zephos)
        else if (name === 'Hr2') fetchArchive(`Hr.arc`).then((rarc) => buildModel(rarc, `bdlm/hr.bdl`).bindANK1(parseBCK(rarc, `bcks/r_wait01.bck`)));
        // Valoo
        else if (name === 'dragon') fetchArchive(`Dr.arc`).then((rarc) => buildModel(rarc, `bmd/dr1.bmd`).bindANK1(parseBCK(rarc, `bck/dr_wait1.bck`)));
        // Olivio (Korok)
        else if (name === 'Bj1') fetchArchive(`Bj.arc`).then((rarc) => {
            const m = buildModel(rarc, `bdlm/bj.bdl`);
            buildChildModel(rarc, `bdl/bj1_face.bdl`).setParentJoint(m, `head`);
            m.bindANK1(parseBCK(rarc, `bcks/wait01.bck`))
        });
        // Aldo (Korok)
        else if (name === 'Bj2') fetchArchive(`Bj.arc`).then((rarc) => {
            const m = buildModel(rarc, `bdlm/bj.bdl`);
            buildChildModel(rarc, `bdl/bj2_face.bdl`).setParentJoint(m, `head`);
            m.bindANK1(parseBCK(rarc, `bcks/wait01.bck`))
        });
        // Oakin (Korok)
        else if (name === 'Bj3') fetchArchive(`Bj.arc`).then((rarc) => {
            const m = buildModel(rarc, `bdlm/bj.bdl`);
            buildChildModel(rarc, `bdl/bj3_face.bdl`).setParentJoint(m, `head`);
            m.bindANK1(parseBCK(rarc, `bcks/wait01.bck`))
        });
        // Drona (Korok)
        else if (name === 'Bj4') fetchArchive(`Bj.arc`).then((rarc) => {
            const m = buildModel(rarc, `bdlm/bj.bdl`);
            buildChildModel(rarc, `bdl/bj4_face.bdl`).setParentJoint(m, `head`);
            m.bindANK1(parseBCK(rarc, `bcks/wait01.bck`))
        });
        // Irch (Korok)
        else if (name === 'Bj5') fetchArchive(`Bj.arc`).then((rarc) => {
            const m = buildModel(rarc, `bdlm/bj.bdl`);
            buildChildModel(rarc, `bdl/bj5_face.bdl`).setParentJoint(m, `head`);
            m.bindANK1(parseBCK(rarc, `bcks/wait01.bck`))
        });
        // Rown (Korok)
        else if (name === 'Bj6') fetchArchive(`Bj.arc`).then((rarc) => {
            const m = buildModel(rarc, `bdlm/bj.bdl`);
            buildChildModel(rarc, `bdl/bj6_face.bdl`).setParentJoint(m, `head`);
            m.bindANK1(parseBCK(rarc, `bcks/wait01.bck`))
        });
        // Hollo (Korok)
        else if (name === 'Bj7') fetchArchive(`Bj.arc`).then((rarc) => {
            const m = buildModel(rarc, `bdlm/bj.bdl`);
            buildChildModel(rarc, `bdl/bj7_face.bdl`).setParentJoint(m, `head`);
            m.bindANK1(parseBCK(rarc, `bcks/wait01.bck`))
        });
        // Elma (Korok)
        else if (name === 'Bj8') fetchArchive(`Bj.arc`).then((rarc) => {
            const m = buildModel(rarc, `bdlm/bj.bdl`);
            buildChildModel(rarc, `bdl/bj8_face.bdl`).setParentJoint(m, `head`);
            m.bindANK1(parseBCK(rarc, `bcks/wait01.bck`))
        });
        // Linder (Korok)
        else if (name === 'Bj9') fetchArchive(`Bj.arc`).then((rarc) => {
            const m = buildModel(rarc, `bdlm/bj.bdl`);
            buildChildModel(rarc, `bdl/bj9_face.bdl`).setParentJoint(m, `head`);
            m.bindANK1(parseBCK(rarc, `bcks/wait01.bck`));
        });
        // Manny
        else if (name === 'Mn') fetchArchive(`Mn.arc`).then((rarc) => buildModel(rarc, `bdlm/mn.bdl`).bindANK1(parseBCK(rarc, `bcks/mn_wait01.bck`)));
        // Carlov
        else if (name === 'Mt') fetchArchive(`Niten.arc`).then((rarc) => buildModel(rarc, `bdlm/mt.bdl`).bindANK1(parseBCK(rarc, `bcks/mt_wait01.bck`)));
        // Great Fairy
        else if (name === 'BigElf') fetchArchive(`bigelf.arc`).then((rarc) => buildModel(rarc, `bdlm/dy.bdl`).bindANK1(parseBCK(rarc, `bcks/wait01.bck`)));
        // Fairy
        else if (name === 'Sfairy') fetchArchive(`Always.arc`).then((rarc) => buildModel(rarc, `bdl/fa.bdl`).bindANK1(parseBCK(rarc, `bck/fa.bck`)));
        // Goron Merchants
        else if (name === 'RotenA') fetchArchive(`Ro.arc`).then((rarc) => {
            const m = buildModel(rarc, `bdlm/ro.bdl`);
            buildChildModel(rarc, `bdl/ro_hat.bdl`).setParentJoint(m, `head`);
            m.bindANK1(parseBCK(rarc, `bcks/ro_wait01.bck`));
        });
        else if (name === 'RotenB') fetchArchive(`Ro.arc`).then((rarc) => {
            const m = buildModel(rarc, `bdlm/ro.bdl`);
            buildChildModel(rarc, `bdl/ro_hat2.bdl`).setParentJoint(m, `head`);
            m.bindANK1(parseBCK(rarc, `bcks/ro_wait01.bck`));
        });
        else if (name === 'RotenC') fetchArchive(`Ro.arc`).then((rarc) => {
            const m = buildModel(rarc, `bdlm/ro.bdl`);
            buildChildModel(rarc, `bdl/ro_hat3.bdl`).setParentJoint(m, `head`);
            m.bindANK1(parseBCK(rarc, `bcks/ro_wait01.bck`));
        });
        // Various liftable objects
        else if (
            name === 'kotubo' || name === 'ootubo1' || name === 'Kmtub' ||
            name === 'Ktaru'  || name === 'Ostool'  || name === 'Odokuro' ||
            name === 'Okioke'  || name === 'Kmi02'   || name === 'Ptubo' ||
            name === 'KkibaB'   || name === 'Kmi00'   || name === 'Hbox2S'
        ) {
            const type = (parameters & 0x0F000000) >> 24;
            let rarc;
            let model;
            switch (type) {
            case 0:
                // Small Pot
                rarc = await fetchArchive(`Always.arc`);
                model = buildModel(rarc, `bdl/obm_kotubo1.bdl`);
                break;
            case 1:
                // Large Pot
                rarc = await fetchArchive(`Always.arc`);
                model = buildModel(rarc, `bdl/obm_ootubo1.bdl`);
                break;
            case 2:
                // Water Pot
                rarc = await fetchArchive(`Kmtub_00.arc`);
                model = buildModel(rarc, `bdl/kmtub_00.bdl`);
                break;
            case 3:
                // Barrel
                rarc = await fetchArchive(`Ktaru_01.arc`);
                model = buildModel(rarc, `bdl/ktaru_01.bdl`);
                break;
            case 4:
                // Stool
                rarc = await fetchArchive(`Okmono.arc`);
                model = buildModel(rarc, `bdl/ostool.bdl`);
                break;
            case 5:
                // Skull
                rarc = await fetchArchive(`Odokuro.arc`);
                model = buildModel(rarc, `bdl/odokuro.bdl`);
                break;
            case 6:
                // Bucket
                rarc = await fetchArchive(`Okioke.arc`);
                model = buildModel(rarc, `bdl/okioke.bdl`);
                break;
            case 7:
                // Nut
                rarc = await fetchArchive(`Kmi00x.arc`);
                model = buildModel(rarc, `bdl/kmi_00x.bdl`);
                break;
            case 8:
                // Golden Crate
                rarc = await fetchArchive(`Hbox2.arc`);
                model = buildModel(rarc, `bdl/hbox2.bdl`);
                break;
            case 13:
                // Seed
                rarc = await fetchArchive(`Sitem.arc`);
                model = buildModel(rarc, `bdl/kmi_02.bdl`);
                break;
            case 14:
                // Fancy Pot
                rarc = await fetchArchive(`Ptubo.arc`);
                model = buildModel(rarc, `bdl/ptubo.bdl`);
                break;
            case 15:
                // Wooden Crate
                rarc = await fetchArchive(`Kkiba_00.arc`);
                model = buildModel(rarc, `bdl/kkiba_00.bdl`);
                break;
            default:
                // Blue Tower of the Gods Pillar Statue
                rarc = await fetchArchive(`Hseki.arc`);
                model = buildModel(rarc, `bdlm/hmon1.bdl`);
                break;
            }
            setToNearestFloor(model.modelMatrix, model.modelMatrix);
        }
        else if (name === 'koisi1') fetchArchive(`Always.arc`).then((rarc) => buildModel(rarc, `bdl/obm_ootubo1.bdl`));
        // Bigger trees
        else if (name === 'lwood') fetchArchive(`Lwood.arc`).then((rarc) => {
            const b = buildModel(rarc, `bdl/alwd.bdl`);
            b.lightTevColorType = LightTevColorType.BG0;
        });
        else if (name === 'Oyashi') fetchArchive(`Oyashi.arc`).then((rarc) => buildModel(rarc, `bdl/oyashi.bdl`));
        else if (name === 'Vyasi') fetchArchive(`Vyasi.arc`).then((rarc) => buildModel(rarc, `bdl/vyasi.bdl`));
        // Barrels
        else if (name === 'Ktarux') fetchArchive(`Ktaru_01.arc`).then((rarc) => buildModel(rarc, `bdl/ktaru_01.bdl`));
        else if (name === 'Ktaruo') fetchArchive(`Ktaru_01.arc`).then((rarc) => buildModel(rarc, `bdl/ktaru_01.bdl`));
        // Breakable shelves
        else if (name === 'Otana') fetchArchive(`Otana.arc`).then((rarc) => buildModel(rarc, `bdl/otana.bdl`));
        // Mailbox
        else if (name === 'Tpost') fetchArchive(`Toripost.arc`).then((rarc) => buildModel(rarc, `bdl/vpost.bdl`).bindANK1(parseBCK(rarc, `bcks/post_wait.bck`)));
        // Sign
        else if (name === 'Kanban') fetchArchive(`Kanban.arc`).then((rarc) => {
            const b = buildModel(rarc, `bdl/kanban.bdl`);
            b.lightTevColorType = LightTevColorType.BG0;
        });
        // Doors: TODO(jstpierre)
        else if (name === 'KNOB00') return;
        // Forsaken Fortress door
        else if (name === 'SMBdor') fetchArchive(`Mbdoor.arc`).then((rarc) => {
            // Frame
            const fu = buildModel(rarc, `bdl/s_mbdfu.bdl`);
            fu.lightTevColorType = LightTevColorType.BG0;
            // Left door
            const l = buildModel(rarc, `bdl/s_mbd_l.bdl`);
            l.lightTevColorType = LightTevColorType.BG0;
            // Right door
            const r = buildModel(rarc, `bdl/s_mbd_r.bdl`);
            r.lightTevColorType = LightTevColorType.BG0;
            // Barricade. Not set to the correct default unlocked position.
            const to = buildModel(rarc, `bdl/s_mbdto.bdl`);
            to.lightTevColorType = LightTevColorType.BG0;
        });
        // Forsaken Fortress water gate
        else if (name === 'MjDoor') fetchArchive(`S_MSPDo.arc`).then((rarc) => buildModel(rarc, `bdl/s_mspdo.bdl`));
        // Holes you can fall into
        else if (name === 'Pitfall') fetchArchive(`Aana.arc`).then((rarc) => buildModel(rarc, `bdl/aana.bdl`));
        // Warp Pot
        else if (name === 'Warpt' || name === 'Warpnt' || name === 'Warpts1' || name === 'Warpts2' || name === 'Warpts3') fetchArchive(`ltubw.arc`).then((rarc) => buildModel(rarc, `bdl/itubw.bdl`));
        else if (name === 'Warpgm') fetchArchive(`Gmjwp.arc`).then((rarc) => {
            const m = buildModel(rarc, `bdlm/gmjwp00.bdl`);
            m.bindANK1(parseBCK(rarc, `bck/gmjwp01.bck`));
            m.bindTTK1(parseBTK(rarc, `btk/gmjwp00.btk`));
            m.bindTRK1(parseBRK(rarc, `brk/gmjwp01.brk`));
        });
        // Hookshot Target (wtf Nintendo)
        else if (name === 'Hfuck1') fetchArchive(`Hfuck1.arc`).then((rarc) => buildModel(rarc, `bdl/hfuck1.bdl`));
        // Ladders
        else if (name === 'Mhsg4h') fetchArchive(`Mhsg.arc`).then((rarc) => buildModel(rarc, `bdl/mhsg4h.bdl`));
        else if (name === 'Mhsg9') fetchArchive(`Mhsg.arc`).then((rarc) => buildModel(rarc, `bdl/mhsg9.bdl`));
        else if (name === 'Mhsg15') fetchArchive(`Mhsg.arc`).then((rarc) => buildModel(rarc, `bdl/mhsg15.bdl`));
        // Bombable rock
        else if (name === 'Ebrock') fetchArchive(`Ebrock.arc`).then((rarc) => buildModel(rarc, `bdl/ebrock.bdl`));
        else if (name === 'Ebrock2') fetchArchive(`Ebrock.arc`).then((rarc) => buildModel(rarc, `bdl/ebrock2.bdl`));
        else if (name === 'Eskban') fetchArchive(`Eskban.arc`).then((rarc) => buildModel(rarc, `bdl/eskban.bdl`));
        else if (name === 'Esekh') fetchArchive(`Esekh.arc`).then((rarc) => buildModel(rarc, `bdl/esekh.bdl`));
        else if (name === 'Esekh2') fetchArchive(`Esekh.arc`).then((rarc) => buildModel(rarc, `bdl/esekh2.bdl`));
        else if (name === 'Ebomzo') fetchArchive(`Ebomzo.arc`).then((rarc) => buildModel(rarc, `bdl/ebomzo.bdl`));
        // Stone head rock
        else if (name === 'Ekao') fetchArchive(`Ekao.arc`).then((rarc) => buildModel(rarc, `bdl/ekao.bdl`));
        // Whirlpool
        else if (name === 'Auzu') fetchArchive(`Auzu.arc`).then((rarc) => buildModel(rarc, `bdlm/auzu.bdl`).bindTTK1(parseBTK(rarc, `btk/auzu.btk`)));
        // Floor Switch
        else if (name === 'Kbota_A' || name === 'Kbota_B' || name === 'KbotaC') fetchArchive(`Kbota_00.arc`).then((rarc) => buildModel(rarc, `bdl/kbota_00.bdl`));
        // Iron Boots Switch
        else if (name === 'Hhbot1' || name === 'Hhbot1N') fetchArchive(`Hhbot.arc`).then((rarc) => {
            buildModel(rarc, `bdl/hhbot1.bdl`);
            buildModel(rarc, `bdl/hhbot2.bdl`);
        });
        // Spike Trap
        else if (name === 'Trap') fetchArchive(`Trap.arc`).then((rarc) => buildModel(rarc, `bdlm/htora1.bdl`));
        // Floor Spikes
        else if (name === 'Htoge1') fetchArchive(`Htoge1.arc`).then((rarc) => buildModel(rarc, `bdl/htoge1.bdl`));
        // Grapple Point
        else if (name === 'Kui') fetchArchive(`Kui.arc`).then((rarc) => buildModel(rarc, `bdl/obi_ropetag.bdl`));
        // Various pushable objects
        else if (
            name === 'osiBLK0' || name === 'osiBLK1' || name === 'Kkiba' ||
            name === 'Hseki2'  || name === 'Hseki7'  || name === 'Mmrr' ||
            name === 'MkieBB'  || name === 'Ecube'   || name === 'Hjump1' ||
            name === 'Hbox1'   || name === 'MpwrB'   || name === 'DBLK0' ||
            name === 'DBLK1'   || name === 'DKkiba'  || name === 'Hbox2'
        ) {
            const type = (parameters & 0x0F000000) >> 24;
            let rarc;
            switch (type) {
            case 0:
            case 4:
            case 8:
            case 9:
                // Wooden Crate
                rarc = await fetchArchive(`Kkiba_00.arc`);
                buildModel(rarc, `bdl/kkiba_00.bdl`);
                break;
            case 1:
            case 11:
                // Black Box
                rarc = await fetchArchive(`Osiblk.arc`);
                buildModel(rarc, `bdl/obm_osihikiblk1.bdl`);
                break;
            case 2:
                // Black Box With Statue on Top
                rarc = await fetchArchive(`Osiblk.arc`);
                buildModel(rarc, `bdl/obm_osihikiblk2.bdl`);
                break;
            case 3:
                // Big Black Box
                rarc = await fetchArchive(`MpwrB.arc`);
                buildModel(rarc, `bdl/mpwrb.bdl`);
                break;
            case 5:
                // Golden Crate
                rarc = await fetchArchive(`Hbox2.arc`);
                buildModel(rarc, `bdl/hbox2.bdl`);
                break;
            case 6:
                // Pushable Metal Box
                rarc = await fetchArchive(`Hjump.arc`);
                buildModel(rarc, `bdl/hbox1.bdl`);
                break;
            case 7:
                // Pushable Metal Box With Spring
                rarc = await fetchArchive(`Hjump.arc`);
                buildModel(rarc, `bdl/hjump1.bdl`);
                break;
            case 10:
                // Mirror
                rarc = await fetchArchive(`Mmirror.arc`);
                buildModel(rarc, `bdlm/mmrr.bdl`).bindTTK1(parseBTK(rarc, `btk/mmrr.btk`));
                break;
            case 12:
                // Mossy Black Box
                rarc = await fetchArchive(`Ecube.arc`);
                buildModel(rarc, `bdl/ecube.bdl`);
                break;
            }
        }
        // Korok Tree
        else if (name === 'FTree') fetchArchive(`Vmr.arc`).then((rarc) => buildModel(rarc, `bdlm/vmrty.bdl`).bindANK1(parseBCK(rarc, `bck/vmrty.bck`)));
        // Animals
        else if (name === 'DmKmm') fetchArchive(`Demo_Kmm.arc`).then((rarc) => buildModel(rarc, `bmd/ka.bmd`).bindANK1(parseBCK(rarc, `bcks/ka_wait1.bck`)));
        else if (name === 'Kamome') fetchArchive(`Kamome.arc`).then((rarc) => buildModel(rarc, `bdl/ka.bdl`).bindANK1(parseBCK(rarc, `bck/ka_wait2.bck`)));
        else if (name === 'kani') fetchArchive(`Kn.arc`).then((rarc) => buildModel(rarc, `bdl/kn.bdl`));
        else if (name === 'Pig') fetchArchive(`Kb.arc`).then((rarc) => buildModel(rarc, `bdlm/pg.bdl`));
        else if (name === 'kani') fetchArchive(`Kn.arc`).then((rarc) => buildModel(rarc, `bdl/kn.bdl`).bindANK1(parseBCK(rarc, `bck/wait01.bck`)));
        else if (name === 'NpcSo') fetchArchive(`So.arc`).then((rarc) => buildModel(rarc, `bdlm/so.bdl`).bindANK1(parseBCK(rarc, `bcks/so_wait01.bck`)));
        // Enemies
        // Phantom Ganon
        else if (name === 'Fganon') fetchArchive(`Fganon.arc`).then((rarc) => buildModel(rarc, `bdlm/bpg.bdl`).bindANK1(parseBCK(rarc, `bck/wait1.bck`)));
        // Gohma
        else if (name === 'Btd') fetchArchive(`btd.arc`).then((rarc) => {
            const m = buildModel(rarc, `bmdm/btd.bmd`);
            m.bindANK1(parseBCK(rarc, `bck/btd_pose.bck`));
            m.bindTRK1(parseBRK(rarc, `brk/btd.brk`));
            m.bindTTK1(parseBTK(rarc, `btk/btd.btk`));
        });
        // Kalle Demos
        else if (name === 'Bkm') fetchArchive(`Bmd.arc`).then((rarc) => {
            buildModel(rarc, `bmdm/bkm.bmd`).bindANK1(parseBCK(rarc, `bck/hiraku_wait.bck`))
            buildModel(rarc, `bmdm/bkm_coa.bmd`).bindANK1(parseBCK(rarc, `bck/coa_wait.bck`))
        });
        // Gohdan
        else if (name === 'Bst') fetchArchive(`Bst.arc`).then((rarc) => {
            const type = (parameters & 0x000000FF);
            switch (type) {
            case 0:
                // Head
                buildModel(rarc, `bdlm/bst.bdl`).bindTTK1(parseBTK(rarc, `btk/bst.btk`))
            break;
            case 1:
                // Left hand
                buildModel(rarc, `bdlm/lhand.bdl`).bindTTK1(parseBTK(rarc, `btk/lhand.btk`))
                break;
            case 2:
                // Right hand
                buildModel(rarc, `bdlm/rhand.bdl`).bindTTK1(parseBTK(rarc, `btk/rhand.btk`))
                break;
            }
        });
        // Jalhalla
        else if (name === 'big_pow') fetchArchive(`Bpw.arc`).then((rarc) => {
            const mainModel = buildModel(rarc, `bdlm/bpw.bdl`);
            mainModel.bindANK1(parseBCK(rarc, `bck/wait1.bck`))
            mat4.translate(mainModel.modelMatrix, mainModel.modelMatrix, [0, 400, 0]); // Bump him up a bit so he's not halfway inside the floor
            const lanternModel = buildChildModel(rarc, `bdlm/bpw_kan1.bdl`);
            lanternModel.setParentJoint(mainModel, `j_bpw_item`);
            mat4.rotateZ(lanternModel.modelMatrix, lanternModel.modelMatrix, Math.PI);
            // TODO: add flame particle emitter to lantern
        });
        // Molgera
        else if (name === 'Bwd') fetchArchive(`Bwd.arc`).then((rarc) => {
            const mainModel = buildModel(rarc, `bdlm/bwd.bdl`);
            mainModel.bindTRK1(parseBRK(rarc, `brk/bwd.brk`), animFrame(0));

            // Add the parts of Molgera's tail. It's procedurally animated ingame, but for now just give it a static pose.
            let lastModel = mainModel;
            for (let i = 0; i < 20; i++) {
                let tailModel;
                if (i == 19) {
                    tailModel = buildChildModel(rarc, `bdlm/bwd_shippob.bdl`);
                    tailModel.bindTRK1(parseBRK(rarc, `brk/bwd_shippob.brk`), animFrame(0));
                } else {
                    tailModel = buildChildModel(rarc, `bdlm/bwd_shippoa.bdl`);
                    tailModel.bindTRK1(parseBRK(rarc, `brk/bwd_shippoa.brk`), animFrame(0));
                }
                if (i == 0) {
                    tailModel.setParentJoint(lastModel, `hara`);
                    mat4.rotateY(tailModel.modelMatrix, tailModel.modelMatrix, Math.PI * 1.5);
                } else {
                    tailModel.setParentJoint(lastModel, `bwd`);
                }
                mat4.rotateX(tailModel.modelMatrix, tailModel.modelMatrix, -Math.PI / 40);
                mat4.translate(tailModel.modelMatrix, tailModel.modelMatrix, [0, 0, -200]);
                lastModel = tailModel;
            }
        });
        else if (name === 'keeth') fetchArchive(`Ki.arc`).then((rarc) => buildModel(rarc, `bdlm/ki.bdl`).bindANK1(parseBCK(rarc, `bck/wait1.bck`)));
        else if (name === 'Fkeeth') fetchArchive(`Ki.arc`).then((rarc) => buildModel(rarc, `bdlm/fk.bdl`).bindANK1(parseBCK(rarc, `bck/wait1.bck`)));
        else if (name === 'Puti') fetchArchive(`Pt.arc`).then((rarc) => buildModel(rarc, `bdlm/pt.bdl`).bindANK1(parseBCK(rarc, `bck/wait.bck`)));
        else if (name === 'Rdead1' || name === 'Rdead2') fetchArchive(`Rd.arc`).then((rarc) => {
            const m = buildModel(rarc, `bdlm/rd.bdl`);
            const idleAnimType = (parameters & 0x00000001);
            if (idleAnimType == 0) {
                m.bindANK1(parseBCK(rarc, `bcks/tachip.bck`));
            } else {
                m.bindANK1(parseBCK(rarc, `bcks/suwarip.bck`));
            }
        });
        else if (name === 'wiz_r') fetchArchive(`Wz.arc`).then((rarc) => buildModel(rarc, `bdlm/wz.bdl`).bindANK1(parseBCK(rarc, `bck/s_demo_wait1.bck`)));
        else if (name === 'gmos') fetchArchive(`Gm.arc`).then((rarc) => buildModel(rarc, `bdlm/gm.bdl`).bindANK1(parseBCK(rarc, `bck/fly.bck`)));
        else if (name === 'mo2') fetchArchive(`Mo2.arc`).then((rarc) => buildModel(rarc, `bdlm/mo.bdl`).bindANK1(parseBCK(rarc, `bck/wait.bck`)));
        else if (name === 'pow') fetchArchive(`Pw.arc`).then(async (rarc) => {
            let color = (parameters & 0x0000FE00) >> 9;
            if (color > 5)
                color = 0;

            const mainModel = buildModel(rarc, `bdlm/pw.bdl`);
            mainModel.bindANK1(parseBCK(rarc, `bck/wait1.bck`));
            mainModel.bindTPT1(parseBTP(rarc, `btp/irogae1.btp`), animFrame(color));

            const lanternRarc = await fetchArchive(`Kantera.arc`);
            const lanternModel = buildChildModel(lanternRarc, `bmdm/mk_kantera.bmd`);
            lanternModel.bindTRK1(parseBRK(lanternRarc, `brk/mk_kantera.brk`));
            lanternModel.setParentJoint(mainModel, `j_pw_item_r1`);
            mat4.rotateX(lanternModel.modelMatrix, lanternModel.modelMatrix, Math.PI / 4);
        });
        else if (name === 'Bb') fetchArchive(`Bb.arc`).then((rarc) => buildModel(rarc, `bdlm/bb.bdl`).bindANK1(parseBCK(rarc, `bck/wait.bck`)));
        else if (name === 'Bk') fetchArchive(`Bk.arc`).then((rarc) => buildModel(rarc, `bdlm/bk.bdl`).bindANK1(parseBCK(rarc, `bck/bk_wait.bck`)));
        else if (name === 'Oq') fetchArchive(`Oq.arc`).then((rarc) => buildModel(rarc, `bmdm/oq.bmd`).bindANK1(parseBCK(rarc, `bck/nom_wait.bck`)));
        else if (name === 'Oqw') fetchArchive(`Oq.arc`).then((rarc) => buildModel(rarc, `bmdm/red_oq.bmd`).bindANK1(parseBCK(rarc, `bck/umi_new_wait.bck`)));
        else if (name === 'Daiocta') fetchArchive(`Daiocta.arc`).then((rarc) => buildModel(rarc, `bdlm/do_main1.bdl`).bindANK1(parseBCK(rarc, `bck/wait1.bck`)));
        else if (name === 'Fmastr1' || name == 'Fmastr2') fetchArchive(`fm.arc`).then((rarc) => { 
            buildModel(rarc, `bdl/fm.bdl`).bindANK1(parseBCK(rarc, `bcks/wait.bck`));
            const holeModel = buildModel(rarc, `bdlm/ypit00.bdl`);
            holeModel.bindTTK1(parseBTK(rarc, `btk/ypit00.btk`));
            // Move the hole just slightly up to prevent z-fighting with the ground.
            mat4.translate(holeModel.modelMatrix, holeModel.modelMatrix, [0, 0.1, 0]);
        });
        else if (name === 'magtail') fetchArchive(`Mt.arc`).then((rarc) => buildModel(rarc, `bdlm/mg_head.bdl`).bindANK1(parseBCK(rarc, `bck/wait1.bck`)));
        else if (name === 'bable') fetchArchive(`Bl.arc`).then((rarc) => buildModel(rarc, `bdlm/bl.bdl`));
        else if (name === 'nezumi') fetchArchive(`Nz.arc`).then((rarc) => buildModel(rarc, `bdlm/nz.bdl`));
        else if (name === 'moZOU') fetchArchive(`Mozo.arc`).then((rarc) => buildModel(rarc, `bdlm/moz.bdl`));
        else if (name === 'MtoriSU') fetchArchive(`MtoriSU.arc`).then((rarc) => buildModel(rarc, `bdl/mtorisu.bdl`));
        // Darknut
        else if (name === 'Tn') fetchArchive(`Tn.arc`).then(async (rarc) => {
            const equipmentType = (auxParams1 & 0x00E0) >>> 5;
            const armorColor = (parameters & 0x000000F0) >>> 4;
            
            const mainModel = buildModel(rarc, `bmdm/tn_main.bmd`);
            const mainAnim = parseBCK(rarc, `bck/aniou1.bck`);
            mainModel.bindTRK1(parseBRK(rarc, `brk/tn_main.brk`), animFrame(armorColor));

            const weaponRarc = await fetchArchive(`Tkwn.arc`);
            const swordModel = buildChildModel(weaponRarc, `bdlc/tn_ken1.bdl`);
            swordModel.setParentJoint(mainModel, `j_tn_item_r1`);
            mat4.translate(swordModel.modelMatrix, swordModel.modelMatrix, [0, 0, 85]);
            
            const armorModel = buildChildModel(rarc, `bmdm/tn_yoroi1.bmd`);
            armorModel.setParentJoint(mainModel, `j_tn_mune1`);
            armorModel.bindTRK1(parseBRK(rarc, `brk/tn_yoroi1.brk`), animFrame(armorColor));
            // Translate to simulate the armor model being centered on the j_yoroi_main1 bone instead of tn_yoroi_allroot.
            mat4.translate(armorModel.modelMatrix, armorModel.modelMatrix, [-120, 0, 0]);
            mat4.rotateZ(armorModel.modelMatrix, armorModel.modelMatrix, Math.PI * 1.5);

            // Rotate both the ears by 180 degrees on all anim frames so they're hidden inside the head instead of poking out of the helmet.
            [30, 32].forEach((ear_joint_index) => {
                const earJointAnimEntry = mainAnim.jointAnimationEntries[ear_joint_index];
                for (let i = 0; i < earJointAnimEntry.rotationY.frames.length; i++) {
                    const anim_frame = earJointAnimEntry.rotationY.frames[i];
                    anim_frame.value += Math.PI;
                }
            });
            if (equipmentType >= 2) { // Has shield
                const shieldModel = buildChildModel(rarc, `bmdm/tn_tate1.bmd`);
                shieldModel.setParentJoint(mainModel, `j_tn_item_l1`);
                shieldModel.bindTRK1(parseBRK(rarc, `brk/tn_tate1.brk`), animFrame(armorColor));

                const shieldAnim = parseBCK(rarc, `bck/atate_on1.bck`);
                // If the Darknut has a shield, then the left arm joints (11-17) use anim atate_on1.bck, while the rest still use aniou1.bck.
                for (let joint_index = 11; joint_index < 18; joint_index++) {
                    mainAnim.jointAnimationEntries[joint_index] = shieldAnim.jointAnimationEntries[joint_index];
                }
            }
            mainModel.bindANK1(mainAnim);

            let helmetModel;
            if (equipmentType == 1 || equipmentType == 3 || equipmentType >= 5) { // Has full face helmet
                helmetModel = buildChildModel(rarc, `bmdm/tn_kabuto2.bmd`);
                helmetModel.bindTRK1(parseBRK(rarc, `brk/tn_kabuto2.brk`), animFrame(armorColor));
            } else {
                helmetModel = buildChildModel(rarc, `bmdm/tn_kabuto1.bmd`);
                helmetModel.bindTRK1(parseBRK(rarc, `brk/tn_kabuto1.brk`), animFrame(armorColor));
            }
            helmetModel.setParentJoint(mainModel, `j_tn_atama1`);

            // TODO: The armor should look specular.

            if (equipmentType >= 5) { // Has a cape
                // TODO: Cape is procedurally animated. Also, the cape's textures are inside d_a_mant.rel.
            }
        });
        // Stalfos
        else if (name === 'Stal') fetchArchive(`St.arc`).then((rarc) => {
            const skeletonModel = buildModel(rarc, `bdlm/st.bdl`);
            skeletonModel.bindANK1(parseBCK(rarc, 'bck/wait.bck'));
            buildChildModel(rarc, `bdlm/st_hara.bdl`).setParentJoint(skeletonModel, `hara`);
            buildChildModel(rarc, `bdlm/st_mune.bdl`).setParentJoint(skeletonModel, `mune`);
            buildChildModel(rarc, `bdlm/st_katal.bdl`).setParentJoint(skeletonModel, `kataL`);
            buildChildModel(rarc, `bdlm/st_udel.bdl`).setParentJoint(skeletonModel, `udeL`);
            buildChildModel(rarc, `bdlm/st_handl.bdl`).setParentJoint(skeletonModel, `handL`);
            buildChildModel(rarc, `bdlm/st_yubi1l.bdl`).setParentJoint(skeletonModel, `yubi1L`);
            buildChildModel(rarc, `bdlm/st_yubi2l.bdl`).setParentJoint(skeletonModel, `yubi2L`);
            buildChildModel(rarc, `bdlm/st_katar.bdl`).setParentJoint(skeletonModel, `kataR`);
            buildChildModel(rarc, `bdlm/st_uder.bdl`).setParentJoint(skeletonModel, `udeR`);
            buildChildModel(rarc, `bdlm/st_handr.bdl`).setParentJoint(skeletonModel, `handR`);
            buildChildModel(rarc, `bdlm/st_buki.bdl`).setParentJoint(skeletonModel, `buki`);
            buildChildModel(rarc, `bdlm/st_yubi1r.bdl`).setParentJoint(skeletonModel, `yubi1R`);
            buildChildModel(rarc, `bdlm/st_yubi2r.bdl`).setParentJoint(skeletonModel, `yubi2R`);
            buildChildModel(rarc, `bdlm/st_kubi.bdl`).setParentJoint(skeletonModel, `kubi`);
            buildChildModel(rarc, `bdlm/st_head.bdl`).setParentJoint(skeletonModel, `head`);
            buildChildModel(rarc, `bdlm/st_ago.bdl`).setParentJoint(skeletonModel, `ago`);
            buildChildModel(rarc, `bdlm/st_hat.bdl`).setParentJoint(skeletonModel, `hat`);
            buildChildModel(rarc, `bdlm/st_kotuban.bdl`).setParentJoint(skeletonModel, `kotuban`);
            buildChildModel(rarc, `bdlm/st_momol.bdl`).setParentJoint(skeletonModel, `momoL`);
            buildChildModel(rarc, `bdlm/st_sunel.bdl`).setParentJoint(skeletonModel, `suneL`);
            buildChildModel(rarc, `bdlm/st_asil.bdl`).setParentJoint(skeletonModel, `asiL`);
            buildChildModel(rarc, `bdlm/st_momor.bdl`).setParentJoint(skeletonModel, `momoR`);
            buildChildModel(rarc, `bdlm/st_suner.bdl`).setParentJoint(skeletonModel, `suneR`);
            buildChildModel(rarc, `bdlm/st_asir.bdl`).setParentJoint(skeletonModel, `asiR`);
            // Set a fake bbox for the main invisible skeleton model so it doesn't get culled when the camera isn't right on top of it.
            skeletonModel.modelInstance.modelData.bbox = new AABB(-80, -80, -80, 80, 80, 80);
        });
        else if (name === 'p_hat') fetchArchive(`Ph.arc`).then((rarc) => {
            buildModel(rarc, `bdlm/phb.bdl`).bindANK1(parseBCK(rarc, 'bck/bfly.bck'));
            buildModel(rarc, `bdlm/php.bdl`).bindANK1(parseBCK(rarc, 'bck/pfly.bck'));
        });
        else if (name === 'bbaba') fetchArchive(`Bo.arc`).then((rarc) => {
            const m = buildModel(rarc, `bdlm/bo_sita1.bdl`);
            // TODO(jstpierre): animation?
        });
        // ChuChus
        else if (name === 'c_green' || name === 'c_red' || name === 'c_blue' || name == 'c_black' || name == 'c_kiiro') fetchArchive(`Cc.arc`).then((rarc) => {
            const cc = buildModel(rarc, `bmdm/cc.bmd`);
            cc.bindANK1(parseBCK(rarc, `bck/tachi_walk.bck`));

            const chuchuType = (parameters & 0x0000FF00) >>> 8;
            let frameNum;
            switch (chuchuType) {
            case 0:
            case 10:
                // Green
                frameNum = 0;
                break;
            case 1:
            case 11:
            case 15:
                // Red
                frameNum = 1;
                break;
            case 2:
            case 12:
                // Blue
                frameNum = 2;
                break;
            case 3:
            case 13:
                // Dark
                frameNum = 3;
                break;
            case 4:
            case 14:
                // Yellow
                frameNum = 4;
                break;
            default:
                frameNum = 0;
                break;
            }
            cc.bindTRK1(parseBRK(rarc, `brk/cc.brk`), animFrame(frameNum));
        });
        // Beedle's Shop Ship (in Tip Top Shape)
        else if (name === 'ikada_h') fetchArchive(`IkadaH.arc`).then((rarc) => buildModel(rarc, `bdl/vtsp.bdl`));
        // Helmeted Beedle's Shop Ship
        else if (name === 'ikada_u') fetchArchive(`IkadaH.arc`).then((rarc) => buildModel(rarc, `bdl/vtsp2.bdl`));
        // The Great Sea
        else if (name === 'Svsp') fetchArchive(`IkadaH.arc`).then((rarc) => buildModel(rarc, `bdl/vsvsp.bdl`));
        else if (name === 'Vtil1') fetchArchive(`Vtil.arc`).then((rarc) => buildModel(rarc, `bdl/vtil1.bdl`));
        else if (name === 'Vtil2') fetchArchive(`Vtil.arc`).then((rarc) => buildModel(rarc, `bdl/vtil2.bdl`));
        else if (name === 'Vtil3') fetchArchive(`Vtil.arc`).then((rarc) => buildModel(rarc, `bdl/vtil3.bdl`));
        else if (name === 'Vtil4') fetchArchive(`Vtil.arc`).then((rarc) => buildModel(rarc, `bdl/vtil4.bdl`));
        else if (name === 'Vtil5') fetchArchive(`Vtil.arc`).then((rarc) => buildModel(rarc, `bdl/vtil5.bdl`));
        else if (name === 'Ekskz') fetchArchive(`Ekskz.arc`).then((rarc) => {
            buildModel(rarc, `bdl/ekskz.bdl`);
            const yocwd00 = buildModel(rarc, `bdlm/yocwd00.bdl`);
            yocwd00.bindANK1(parseBCK(rarc, `bck/yocwd00.bck`));
            yocwd00.bindTRK1(parseBRK(rarc, `brk/yocwd00.brk`));
            yocwd00.bindTTK1(parseBTK(rarc, `btk/yocwd00.btk`));
        });
        else if (name === 'Ocanon') fetchArchive(`WallBom.arc`).then((rarc) => buildModel(rarc, `bdl/wallbom.bdl`));
        else if (name === 'Canon') fetchArchive(`Bomber.arc`).then((rarc) => buildModel(rarc, `bdl/vcank.bdl`));
        else if (name === 'Aygr') fetchArchive(`Aygr.arc`).then((rarc) => {
            buildModel(rarc, `bdl/aygr.bdl`);
            buildModel(rarc, `bdl/aygrh.bdl`);
        });
        else if (name === 'Ayush') fetchArchive(`Ayush.arc`).then((rarc) => buildModel(rarc, `bdlm/ayush.bdl`).bindTTK1(parseBTK(rarc, `btk/ayush.btk`)));
        else if (name === 'Ikada') fetchArchive(`IkadaH.arc`).then((rarc) => buildModel(rarc, `bdl/vikae.bdl`));
        else if (name === 'ikadaS') fetchArchive(`IkadaH.arc`).then((rarc) => buildModel(rarc, `bdl/vikah.bdl`));
        else if (name === 'Oship') fetchArchive(`Oship.arc`).then((rarc) => buildModel(rarc, `bdl/vbtsp.bdl`));
        else if (name === 'GiceL') fetchArchive(`GiceL.arc`).then((rarc) => {
            const m = buildModel(rarc, `bdli/gicel00.bdl`);
            m.bindTTK1(parseBTK(rarc, `btk/gicel00_01.btk`));
            m.bindTRK1(parseBRK(rarc, `brk/gicel00.brk`));
        });
        else if (name === 'Qdghd') fetchArchive(`Qdghd.arc`).then((rarc) => buildModel(rarc, `bdl/qdghd.bdl`));
        else if (name === 'Qtkhd') fetchArchive(`Qtkhd.arc`).then((rarc) => buildModel(rarc, `bdl/qtkhd.bdl`));
        else if (name === 'Ylsic') fetchArchive(`Ylsic.arc`).then((rarc) => buildModel(rarc, `bdl/ylsic.bdl`));
        else if (name === 'Yllic') fetchArchive(`Yllic.arc`).then((rarc) => buildModel(rarc, `bdl/yllic.bdl`));
        else if (name === 'Ykzyg') fetchArchive(`Ykzyg.arc`).then((rarc) => {
            buildModel(rarc, `bdlm/qkzyg.bdl`).bindTTK1(parseBTK(rarc, `btk/qkzyg.btk`));
            // TODO(jstpierre): ymnkz00
        });
        else if (name === 'Ygush00' || name === 'Ygush01' || name === 'Ygush02') fetchArchive(`Ygush00.arc`).then((rarc) => buildModel(rarc, `bdlm/ygush00.bdl`).bindTTK1(parseBTK(rarc, `btk/ygush00.btk`)));
        else if (name === 'Yboil00') fetchArchive(`Yboil.arc`).then((rarc) => buildModel(rarc, `bdlm/yboil00.bdl`).bindTTK1(parseBTK(rarc, `btk/yboil00.btk`)));
        else if (name === 'Ygstp00') fetchArchive(`Ygush00.arc`).then((rarc) => buildModel(rarc, `bdlm/ygstp00.bdl`).bindTTK1(parseBTK(rarc, `btk/ygstp00.btk`)));
        else if (name === 'Ytrnd00') fetchArchive(`Trnd.arc`).then((rarc) => {
            buildModel(rarc, `bdlm/ytrnd00.bdl`).bindTTK1(parseBTK(rarc, `btk/ytrnd00.btk`));
            buildModel(rarc, `bdlm/ywuwt00.bdl`).bindTTK1(parseBTK(rarc, `btk/ywuwt00.btk`));
        });
        else if (name === 'Sarace') fetchArchive(`Sarace.arc`).then((rarc) => buildModel(rarc, `bdl/sa.bdl`));
        else if (name === 'Ocloud') fetchArchive(`BVkumo.arc`).then((rarc) => buildModel(rarc, `bdlm/bvkumo.bdl`).bindTTK1(parseBTK(rarc, `btk/bvkumo.btk`)));
        // Triangle Island Statue: TODO(jstpierre): finish the submodels
        else if (name === 'Doguu') fetchArchive(`Doguu.arc`).then((rarc) => {
            const which = parameters & 0xFF;
            const bmtPaths = ['bmt/vgsmd.bmt', 'bmt/vgsmf.bmt', 'bmt/vgsmn.bmt'];
            const brkPaths = ['brk/vgsmd.brk', 'brk/vgsmf.brk', 'brk/vgsmn.brk'];
            const m = buildModelBMT(rarc, `bdlm/vgsma.bdl`, bmtPaths[which]);
            m.bindTRK1(parseBRK(rarc, brkPaths[which]));
        });
        // Outset Island
        else if (name === 'Lamp') fetchArchive(`Lamp.arc`).then((rarc) => {
            const m = buildModel(rarc, `bmd/lamp_00.bmd`);
            const scale = 0.5;
            mat4.scale(m.modelMatrix, m.modelMatrix, [scale, scale, scale]);
        });
        else if (name === 'MKoppu') fetchArchive(`Mshokki.arc`).then((rarc) => buildModel(rarc, `bdl/koppu.bdl`));
        else if (name === 'MOsara') fetchArchive(`Mshokki.arc`).then((rarc) => buildModel(rarc, `bdl/osara.bdl`));
        else if (name === 'MPot') fetchArchive(`Mshokki.arc`).then((rarc) => buildModel(rarc, `bdl/pot.bdl`));
        else if (name === 'Branch') fetchArchive(`Kwood_00.arc`).then((rarc) => buildModel(rarc, `bmdc/ws.bmd`));
        else if (name === 'Otble') fetchArchive(`Okmono.arc`).then((rarc) => buildModel(rarc, `bdl/otable.bdl`));
        else if (name === 'OtbleL') fetchArchive(`Okmono.arc`).then((rarc) => buildModel(rarc, `bdl/otablel.bdl`));
        else if (name === 'AjavW') {
            const rarc = await fetchArchive(`AjavW.arc`);
            const m = buildModel(rarc, `bdlm/ajavw.bdl`);
            m.lightTevColorType = LightTevColorType.BG1;
            m.bindTTK1(parseBTK(rarc, `btk/ajavw.btk`));
        } else if (name === 'Vdora') fetchArchive(`Vdora.arc`).then((rarc) => buildModel(rarc, `bdl/vdora.bdl`));
        // Windfall Island
        else if (name === 'Roten2') fetchArchive(`Roten.arc`).then((rarc) => buildModel(rarc, `bdl/roten02.bdl`));
        else if (name === 'Roten3') fetchArchive(`Roten.arc`).then((rarc) => buildModel(rarc, `bdl/roten03.bdl`));
        else if (name === 'Roten4') fetchArchive(`Roten.arc`).then((rarc) => buildModel(rarc, `bdl/roten04.bdl`));
        else if (name === 'Fdai') fetchArchive(`Fdai.arc`).then((rarc) => buildModel(rarc, `bdl/fdai.bdl`));
        else if (name === 'GBoard') fetchArchive(`Kaisen_e.arc`).then((rarc) => buildModel(rarc, `bdl/akbod.bdl`));
        else if (name === 'Nzfall') fetchArchive(`Pfall.arc`).then((rarc) => buildModel(rarc, `bdl/nz.bdl`).bindANK1(parseBCK(rarc, `bcks/nz_wait.bck`)));
        else if (name === 'Paper') fetchArchive(`Opaper.arc`).then((rarc) => {
            const m = buildModel(rarc, `bdl/opaper.bdl`);
            mat4.rotateX(m.modelMatrix, m.modelMatrix, Math.PI / 2);
        });
        else if (name === 'Cafelmp') fetchArchive(`Cafelmp.arc`).then((rarc) => buildModel(rarc, `bdl/ylamp.bdl`));
        else if (name === 'Pbka') fetchArchive(`Pbka.arc`).then((rarc) => buildModel(rarc, `bdl/pbka.bdl`));
        else if (name === 'Plant') fetchArchive(`Plant.arc`).then((rarc) => buildModel(rarc, `bdl/yrmwd.bdl`));
        else if (name === 'Table') fetchArchive(`Table.arc`).then((rarc) => buildModel(rarc, `bdl/ytble.bdl`));
        else if (name === 'Ppos') fetchArchive(`Ppos.arc`).then((rarc) => buildModel(rarc, `bdl/ppos.bdl`));
        else if (name === 'Rflw') fetchArchive(`Rflw.arc`).then((rarc) => buildModel(rarc, `bdl/phana.bdl`));
        else if (name === 'Skanran') fetchArchive(`Skanran.arc`).then((rarc) => buildModel(rarc, `bdl/skanran.bdl`));
        else if (name === 'Stoudai') fetchArchive(`Skanran.arc`).then((rarc) => buildModel(rarc, `bdl/stoudai.bdl`));
        // Pirate stuff
        else if (name === 'Pirates') fetchArchive(`Kaizokusen.arc`).then((rarc) => buildModel(rarc, `bdl/oba_kaizoku_a.bdl`));
        else if (name === 'Ashut') fetchArchive(`Ashut.arc`).then((rarc) => buildModel(rarc, `bdl/ashut.bdl`));
        else if (name === 'Ospbox') fetchArchive(`Ospbox.arc`).then((rarc) => buildModel(rarc, `bdl/ospbox.bdl`));
        // The platforms in the pirate ship which go up and down.
        else if (name === 'Hlift') fetchArchive(`Hlift.arc`).then((rarc) => {
            const m = buildModel(rarc, `bdl/hlift.bdl`);
            m.modelMatrix[13] += 350;
        });
        else if (name === 'Hliftb') fetchArchive(`Hlift.arc`).then((rarc) => {
            const m = buildModel(rarc, `bdl/hliftb.bdl`);
            m.modelMatrix[13] += 300;
        });
        // Beedle's Ship
        else if (name === 'Ptco') fetchArchive(`Ptc.arc`).then((rarc) => buildModel(rarc, `bdl/ptco.bdl`));
        else if (name === 'Ptcu') fetchArchive(`Ptc.arc`).then((rarc) => buildModel(rarc, `bdl/ptcu.bdl`));
        // Forsaken Fortress
        else if (name === 'Gaship1') fetchArchive(`GaShip.arc`).then((rarc) => buildModel(rarc, `bdl/gaship.bdl`));
        else if (name === 'Gaship2') fetchArchive(`YakeRom.arc`).then((rarc) => buildModel(rarc, `bdl/yakerom.bdl`));
        else if (name === 'dmgroom') fetchArchive(`dmgroom.arc`).then((rarc) => buildModel(rarc, `bdlm/dmgroom.bdl`));
        else if (name === 'nezuana') fetchArchive(`Nzg.arc`).then((rarc) => buildModel(rarc, `bdl/kana_00.bdl`));
        else if (name === 'Shmrgrd') fetchArchive(`Shmrgrd.arc`).then((rarc) => buildModel(rarc, `bdl/shmrgrd.bdl`));
        else if (name === 'ATdoor') fetchArchive(`Atdoor.arc`).then((rarc) => buildModel(rarc, `bdl/sdoor01.bdl`));
        else if (name === 'Search') fetchArchive(`Search.arc`).then((rarc) => buildModel(rarc, `bdl/s_search.bdl`));
        else if (name === 'Ikari') fetchArchive(`Ikari.arc`).then((rarc) => buildModel(rarc, `bdl/s_ikari2.bdl`));
        else if (name === 'SMtoge') fetchArchive(`Mtoge.arc`).then((rarc) => buildModel(rarc, `bmd/s_mtoge.bmd`));
        // Dragon Roost Island
        else if (name === 'BFlower' || name === 'VbakH') fetchArchive(`VbakH.arc`).then((rarc) => {
            buildModel(rarc, `bdlm/vbakh.bdl`);
            buildModel(rarc, `bdlm/vbakm.bdl`);
        });
        else if (name === 'Rcloud') fetchArchive(`BVkumo.arc`).then((rarc) => buildModel(rarc, `bdlm/bvkumo.bdl`).bindTTK1(parseBTK(rarc, `btk/bvkumo.btk`)))
        else if (name === 'TrFlag') fetchArchive(`Trflag.arc`).then((rarc) => buildModel(rarc, `bdl/ethata.bdl`));
        else if (name === 'Piwa') fetchArchive(`Piwa.arc`).then((rarc) => buildModel(rarc, `bdl/piwa.bdl`));
        else if (name === 'Gryw00') fetchArchive(`Gryw00.arc`).then((rarc) => buildModel(rarc, `bdlm/gryw00.bdl`));
        else if (name === 'Eayogn') fetchArchive(`Eayogn.arc`).then((rarc) => buildModel(rarc, `bdl/eayogn.bdl`));
        else if (name === 'Mswing') fetchArchive(`Msw.arc`).then((rarc) => buildModel(rarc, `bdl/mswng.bdl`));
        else if (name === 'Dsaku') fetchArchive(`Knsak_00.arc`).then((rarc) => buildModel(rarc, `bdl/knsak_00.bdl`));
        else if (name === 'Ksaku') fetchArchive(`Ksaku_00.arc`).then((rarc) => buildModel(rarc, `bdl/ksaku_00.bdl`));
        else if (name === 'Mflft') fetchArchive(`Mflft.arc`).then((rarc) => buildModel(rarc, `bdl/mflft.bdl`));
        else if (name === 'Yfire00') fetchArchive(`Yfire_00.arc`).then((rarc) => {
            buildModel(rarc, `bmdm/yfire_00.bmd`);
            buildModel(rarc, `bmdm/yfirb_00.bmd`).bindTTK1(parseBTK(rarc, `btk/yfirb_00.btk`));
        });
        else if (name === 'Zenfire') {
            // Create particle emitters
            const burningGroundEmitter = createEmitter(0x461);
            const ringOfFlamesEmitter = createEmitter(0x462);
            setModelMatrix(scratchMatrix);
            vec3.set(scratchVec3a, 0, 0, 0);
            vec3.transformMat4(scratchVec3a, scratchVec3a, scratchMatrix);
            vec3.copy(burningGroundEmitter.globalTranslation, scratchVec3a);
            vec3.copy(ringOfFlamesEmitter.globalTranslation, scratchVec3a);
        }
        // Forest Haven
        else if (name === 'Ohatch') fetchArchive(`Ohatch.arc`).then((rarc) => buildModel(rarc, `bdl/ohatch.bdl`));
        else if (name === 'Ojtree') fetchArchive(`Ojtree.arc`).then((rarc) => buildModel(rarc, `bdl/ojtree.bdl`));
        else if (name === 'Olift') fetchArchive(`Olift.arc`).then((rarc) => buildModel(rarc, `bdl/olift.bdl`));
        else if (name === 'itemDek') fetchArchive(`Deku.arc`).then((rarc) => buildModel(rarc, `bdlm/vlfdm.bdl`));
        else if (name === 'ho') fetchArchive(`Ff.arc`).then((rarc) => {
            const fireflyModel = buildModel(rarc, `bmd/ho.bmd`);
            fireflyModel.bindTRK1(parseBRK(rarc, `brk/ho.brk`));
            const glowModel = buildChildModel(rarc, `bmd/hop.bmd`);
            glowModel.setParentJoint(fireflyModel, `ho_B`);
            glowModel.bindTRK1(parseBRK(rarc, `brk/hop.brk`));
            mat4.translate(fireflyModel.modelMatrix, fireflyModel.modelMatrix, [0, 50, 0]);
        });
        else if (name === 'jbaba') fetchArchive(`Jbo.arc`).then((rarc) => buildModel(rarc, `bmdm/jh.bmd`));
        else if (name === 'VigaH') fetchArchive(`VigaH.arc`).then((rarc) => buildModel(rarc, `bdl/vigah.bdl`));
        else if (name === 'Ss') fetchArchive(`Ss.arc`).then((rarc) => buildModel(rarc, `bdl/sw.bdl`));
        else if (name === 'Sss') fetchArchive(`Sss.arc`).then((rarc) => buildModel(rarc, `bmd/sss_hand.bmd`));
        else if (name === 'Turu') fetchArchive(`Sk.arc`).then((rarc) => buildModel(rarc, `bdl/turu_00.bdl`));
        else if (name === 's_turu') fetchArchive(`Ssk.arc`).then((rarc) => buildModel(rarc, `bdl/turu_02.bdl`));
        else if (name === 'Turu2') fetchArchive(`Sk2.arc`).then((rarc) => buildModel(rarc, `bdlm/ksylf_00.bdl`));
        else if (name === 'Turu3') fetchArchive(`Sk2.arc`).then((rarc) => buildModel(rarc, `bdlm/ksylf_01.bdl`));
        else if (name === 'Kita') fetchArchive(`kita.arc`).then((rarc) => buildModel(rarc, `bdl/vhlif_00.bdl`));
        else if (name === 'Klft') fetchArchive(`Klft.arc`).then((rarc) => buildModel(rarc, `bdlm/lift_00.bdl`));
        else if (name === 'Kokiie') fetchArchive(`Kokiie.arc`).then((rarc) => buildModel(rarc, `bdl/koki_00.bdl`));
        else if (name === 'Vpbot') fetchArchive(`Vpbot_00.arc`).then((rarc) => buildModel(rarc, `bdl/vpbot_00.bdl`));
        else if (name === 'Vochi') fetchArchive(`Vochi.arc`).then((rarc) => buildModel(rarc, `bdl/vochi.bdl`));
        else if (name === 'Kanat') fetchArchive(`Kanat.arc`).then((rarc) => buildModel(rarc, `bdl/kanat.bdl`));
        else if (name === 'Kryu00') fetchArchive(`Kryu.arc`).then((rarc) => buildModel(rarc, `bdl/ryu_00.bdl`));
        // Tower of the Gods
        else if (name === 'X_tower') fetchArchive(`X_tower.arc`).then((rarc) => buildModel(rarc, `bdl/x_tower.bdl`));
        else if (name === 'Wall') fetchArchive(`Hbw1.arc`).then((rarc) => buildModel(rarc, `bdl/hbw1.bdl`));
        else if (name === 'Hmon1d') fetchArchive(`Hseki.arc`).then((rarc) => buildModel(rarc, `bdlm/hmon1.bdl`).bindTRK1(parseBRK(rarc, `brk/hmon1.brk`)));
        else if (name === 'Hmon2d') fetchArchive(`Hseki.arc`).then((rarc) => buildModel(rarc, `bdlm/hmon2.bdl`).bindTRK1(parseBRK(rarc, `brk/hmon2.brk`)));
        else if (name === 'Hmos1') fetchArchive(`Hmos.arc`).then((rarc) => buildModel(rarc, `bdl/hmos1.bdl`));
        else if (name === 'Hmos2') fetchArchive(`Hmos.arc`).then((rarc) => buildModel(rarc, `bdl/hmos2.bdl`));
        else if (name === 'Hmos3') fetchArchive(`Hmos.arc`).then((rarc) => buildModel(rarc, `bdl/hmos3.bdl`));
        else if (name === 'amos') fetchArchive(`Am.arc`).then((rarc) => buildModel(rarc, `bdl/am.bdl`));
        else if (name === 'amos2') fetchArchive(`Am2.arc`).then((rarc) => {
            const m = buildModel(rarc, `bdlm/am2.bdl`);
            m.bindANK1(parseBCK(rarc, `bck/wait.bck`));
            m.bindTTK1(parseBTK(rarc, `btk/am2.btk`));
            m.bindTRK1(parseBRK(rarc, `brk/am2.brk`));
        });
        else if (name === 'Hha') fetchArchive(`Hha.arc`).then((rarc) => {
            buildModel(rarc, `bdlm/hha1.bdl`);
            buildModel(rarc, `bdlm/hha2.bdl`);
        });
        else if (name === 'Gkai00') fetchArchive(`Gkai00.arc`).then((rarc) => {
            const m = buildModel(rarc, `bdlm/gkai00.bdl`);
            m.bindANK1(parseBCK(rarc, `bck/gkai00.bck`));
            m.bindTRK1(parseBRK(rarc, `brk/gkai00.brk`));
            m.bindTTK1(parseBTK(rarc, `btk/gkai00.btk`));
        });
        else if (name === 'Gbrg00') fetchArchive(`Gbrg00.arc`).then((rarc) => {
            const m = buildModel(rarc, `bdlm/gbrg00.bdl`);
            m.bindTRK1(parseBRK(rarc, `brk/gbrg00.brk`));
            m.bindTTK1(parseBTK(rarc, `btk/gbrg00.btk`));
        });
        else if (name === 'Humi0z') fetchArchive(`Humi.arc`).then((rarc) => buildModel(rarc, `bdlm/humi0.bdl`).bindTTK1(parseBTK(rarc, `btk/humi0.btk`)));
        else if (name === 'Humi2z') fetchArchive(`Humi.arc`).then((rarc) => buildModel(rarc, `bdlm/humi2.bdl`).bindTTK1(parseBTK(rarc, `btk/humi2.btk`)));
        else if (name === 'Humi3z') fetchArchive(`Humi.arc`).then((rarc) => buildModel(rarc, `bdlm/humi3.bdl`).bindTTK1(parseBTK(rarc, `btk/humi3.btk`)));
        else if (name === 'Humi4z') fetchArchive(`Humi.arc`).then((rarc) => buildModel(rarc, `bdlm/humi4.bdl`).bindTTK1(parseBTK(rarc, `btk/humi4.btk`)));
        else if (name === 'Humi5z') fetchArchive(`Humi.arc`).then((rarc) => buildModel(rarc, `bdlm/humi5.bdl`).bindTTK1(parseBTK(rarc, `btk/humi5.btk`)));
        else if (name === 'Htetu1') fetchArchive(`Htetu1.arc`).then((rarc) => buildModel(rarc, `bdl/htetu1.bdl`));
        else if (name === 'Htobi1') fetchArchive(`Htobi1.arc`).then((rarc) => buildModel(rarc, `bdl/htobi1.bdl`));
        else if (name === 'Hmlif') fetchArchive(`Hmlif.arc`).then((rarc) => buildModel(rarc, `bdlm/hmlif.bdl`));
        else if (name === 'Hdai1') fetchArchive(`Hdai1.arc`).then((rarc) => buildModel(rarc, `bdlm/hdai1.bdl`));
        else if (name === 'Hdai2') fetchArchive(`Hdai1.arc`).then((rarc) => buildModel(rarc, `bdlm/hdai1.bdl`));
        else if (name === 'Hdai3') fetchArchive(`Hdai1.arc`).then((rarc) => buildModel(rarc, `bdlm/hdai1.bdl`));
        else if (name === 'Hsh') fetchArchive(`Hsehi1.arc`).then((rarc) => buildModel(rarc, `bdl/hsehi1.bdl`));
        else if (name === 'Hsh2') fetchArchive(`Hsehi2.arc`).then((rarc) => buildModel(rarc, `bdl/hsehi2.bdl`));
        else if (name === 'Hyuf1') fetchArchive(`Hyuf1.arc`).then((rarc) => buildModel(rarc, `bdlm/hyuf1.bdl`));
        else if (name === 'Hyuf2') fetchArchive(`Hyuf2.arc`).then((rarc) => buildModel(rarc, `bdlm/hyuf2.bdl`));
        else if (name === 'Blift') fetchArchive(`Hten1.arc`).then((rarc) => buildModel(rarc, `bdl/hten1.bdl`));
        else if (name === 'Hcbh') fetchArchive(`Hcbh.arc`).then((rarc) => {
            buildModel(rarc, `bdl/hcbh1a.bdl`);
            buildModel(rarc, `bdl/hcbh1b.bdl`);
            buildModel(rarc, `bdl/hcbh1c.bdl`);
            buildModel(rarc, `bdl/hcbh1d.bdl`);
            buildModel(rarc, `bdl/hcbh2.bdl`);
        });
        else if (name === 'Hfbot1B') fetchArchive(`Hfbot.arc`).then((rarc) => buildModel(rarc, `bdlm/hfbot1.bdl`).bindTRK1(parseBRK(rarc, `brk/hfbot1.brk`)));
        else if (name === 'Hfbot1C') fetchArchive(`Hfbot.arc`).then((rarc) => buildModel(rarc, `bdlm/hfbot1.bdl`).bindTRK1(parseBRK(rarc, `brk/hfbot1.brk`)));
        else if (name === 'Hys') fetchArchive(`Hys.arc`).then((rarc) => buildModel(rarc, `bdlm/hys.bdl`));
        else if (name === 'Hys2') fetchArchive(`Hys.arc`).then((rarc) => buildModel(rarc, `bdlm/hys.bdl`));
        else if (name === 'Ywarp00') fetchArchive(`Ywarp00.arc`).then((rarc) => {
            const m = buildModel(rarc, `bmdm/ywarp00.bmd`);
            m.bindANK1(parseBCK(rarc, `bck/ywarp00.bck`));
            m.bindTRK1(parseBRK(rarc, `brk/ywarp00.brk`));
        });
        // Hyrule.
        else if (name === 'YLzou') fetchArchive(`YLzou.arc`).then((rarc) => buildModel(rarc, `bdl/ylzou.bdl`));
        else if (name === 'MtryB') fetchArchive(`MtryB.arc`).then((rarc) => buildModel(rarc, `bdl/mtryb.bdl`));
        else if (name === 'zouK' || name === 'zouK1' || name === 'zouK2' || name === 'zouK3' || name === 'zouK4') fetchArchive(`VzouK.arc`).then((rarc) => buildModel(rarc, `bdl/vzouk.bdl`));
        else if (name === 'VmsDZ') fetchArchive(`VmsDZ.arc`).then((rarc) => buildModel(rarc, `bdl/vmsdz.bdl`));
        else if (name === 'VmsMS') fetchArchive(`VmsMS.arc`).then((rarc) => buildModel(rarc, `bdl/vmsms.bdl`));
        else if (name === 'Yswdr00') fetchArchive(`Yswdr00.arc`).then((rarc) => buildModel(rarc, `bdlm/yswdr00.bdl`).bindTTK1(parseBTK(rarc, `btk/yswdr00.btk`)));
        // Earth Temple.
        else if (name === 'MhmrSW0') fetchArchive(`MhmrSW.arc`).then((rarc) => buildModel(rarc, `bdl/mhmrsw.bdl`));
        else if (name === 'Vds') fetchArchive(`Vds.arc`).then((rarc) => {
            const rightHalfModel = buildModel(rarc, `bdlm/vdswt0.bdl`);
            rightHalfModel.bindANK1(parseBCK(rarc, `bck/vdswt0.bck`));
            rightHalfModel.bindTRK1(parseBRK(rarc, `brk/vdswt0.brk`));
            const leftHalfModel = buildModel(rarc, `bdlm/vdswt1.bdl`);
            leftHalfModel.bindANK1(parseBCK(rarc, `bck/vdswt1.bck`));
            leftHalfModel.bindTRK1(parseBRK(rarc, `brk/vdswt1.brk`));
        });
        else if (name === 'MsuSWB') fetchArchive(`Mmirror.arc`).then((rarc) => {
            const m = buildModel(rarc, `bdlm/msusw.bdl`);
            m.bindANK1(parseBCK(rarc, `bck/msusw.bck`));
            m.bindTTK1(parseBTK(rarc, `btk/msusw.btk`));
        });
        // Nintendo Gallery
        else if (name === 'Figure') {
            fetchArchive(`Figure.arc`).then((rarc) => buildModel(rarc, `bdlm/vf_bs.bdl`))
            const figureId = parameters & 0x000000FF;
            const baseFilename = `vf_${leftPad(''+figureId, 3)}`;
            const base = `bdl/${baseFilename}`;

            // Outset Island
            if (figureId >= 0x00 && figureId <= 0x0D) fetchArchive(`Figure0.arc`).then((rarc) => {
                buildModel(rarc, `${base}.bdl`).modelMatrix[13] += 100;
            });
            // Windfall Island
            else if (figureId >= 0x0E && figureId <= 0x28) fetchArchive(`Figure1.arc`).then((rarc) => {
                if (figureId === 16 || figureId === 18) {
                    buildModel(rarc, `${base}b.bdl`).modelMatrix[13] += 100;
                } else {
                    buildModel(rarc, `${base}.bdl`).modelMatrix[13] += 100;
                }
            });
            else if (figureId >= 0x29 && figureId <= 0x40) fetchArchive(`Figure2.arc`).then((rarc) => {
                // Nintendo is REALLY cool.
                if (figureId === 61) {
                    buildModel(rarc, `bdlm/${baseFilename}.bdl`).modelMatrix[13] += 100;
                } else {
                    buildModel(rarc, `${base}.bdl`).modelMatrix[13] += 100;
                }

                // TODO(jstpierre): What are Figure2a/b for? 
                // fetchArchive(`Figure2a.arc`).then((rarc) => console.log("2a", rarc));
                // fetchArchive(`Figure2b.arc`).then((rarc) => console.log("2b", rarc));
            });
            // Dragon Roost Island
            else if (figureId >= 0x41 && figureId <= 0x52) fetchArchive(`Figure3.arc`).then((rarc) => {
                buildModel(rarc, `${base}.bdl`).modelMatrix[13] += 100;
            });
            // Forest Haven
            else if (figureId >= 0x53 && figureId <= 0x60) fetchArchive(`Figure4.arc`).then((rarc) => {
                buildModel(rarc, `${base}.bdl`).modelMatrix[13] += 100;
            });
            // Secret Cavern
            else if (figureId >= 0x61 && figureId <= 0x73) fetchArchive(`Figure5.arc`).then((rarc) => {
                buildModel(rarc, `${base}.bdl`).modelMatrix[13] += 100;
            });
            // Forsaken Fortress
            else if (figureId >= 0x74 && figureId <= 0xFF) fetchArchive(`Figure6.arc`).then((rarc) => {
                buildModel(rarc, `${base}.bdl`).modelMatrix[13] += 100;
            });
        }
        // Treasure chests
        else if (name === 'takara' || name === 'takara2' || name === 'takara3' || name === 'takara4' || name === 'takara5' || name === 'takara6' || name === 'takara7' || name === 'takara8' ||
                 name === 'takaraK' || name === 'takaraI' || name === 'takaraM' || name === 'tkrASw' || name === 'tkrAGc' || name === 'tkrAKd' || name === 'tkrAIk' ||
                 name === 'tkrBMs' || name === 'tkrCTf' || name === 'tkrAOc' || name === 'tkrAOs') {
            // The treasure chest name does not matter, everything is in the parameters.
            // https://github.com/LordNed/Winditor/blob/master/Editor/Editor/Entities/TreasureChest.cs
            const rarc = await fetchArchive('Dalways.arc');
            const type = (parameters >>> 20) & 0x0F;
            if (type === 0) {
                // Light Wood
                const m = buildModel(rarc, `bdli/boxa.bdl`);
            } else if (type === 1) {
                // Dark Wood
                const m = buildModel(rarc, `bdli/boxb.bdl`);
            } else if (type === 2) {
                // Metal
                const m = buildModel(rarc, `bdli/boxc.bdl`);
                const b = parseBRK(rarc, 'brk/boxc.brk');
                b.loopMode = LoopMode.ONCE;
                m.bindTRK1(b);
            } else if (type === 3) {
                // Big Key
                const m = buildModel(rarc, `bdli/boxd.bdl`);
            } else {
                // Might be something else, not sure.
                console.warn(`Unknown chest type: ${name} / ${roomRenderer.name} Layer ${layer} / ${hexzero(parameters, 8)}`);
            }
        }
        // Under-water treasure points. Perhaps spawn at some point?
        else if (name === 'Salvage' || name === 'Salvag2' || name === 'SalvagE' || name === 'SalvagN' || name === 'SalvFM') return;
        // Grass/Flowers/Small Trees. Procedurally generated by the engine.
        // https://github.com/LagoLunatic/WW-Hacking-Docs/blob/6e1ecdadbdf5124e7f6ff037106deb29a5f7238b/Entity%20DZx%20Formats.txt#L695
        else if (
            name === 'kusax1' || name === 'kusax7'  || name === 'kusax21' ||
            name === 'flower' || name === 'flwr7'   || name === 'flwr17' ||
            name === 'pflower'|| name === 'pflwrx7' || 
            name === 'swood'  || name === 'swood3'  || name === 'swood5' ||
            name === 'Grass'
        ) {
            enum FoliageType {
                Grass,
                Tree,
                WhiteFlower,
                PinkFlower
            };
=======
    private getRoomMult(modelMatrix: mat4, buffer: ArrayBufferSlice, multHeader: DZSChunkHeader, roomIdx: number): void {
        const view = buffer.createDataView();

        let multIdx = multHeader.offs;
        for (let i = 0; i < multHeader.count; i++) {
            const translationX = view.getFloat32(multIdx + 0x00);
            const translationY = view.getFloat32(multIdx + 0x04);
            const rotY = view.getInt16(multIdx + 0x08) / 0x7FFF * Math.PI;
            const roomNo = view.getUint8(multIdx + 0x0A);
            const waveHeightAddition = view.getUint8(multIdx + 0x0B);
            multIdx += 0x0C;

            if (roomNo === roomIdx) {
                mat4.rotateY(modelMatrix, modelMatrix, rotY);
                modelMatrix[12] += translationX;
                modelMatrix[14] += translationY;
                break;
            }
        }
    }
>>>>>>> 0e4b8c84

    private createRelNameTable(symbolMap: SymbolMap) {
        const nameTableBuf = assertExists(symbolMap.SymbolData.find((e) => e.Filename === 'c_dylink.o' && e.SymbolName === 'DynamicNameTable'));
        const stringsBuf = assertExists(symbolMap.SymbolData.find((e) => e.Filename === 'c_dylink.o' && e.SymbolName === '@stringBase0'));
        const textDecoder = getTextDecoder('utf8') as TextDecoder;
        
        const nameTableView = nameTableBuf.Data.createDataView();
        const stringsBytes = stringsBuf.Data.createTypedArray(Uint8Array);
        const entryCount = nameTableView.byteLength / 8;
        
        // The REL table maps the 2-byte ID's from the Actor table to REL names
        // E.g. ID 0x01B8 -> 'd_a_grass'
        const relTable: { [id: number]: string } = {};

        for (let i = 0; i < entryCount; i++) {
            const offset = i * 8;
            const id = nameTableView.getUint16(offset + 0);
            const ptr = nameTableView.getUint32(offset + 4);

            const strOffset = ptr - 0x8033a648;
            const endOffset = stringsBytes.indexOf(0, strOffset);
            const relName = textDecoder.decode(stringsBytes.subarray(strOffset, endOffset));

            relTable[id] = relName;
        }

        return relTable;
    }

    private createActorTable(symbolMap: SymbolMap, relTable: { [id: number]: string }) {
        const entry = assertExists(symbolMap.SymbolData.find((e) => e.Filename === 'd_stage.o' && e.SymbolName === 'l_objectName'));
        const data = entry.Data;
        const bytes = data.createTypedArray(Uint8Array);
        const dataView = data.createDataView();
        const textDecoder = getTextDecoder('utf8') as TextDecoder;

        // The object table consists of null-terminated ASCII strings of length 12.
        // @NOTE: None are longer than 7 characters
        const kNameLength = 12;
        const actorCount = data.byteLength / kNameLength;
        const actorTable = {} as ActorTable;
        for (let i = 0; i < actorCount; i++) {
            const offset = i * kNameLength;
            const end = bytes.indexOf(0, offset); 
            const name = textDecoder.decode(bytes.subarray(offset, end));
            const id = dataView.getUint16(offset + 8, false);
            const subtype = bytes[offset + 10];
            const unknown1 = bytes[offset + 11];

            const relName = relTable[id];

            actorTable[name] = { relName, subtype, unknown1 };
        }

        return actorTable;
    }

<<<<<<< HEAD
                        roomRenderer.objectRenderers.push(objectRenderer);
                        objectRenderer.layer = layer;
                    }
                break;
            }
            return;
        }
        // Bushes. Procedurally generated by the engine.
        else if (name === 'woodb' || name === 'woodbx') return;
        // Rope. Procedurally generated by the engine.
        else if (name === 'RopeR') return;
        // Bridges. Procedurally generated by the engine.
        else if (name === 'bridge') return;
        // Gyorg spawners.
        else if (name === 'GyCtrl' || name === 'GyCtrlB') return;
        // Markers for Tingle Tuner
        else if (name === 'agbTBOX' || name === 'agbMARK' || name === 'agbF' || name === 'agbA' || name === 'agbAT' || name === 'agbA2' || name === 'agbR' || name === 'agbB' || name === 'agbFA' || name === 'agbCSW') return;
        // Logic flags used for gameplay, not spawnable objects.
        else if (name === 'AND_SW0' || name === 'AND_SW1' || name === 'AND_SW2' || name === 'SW_HIT0' || name === 'ALLdie' || name === 'SW_C00') return;
        // SWitch SaLVaGe?
        else if (name === 'SwSlvg') return;
        // EVent SWitch
        else if (name === 'Evsw') return;
        // Tags for fishmen?
        else if (name === 'TagSo' || name === 'TagMSo') return;
        // Photo tags
        else if (name === 'TagPo') return;
        // Light tags?
        else if (name === 'LTag0' || name === 'LTag1' || name === 'LTagR0') return;
        // Environment tags (Kyanko)
        else if (name === 'kytag00' || name === 'ky_tag0' || name === 'ky_tag1' || name === 'ky_tag2' || name === 'kytag5' || name === 'kytag6' || name === 'kytag7') return;
        // Other tags?
        else if (name === 'TagEv' || name === 'TagKb' || name === 'TagIsl' || name === 'TagMk' || name === 'TagWp' || name === 'TagMd') return;
        else if (name === 'TagHt' || name === 'TagMsg' || name === 'TagMsg2' || name === 'ReTag0') return;
        else if (name === 'AttTag' || name === 'AttTagB') return;
        else if (name === 'VolTag' || name === 'WindTag') return;
        // Misc. gameplay data
        else if (name === 'HyoiKam') return;
        // Flags (only contains textures)
        else if (name === 'MtFlag' || name === 'SieFlag' || name === 'Gflag' || name === 'MjFlag') return;
        // Collision
        else if (name === 'Akabe') return;
        else
            console.warn(`Unknown object: ${name} / ${roomRenderer.name} Layer ${layer} / ${hexzero(parameters, 8)}`);
    }

    private spawnObjectsFromACTRLayer(device: GfxDevice, renderer: WindWakerRenderer, roomRenderer: WindWakerRoomRenderer, buffer: ArrayBufferSlice, layerIndex: number, actrHeader: DZSChunkHeader | undefined, worldModelMatrix: mat4): void {
=======
    private iterActorLayerACTR(actorTable: ActorTable, roomIdx: number, layerIdx: number, buffer: ArrayBufferSlice, actrHeader: DZSChunkHeader | undefined, callback: (it: Actor) => void): void {
>>>>>>> 0e4b8c84
        if (actrHeader === undefined)
            return;

        const view = buffer.createDataView();

        let actrTableIdx = actrHeader.offs;
        for (let i = 0; i < actrHeader.count; i++) {
            const name = readString(buffer, actrTableIdx + 0x00, 0x08, true);
            const parameters = view.getUint32(actrTableIdx + 0x08, false);
            const posX = view.getFloat32(actrTableIdx + 0x0C);
            const posY = view.getFloat32(actrTableIdx + 0x10);
            const posZ = view.getFloat32(actrTableIdx + 0x14);
            const auxParams1 = view.getInt16(actrTableIdx + 0x18);
            const rotY = view.getInt16(actrTableIdx + 0x1A) / 0x7FFF * Math.PI;
            const auxParams2 = view.getUint16(actrTableIdx + 0x1C);
            const enemyNum = view.getUint16(actrTableIdx + 0x1E);

            const actor: Actor = {
                name,
                info: actorTable[name],
                parameters,
                roomIndex: roomIdx,
                layer: layerIdx,
                pos: vec3.fromValues(posX, posY, posZ),
                scale: vec3.fromValues(1, 1, 1),
                rotationY: rotY,
            };

<<<<<<< HEAD
            this.spawnObjectsForActor(device, renderer, roomRenderer, name, parameters, auxParams1, auxParams2, layerIndex, localModelMatrix, worldModelMatrix);
=======
            callback(actor);
>>>>>>> 0e4b8c84

            actrTableIdx += 0x20;
        }
    }

    private iterActorLayerSCOB(actorTable: ActorTable, roomIdx: number, layerIdx: number, buffer: ArrayBufferSlice, actrHeader: DZSChunkHeader | undefined, callback: (it: Actor) => void): void {
        if (actrHeader === undefined)
            return;

        const view = buffer.createDataView();

        let actrTableIdx = actrHeader.offs;
        for (let i = 0; i < actrHeader.count; i++) {
            const name = readString(buffer, actrTableIdx + 0x00, 0x08, true);
            const parameters = view.getUint32(actrTableIdx + 0x08, false);
            const posX = view.getFloat32(actrTableIdx + 0x0C);
            const posY = view.getFloat32(actrTableIdx + 0x10);
            const posZ = view.getFloat32(actrTableIdx + 0x14);
            const auxParams1 = view.getInt16(actrTableIdx + 0x18);
            const rotY = view.getInt16(actrTableIdx + 0x1A) / 0x7FFF * Math.PI;
            const auxParams2 = view.getUint16(actrTableIdx + 0x1C);
            // const unk2 = view.getInt16(actrTableIdx + 0x1E);
            const scaleX = view.getUint8(actrTableIdx + 0x20) / 10.0;
            const scaleY = view.getUint8(actrTableIdx + 0x21) / 10.0;
            const scaleZ = view.getUint8(actrTableIdx + 0x22) / 10.0;
            // const pad = view.getUint8(actrTableIdx + 0x23);

            const actor: Actor = {
                name,
                info: actorTable[name],
                parameters,
                roomIndex: roomIdx,
                layer: layerIdx,
                pos: vec3.fromValues(posX, posY, posZ),
                scale: vec3.fromValues(scaleX, scaleY, scaleZ),
                rotationY: rotY,
            };

<<<<<<< HEAD
            this.spawnObjectsForActor(device, renderer, roomRenderer, name, parameters, auxParams1, auxParams2, layer, localModelMatrix, worldModelMatrix);
=======
            callback(actor);
>>>>>>> 0e4b8c84

            actrTableIdx += 0x24;
        }
    }

    private iterActorLayers(actorTable: ActorTable, roomIdx: number, buffer: ArrayBufferSlice, callback: (it: Actor) => void): void {
        const chunkHeaders = parseDZSHeaders(buffer);

        function buildChunkLayerName(base: string, i: number): string {
            if (i === -1) {
                return base;
            } else {
                return base.slice(0, 3) + i.toString(16).toLowerCase();
            }
        }

        for (let i = -1; i < 16; i++) {
<<<<<<< HEAD
            this.spawnObjectsFromACTRLayer(device, renderer, roomRenderer, buffer, i, chunkHeaders.get(buildChunkLayerName('ACTR', i)), modelMatrix);
            this.spawnObjectsFromACTRLayer(device, renderer, roomRenderer, buffer, i, chunkHeaders.get(buildChunkLayerName('TGOB', i)), modelMatrix);
            this.spawnObjectsFromACTRLayer(device, renderer, roomRenderer, buffer, i, chunkHeaders.get(buildChunkLayerName('TRES', i)), modelMatrix);
            this.spawnObjectsFromSCOBLayer(device, renderer, roomRenderer, buffer, i, chunkHeaders.get(buildChunkLayerName('SCOB', i)), modelMatrix);
            this.spawnObjectsFromSCOBLayer(device, renderer, roomRenderer, buffer, i, chunkHeaders.get(buildChunkLayerName('TGSC', i)), modelMatrix);
            this.spawnObjectsFromSCOBLayer(device, renderer, roomRenderer, buffer, i, chunkHeaders.get(buildChunkLayerName('DOOR', i)), modelMatrix);
        }
=======
            this.iterActorLayerACTR(actorTable, roomIdx, i, buffer, chunkHeaders.get(buildChunkLayerName('ACTR', i)), callback);
            this.iterActorLayerACTR(actorTable, roomIdx, i, buffer, chunkHeaders.get(buildChunkLayerName('TGOB', i)), callback);
            this.iterActorLayerACTR(actorTable, roomIdx, i, buffer, chunkHeaders.get(buildChunkLayerName('TRES', i)), callback);
            this.iterActorLayerSCOB(actorTable, roomIdx, i, buffer, chunkHeaders.get(buildChunkLayerName('SCOB', i)), callback);
            this.iterActorLayerSCOB(actorTable, roomIdx, i, buffer, chunkHeaders.get(buildChunkLayerName('TGSC', i)), callback);
        }        
    }

    private spawnActors(renderer: WindWakerRenderer, roomRenderer: WindWakerRoomRenderer, buffer: ArrayBufferSlice, modelMatrix: mat4, actorTable: ActorTable): void {
        this.iterActorLayers(actorTable, roomRenderer.roomIdx, buffer, (actor) => {
            const placedActor: PlacedActor = actor as PlacedActor;
            placedActor.modelMatrix = mat4.create();
            placedActor.roomRenderer = roomRenderer;
            computeModelMatrixSRT(placedActor.modelMatrix,
                actor.scale[0], actor.scale[1], actor.scale[2],
                0, actor.rotationY, 0,
                actor.pos[0], actor.pos[1], actor.pos[2]);

            loadActor(renderer, roomRenderer, modelMatrix, placedActor);
        });
    }

    private requestArchivesForActors(renderer: WindWakerRenderer, roomIdx: number, buffer: ArrayBufferSlice, actorTable: ActorTable): void {
        this.iterActorLayers(actorTable, roomIdx, buffer, (actor) => {
            requestArchiveForActor(renderer, actor);
        });
>>>>>>> 0e4b8c84
    }
}

// Location names taken from CryZe's Debug Menu.
// https://github.com/CryZe/WindWakerDebugMenu/blob/master/src/warp_menu/consts.rs
const sceneDescs = [
    "The Great Sea",
    new SceneDesc("sea", "The Great Sea", [
        1,  2,  3,  4,  5,  6,  7,
        8,  9, 10, 11, 12, 13, 14,
       15, 16, 17, 18, 19, 20, 21,
       22, 23, 24, 25, 26, 27, 28,
       29, 30, 31, 32, 33, 34, 35,
       36, 37, 38, 39, 40, 41, 42,
       43, 44, 45, 46, 47, 48, 49,
    ]),

    new SceneDesc("Asoko", "Tetra's Ship"),
    new SceneDesc("Abship", "Submarine"),
    new SceneDesc("Abesso", "Cabana"),
    new SceneDesc("Ocean", "Boating Course"),
    new SceneDesc("ShipD", "Islet of Steel"),
    new SceneDesc("PShip", "Ghost Ship"),
    new SceneDesc("Obshop", "Beedle's Shop", [1]),

    "Outset Island",
    new SceneDesc("sea", "Outset Island", [44]),
    new SceneDesc("LinkRM", "Link's House"),
    new SceneDesc("LinkUG", "Under Link's House"),
    new SceneDesc("A_mori", "Forest of Fairies"),
    new SceneDesc("Ojhous", "Orca's House", [0]), // I forget who lives upstairs
    new SceneDesc("Omasao", "Mesa's House"),
    new SceneDesc("Onobuta", "Abe and Rose's House"),
    new SceneDesc("Pjavdou", "Jabun's Cavern"),

    "Forsaken Fortress",
    new SceneDesc("M2ganon", "Ganondorf's Room"),
    new SceneDesc("MajyuE", "Exterior"),
    new SceneDesc("majroom", "Interior (First Visit)", [0, 1, 2, 3, 4]),
    new SceneDesc("ma2room", "Interior (Second Visit)", [0, 1, 2, 3, 4]),
    new SceneDesc("ma3room", "Interior (Third  Visit)", [0, 1, 2, 3, 4]),
    new SceneDesc("Mjtower", "The Tower (First Visit)"),
    new SceneDesc("M2tower", "The Tower (Second Visit)"),

    "Windfall Island",
    new SceneDesc("sea", "Windfall Island", [11]),
    new SceneDesc("Kaisen", "Battleship Game Room"),
    new SceneDesc("Nitiyou", "School of Joy"),
    new SceneDesc("Obombh", "Bomb Shop"),
    new SceneDesc("Ocmera", "Lenzo's House"),
    new SceneDesc("Opub", "Cafe Bar"),
    new SceneDesc("Orichh", "House of Wealth"),
    new SceneDesc("Pdrgsh", "Chu Jelly Juice Shop"),
    new SceneDesc("Pnezumi", "Jail"),

    "Dragon Roost",
    new SceneDesc("sea", "Dragon Roost Island", [13]),
    new SceneDesc("Adanmae", "Pond"),
    new SceneDesc("Comori", "Komali's Room"),
    new SceneDesc("Atorizk", "Postal Service"),
    new SceneDesc("M_NewD2", "Dragon Roost Cavern", [0, 1, 2, -3, 4, -5, 6, 7, 8, 9, 10, 11, 12, 13, 14, 15, 16]),
    new SceneDesc("M_DragB", "Boss Room"),
    new SceneDesc("M_Dra09", "Mini Boss Room", [9]),

    "Forest Haven",
    new SceneDesc("sea", "Forest Haven Island", [41]),
    new SceneDesc("Omori", "Forest Haven Interior"),
    new SceneDesc("Ocrogh", "Potion Room"),
    new SceneDesc("Otkura", "Makar's Hiding Place"),

    "Forbidden Woods",
    new SceneDesc("kindan", "Forbidden Woods", [0, 1, 2, 3, 4, 5, 6, 7, 8, 9, 10, 11, 12, 13, 14, 15, 16]),
    new SceneDesc("kinBOSS", "Boss Room"),
    new SceneDesc("kinMB", "Mini Boss Room", [10]),

    "Tower of the Gods",
    new SceneDesc("Siren", "Tower of the Gods", [0, 1, 2, 3, 4, 5, 6, 7, 8, 9, 10, 11, 12, 13, 14, -15, 16, 17, -18, 19, 20, 21, 22, -23]),
    new SceneDesc("SirenB", "Boss Room"),
    new SceneDesc("SirenMB", "Mini Boss Room", [23]),

    "Hyrule",
    new SceneDesc("Hyrule", "Hyrule Field"),
    new SceneDesc("Hyroom", "Hyrule Castle"),
    new SceneDesc("kenroom", "Master Sword Chamber"),

    "Earth Temple",
    new SceneDesc("Edaichi", "Entrance"),
    new SceneDesc("M_Dai", "Earth Temple", [0, 1, 2, 3, 4, 5, 6, 7, 8, 9, 10, 11, 12, 13, 14, 15, 16, 17, 18, 19, 20]),
    new SceneDesc("M_DaiB", "Boss Room"),
    new SceneDesc("M_DaiMB", "Mini Boss Room", [12]),

    "Wind Temple",
    new SceneDesc("Ekaze", "Wind Temple Entrance"),
    new SceneDesc("kaze", "Wind Temple", [0, 1, 2, 3, 4, 5, 6, 7, 8, 9, 10, 11, 12, 13, 14, 15, 16]),
    new SceneDesc("kazeB", "Boss Room"),
    new SceneDesc("kazeMB", "Mini Boss Room", [6]),

    "Ganon's Tower",
    new SceneDesc("GanonA", "Entrance"),
    new SceneDesc("GanonB", "Room Towards Gohma"),
    new SceneDesc("GanonC", "Room Towards Molgera"),
    new SceneDesc("GanonD", "Room Towards Kalle Demos"),
    new SceneDesc("GanonE", "Room Towards Jalhalla"),
    new SceneDesc("GanonJ", "Phantom Ganon's Maze"),
    new SceneDesc("GanonK", "Puppet Ganon Fight"),
    new SceneDesc("GanonL", "Staircase Towards Puppet Ganon"),
    new SceneDesc("GanonM", "Main Room"),
    new SceneDesc("GanonN", "Starcase to Main Room"),
    new SceneDesc("GTower", "Tower"),
    new SceneDesc("Xboss0", "Gohma Refight"),
    new SceneDesc("Xboss1", "Kalle Demos Refight"),
    new SceneDesc("Xboss2", "Jalhalla Refight"),
    new SceneDesc("Xboss3", "Molgera Refight"),

    "Grottos and Caverns",
    new SceneDesc("Cave01", "Bomb Island", [0, 1]),
    new SceneDesc("Cave02", "Star Island"),
    new SceneDesc("Cave03", "Cliff Plateau Isles"),
    new SceneDesc("Cave04", "Rock Spire Isle"),
    new SceneDesc("Cave05", "Horseshoe Island"),
    new SceneDesc("Cave07", "Pawprint Isle Wizzrobe"),
    new SceneDesc("ITest63", "Shark Island"),
    new SceneDesc("MiniHyo", "Ice Ring Isle"),
    new SceneDesc("MiniKaz", "Fire Mountain"),
    new SceneDesc("SubD42", "Needle Rock Isle"),
    new SceneDesc("SubD43", "Angular Isles"),
    new SceneDesc("SubD71", "Boating Course"),
    new SceneDesc("TF_01", "Stone Watcher Island", [0, 1, 2, 3, 4, 5, 6]),
    new SceneDesc("TF_02", "Overlook Island", [0, 1, 2, 3, 4, 5, 6]),
    new SceneDesc("TF_03", "Birds Peak Rock", [0, -1, -2, -3, -4, -5, -6]),
    new SceneDesc("TF_04", "Cabana Maze"),
    new SceneDesc("TF_06", "Dragon Roost Island"),
    new SceneDesc("TyuTyu", "Pawprint Isle Chuchu"),
    new SceneDesc("WarpD", "Diamond Steppe Island"),

    "Savage Labryinth",
    new SceneDesc("Cave09", "Entrance"),
    new SceneDesc("Cave10", "Room 11"),
    new SceneDesc("Cave11", "Room 32"),
    new SceneDesc("Cave06", "End"),

    "Great Fairy Fountains",
    new SceneDesc("Fairy01", "North Fairy Fountain"),
    new SceneDesc("Fairy02", "East Fairy Fountain"),
    new SceneDesc("Fairy03", "West Fairy Fountain"),
    new SceneDesc("Fairy04", "Forest of Fairies"),
    new SceneDesc("Fairy05", "Thorned Fairy Fountain"),
    new SceneDesc("Fairy06", "South Fairy Fountain"),

    "Nintendo Gallery",
    new SceneDesc("Pfigure", "Main Room"),
    new SceneDesc("figureA", "Great Sea"),
    new SceneDesc("figureB", "Windfall Island"),
    new SceneDesc("figureC", "Outset Island"),
    new SceneDesc("figureD", "Forsaken Fortress"),
    new SceneDesc("figureE", "Secret Cavern"),
    new SceneDesc("figureF", "Dragon Roost Island"),
    new SceneDesc("figureG", "Forest Haven"),

    "Unused Test Maps",
    new SceneDesc("Cave08", "Early Wind Temple", [1, 2, 3]),
    new SceneDesc("H_test", "Pig Chamber"),
    new SceneDesc("Ebesso", "Island with House"),
    new SceneDesc("KATA_HB", "Bridge Room"),
    new SceneDesc("KATA_RM", "Large Empty Room"),
    // new SceneDesc("kazan", "Fire Mountain"),
    new SceneDesc("Msmoke", "Smoke Test Room", [0, 1]),
    new SceneDesc("Mukao", "Early Headstone Island"),
    new SceneDesc("tincle", "Tingle's Room"),
    new SceneDesc("VrTest", "Early Environment Art Test"),
    new SceneDesc("Ojhous2", "Early Orca's House", [0, 1]),
    new SceneDesc("SubD44", "Early Stone Watcher Island Cavern", [0, 1, 2, 3, 4, 5, 6]),
    new SceneDesc("SubD51", "Early Bomb Island Cavern", [0, 1]),
    new SceneDesc("TF_07", "Stone Watcher Island Scenario Test", [1]),
    new SceneDesc("TF_05", "Early Battle Grotto", [0, 1, 2, 3, 4, 5, 6]),
];

const id = "zww";
const name = "The Legend of Zelda: The Wind Waker";

export const sceneGroup: Viewer.SceneGroup = { id, name, sceneDescs };<|MERGE_RESOLUTION|>--- conflicted
+++ resolved
@@ -13,13 +13,8 @@
 
 import * as DZB from './DZB';
 import * as JPA from '../../Common/JSYSTEM/JPA';
-<<<<<<< HEAD
-import { BMD, BTK, BRK, BCK, LoopMode, BMT, BTP } from '../../Common/JSYSTEM/J3D/J3DLoader';
-import { J3DModelInstanceSimple, J3DModelData, BMDModelMaterialData } from '../../Common/JSYSTEM/J3D/J3DGraphBase';
-=======
-import { BMD, BTK, BRK, BCK } from '../../Common/JSYSTEM/J3D/J3DLoader';
+import { BMD, BTK, BRK, BCK, BTP } from '../../Common/JSYSTEM/J3D/J3DLoader';
 import { J3DModelInstanceSimple, J3DModelData } from '../../Common/JSYSTEM/J3D/J3DGraphBase';
->>>>>>> 0e4b8c84
 import { Camera, computeViewMatrix, texProjCameraSceneTex } from '../../Camera';
 import { DeviceProgram } from '../../Program';
 import { Color, colorNew, colorLerp, colorCopy, TransparentBlack, colorNewCopy } from '../../Color';
@@ -40,12 +35,8 @@
 import { TextureMapping } from '../../TextureHolder';
 import { EFB_WIDTH, EFB_HEIGHT } from '../../gx/gx_material';
 import { BTIData, BTI } from '../../Common/JSYSTEM/JUTTexture';
-<<<<<<< HEAD
-import { AABB } from '../../Geometry';
-=======
 import { FlowerPacket, TreePacket, GrassPacket } from './Grass';
 import { getTextDecoder } from '../../util';
->>>>>>> 0e4b8c84
 
 type ActorTable = { [name: string]: ActorInfo };
 
@@ -1196,7 +1187,90 @@
         const relTable = this.createRelNameTable(symbolMap);
         const actorTable = this.createActorTable(symbolMap, relTable);
 
-<<<<<<< HEAD
+        const isSea = this.stageDir === 'sea';
+        const isFullSea = isSea && this.rooms.length > 1;
+        const renderer = new WindWakerRenderer(device, modelCache, symbolMap, isSea, stageRarc);
+        context.destroyablePool.push(renderer);
+
+        const cache = renderer.renderHelper.renderInstManager.gfxRenderCache;
+        const ZAtoon = new BTIData(device, cache, BTI.parse(systemArc.findFileData(`dat/toon.bti`)!, `ZAtoon`).texture);
+        const ZBtoonEX = new BTIData(device, cache, BTI.parse(systemArc.findFileData(`dat/toonex.bti`)!, `ZBtoonEX`).texture);
+        renderer.extraTextures = new ZWWExtraTextures(device, ZAtoon, ZBtoonEX);
+
+        renderer.skyEnvironment = new SkyEnvironment(device, cache, stageRarc);
+        renderer.stage = this.stageDir;
+
+        const jpac: JPA.JPAC[] = [];
+        for (let i = 0; i < particleArchives.length; i++) {
+            const jpacData = modelCache.getFileData(particleArchives[i]);
+            jpac.push(JPA.parse(jpacData));
+        }
+        renderer.effectSystem = new SimpleEffectSystem(device, jpac);
+
+        this.requestArchivesForActors(renderer, -1, dzs, actorTable);
+
+        for (let i = 0; i < this.rooms.length; i++) {
+            const roomIdx = Math.abs(this.rooms[i]);
+            const roomRarc = modelCache.getArchive(`${pathBase}/Stage/${this.stageDir}/Room${roomIdx}.arc`);
+            if (roomRarc.files.length === 0)
+                continue;
+
+            // Load any object archives.
+            const dzr = roomRarc.findFileData('dzr/room.dzr')!;
+            this.requestArchivesForActors(renderer, i, dzr, actorTable);
+        }
+
+        await modelCache.waitForLoad();
+
+        for (let i = 0; i < this.rooms.length; i++) {
+            const roomIdx = Math.abs(this.rooms[i]);
+            const roomRarc = modelCache.getArchive(`${pathBase}/Stage/${this.stageDir}/Room${roomIdx}.arc`);
+            if (roomRarc.files.length === 0)
+                continue;
+
+            const visible = this.rooms[i] >= 0;
+
+            const modelMatrix = mat4.create();
+            if (mult !== undefined)
+                this.getRoomMult(modelMatrix, dzs, mult, roomIdx);
+
+            // Spawn the room.
+            const roomRenderer = new WindWakerRoomRenderer(device, cache, renderer.extraTextures, roomIdx, roomRarc);
+            roomRenderer.visible = visible;
+            renderer.roomRenderers.push(roomRenderer);
+
+            // @HACK: Set up un-hacked room matrices
+            roomRenderer.worldToRoomMatrix.set(modelMatrix);
+            mat4.invert(roomRenderer.roomToWorldMatrix, roomRenderer.worldToRoomMatrix);
+
+            // HACK: for single-purpose sea levels, translate the objects instead of the model.
+            if (isSea && !isFullSea) {
+                mat4.invert(modelMatrix, modelMatrix);
+            } else {
+                roomRenderer.setModelMatrix(modelMatrix);
+                mat4.identity(modelMatrix);
+            }
+
+            mat4.copy(renderer.roomMatrix, modelMatrix);
+            mat4.invert(renderer.roomInverseMatrix, renderer.roomMatrix);
+
+            const dzr = roomRarc.findFileData('dzr/room.dzr')!;
+            this.spawnActors(renderer, roomRenderer, dzr, modelMatrix, actorTable);
+        }
+
+        // HACK(jstpierre): We spawn stage actors on the first room renderer.
+        mat4.identity(scratchMatrix);
+        this.spawnActors(renderer, renderer.roomRenderers[0], dzs, scratchMatrix, actorTable);
+
+        // TODO(jstpierre): Not all the actors load in the requestArchives phase...
+        await modelCache.waitForLoad();
+
+        return renderer;
+    }
+
+    private getRoomMult(modelMatrix: mat4, buffer: ArrayBufferSlice, multHeader: DZSChunkHeader, roomIdx: number): void {
+        const view = buffer.createDataView();
+
         let multIdx = multHeader.offs;
         for (let i = 0; i < multHeader.count; i++) {
             const translationX = view.getFloat32(multIdx + 0x00);
@@ -1214,1627 +1288,6 @@
             }
         }
     }
-
-    private async spawnObjectsForActor(device: GfxDevice, renderer: WindWakerRenderer, roomRenderer: WindWakerRoomRenderer, name: string, parameters: number, auxParams1: number, auxParams2: number, layer: number, localModelMatrix: mat4, worldModelMatrix: mat4): Promise<void> {
-        // TODO(jstpierre): Better actor implementations
-=======
-        const isSea = this.stageDir === 'sea';
-        const isFullSea = isSea && this.rooms.length > 1;
-        const renderer = new WindWakerRenderer(device, modelCache, symbolMap, isSea, stageRarc);
-        context.destroyablePool.push(renderer);
->>>>>>> 0e4b8c84
-
-        const cache = renderer.renderHelper.renderInstManager.gfxRenderCache;
-        const ZAtoon = new BTIData(device, cache, BTI.parse(systemArc.findFileData(`dat/toon.bti`)!, `ZAtoon`).texture);
-        const ZBtoonEX = new BTIData(device, cache, BTI.parse(systemArc.findFileData(`dat/toonex.bti`)!, `ZBtoonEX`).texture);
-        renderer.extraTextures = new ZWWExtraTextures(device, ZAtoon, ZBtoonEX);
-
-        renderer.skyEnvironment = new SkyEnvironment(device, cache, stageRarc);
-        renderer.stage = this.stageDir;
-
-        const jpac: JPA.JPAC[] = [];
-        for (let i = 0; i < particleArchives.length; i++) {
-            const jpacData = modelCache.getFileData(particleArchives[i]);
-            jpac.push(JPA.parse(jpacData));
-        }
-        renderer.effectSystem = new SimpleEffectSystem(device, jpac);
-
-        this.requestArchivesForActors(renderer, -1, dzs, actorTable);
-
-        for (let i = 0; i < this.rooms.length; i++) {
-            const roomIdx = Math.abs(this.rooms[i]);
-            const roomRarc = modelCache.getArchive(`${pathBase}/Stage/${this.stageDir}/Room${roomIdx}.arc`);
-            if (roomRarc.files.length === 0)
-                continue;
-
-            // Load any object archives.
-            const dzr = roomRarc.findFileData('dzr/room.dzr')!;
-            this.requestArchivesForActors(renderer, i, dzr, actorTable);
-        }
-
-        await modelCache.waitForLoad();
-
-        for (let i = 0; i < this.rooms.length; i++) {
-            const roomIdx = Math.abs(this.rooms[i]);
-            const roomRarc = modelCache.getArchive(`${pathBase}/Stage/${this.stageDir}/Room${roomIdx}.arc`);
-            if (roomRarc.files.length === 0)
-                continue;
-
-            const visible = this.rooms[i] >= 0;
-
-            const modelMatrix = mat4.create();
-            if (mult !== undefined)
-                this.getRoomMult(modelMatrix, dzs, mult, roomIdx);
-
-            // Spawn the room.
-            const roomRenderer = new WindWakerRoomRenderer(device, cache, renderer.extraTextures, roomIdx, roomRarc);
-            roomRenderer.visible = visible;
-            renderer.roomRenderers.push(roomRenderer);
-
-            // @HACK: Set up un-hacked room matrices
-            roomRenderer.worldToRoomMatrix.set(modelMatrix);
-            mat4.invert(roomRenderer.roomToWorldMatrix, roomRenderer.worldToRoomMatrix);
-
-            // HACK: for single-purpose sea levels, translate the objects instead of the model.
-            if (isSea && !isFullSea) {
-                mat4.invert(modelMatrix, modelMatrix);
-            } else {
-                roomRenderer.setModelMatrix(modelMatrix);
-                mat4.identity(modelMatrix);
-            }
-
-            mat4.copy(renderer.roomMatrix, modelMatrix);
-            mat4.invert(renderer.roomInverseMatrix, renderer.roomMatrix);
-
-            const dzr = roomRarc.findFileData('dzr/room.dzr')!;
-            this.spawnActors(renderer, roomRenderer, dzr, modelMatrix, actorTable);
-        }
-
-        // HACK(jstpierre): We spawn stage actors on the first room renderer.
-        mat4.identity(scratchMatrix);
-        this.spawnActors(renderer, renderer.roomRenderers[0], dzs, scratchMatrix, actorTable);
-
-        // TODO(jstpierre): Not all the actors load in the requestArchives phase...
-        await modelCache.waitForLoad();
-
-        return renderer;
-    }
-
-<<<<<<< HEAD
-        function parseBCK(rarc: RARC.RARC, path: string) { const g = BCK.parse(rarc.findFileData(path)!); g.loopMode = LoopMode.REPEAT; return g; }
-        function parseBRK(rarc: RARC.RARC, path: string) { return BRK.parse(rarc.findFileData(path)!); }
-        function parseBTK(rarc: RARC.RARC, path: string) { return BTK.parse(rarc.findFileData(path)!); }
-        function parseBTP(rarc: RARC.RARC, path: string) { return BTP.parse(rarc.findFileData(path)!); }
-        function animFrame(frame: number): AnimationController { const a = new AnimationController(); a.setTimeInFrames(frame); return a; }
-
-        // Tremendous special thanks to LordNed, Sage-of-Mirrors & LagoLunatic for their work on actor mapping
-        // Heavily based on https://github.com/LordNed/Winditor/blob/master/Editor/resources/ActorDatabase.json
-
-        if (name === 'item') {
-            // Item table provided with the help of the incredible LagoLunatic <3.
-            const itemId = (parameters & 0x000000FF);
-
-            // Heart
-            if (itemId === 0x00) fetchArchive(`Always.arc`).then((rarc) => buildModel(rarc, `bdl/vhrtl.bdl`));
-            // Rupee (Green)
-            else if (itemId === 0x01) fetchArchive(`Always.arc`).then((rarc) => {
-                const m = buildModel(rarc, `bdlm/vlupl.bdl`);
-                m.bindTRK1(parseBRK(rarc, `brk/vlupl.brk`), animFrame(0));
-                m.bindTTK1(parseBTK(rarc, `btk/vlupl.btk`));
-            });
-            // Rupee (Blue)
-            else if (itemId === 0x02) fetchArchive(`Always.arc`).then((rarc) => {
-                const m = buildModel(rarc, `bdlm/vlupl.bdl`);
-                m.bindTRK1(parseBRK(rarc, `brk/vlupl.brk`), animFrame(1));
-                m.bindTTK1(parseBTK(rarc, `btk/vlupl.btk`));
-            });
-            // Rupee (Yellow)
-            else if (itemId === 0x03) fetchArchive(`Always.arc`).then((rarc) => {
-                const m = buildModel(rarc, `bdlm/vlupl.bdl`);
-                m.bindTRK1(parseBRK(rarc, `brk/vlupl.brk`), animFrame(2));
-                m.bindTTK1(parseBTK(rarc, `btk/vlupl.btk`));
-            });
-            // Rupee (Red)
-            else if (itemId === 0x04) fetchArchive(`Always.arc`).then((rarc) => {
-                const m = buildModel(rarc, `bdlm/vlupl.bdl`);
-                m.bindTRK1(parseBRK(rarc, `brk/vlupl.brk`), animFrame(3));
-                m.bindTTK1(parseBTK(rarc, `btk/vlupl.btk`));
-            });
-            // Rupee (Purple})
-            else if (itemId === 0x05) fetchArchive(`Always.arc`).then((rarc) => {
-                const m = buildModel(rarc, `bdlm/vlupl.bdl`);
-                m.bindTRK1(parseBRK(rarc, `brk/vlupl.brk`), animFrame(4));
-                m.bindTTK1(parseBTK(rarc, `btk/vlupl.btk`));
-            });
-            // Small magic jar
-            else if (itemId === 0x09) fetchArchive(`Always.arc`).then((rarc) => buildModel(rarc, `bdlm/mpoda.bdl`));
-            // Large magic jar
-            else if (itemId === 0x0A) fetchArchive(`Always.arc`).then((rarc) => buildModel(rarc, `bdlm/mpodb.bdl`));
-            // Small key
-            else if (itemId === 0x15) fetchArchive(`Always.arc`).then((rarc) => buildModel(rarc, `bdl/vkeyl.bdl`));
-            // Joy pendant
-            else if (itemId === 0x1F) fetchArchive(`Always.arc`).then((rarc) => buildModel(rarc, `bdl/vhapl.bdl`));
-            else console.warn(`Unknown item: ${hexzero(itemId, 2)}`);
-        }
-        // Heart Container
-        else if (name === 'Bitem') fetchArchive(`Always.arc`).then((rarc) => buildModel(rarc, `bdlm/vhutl.bdl`).bindTTK1(parseBTK(rarc, `btk/vhutl.btk`)));
-        // Generic Torch
-        else if (name === 'bonbori') {
-            const rarc = await fetchArchive(`Ep.arc`);
-            const ga = !!((parameters >>> 6) & 0x01);
-            const obm = !!((parameters >>> 7) & 0x01);
-            let type = (parameters & 0x3F);
-            if (type === 0x3F)
-                type = 0;
-
-            setModelMatrix(scratchMatrix);
-            vec3.set(scratchVec3a, 0, 0, 0);
-            if (type === 0 || type === 3) {
-                const m = buildModel(rarc, obm ? `bdl/obm_shokudai1.bdl` : `bdl/vktsd.bdl`);
-                scratchVec3a[1] += 140;
-            }
-            vec3.transformMat4(scratchVec3a, scratchVec3a, scratchMatrix);
-
-            // Create particle systems.
-            const pa = createEmitter(0x0001);
-            vec3.copy(pa.globalTranslation, scratchVec3a);
-            pa.globalTranslation[1] += -240 + 235 + 15;
-            if (type !== 2) {
-                const pb = createEmitter(0x4004);
-                vec3.copy(pb.globalTranslation, pa.globalTranslation);
-                pb.globalTranslation[1] += 20;
-            }
-            const pc = createEmitter(0x01EA);
-            vec3.copy(pc.globalTranslation, scratchVec3a);
-            pc.globalTranslation[1] += -240 + 235 + 8;
-            // TODO(jstpierre): ga
-        }
-        // Hyrule Ocean Warp
-        else if (name === 'Ghrwp') {
-            const rarc = await fetchArchive(`Ghrwp.arc`);
-            const a00 = buildModel(rarc, `bdlm/ghrwpa00.bdl`);
-            a00.bindTTK1(parseBTK(rarc, `btk/ghrwpa00.btk`));
-            const b00 = buildModel(rarc, `bdlm/ghrwpb00.bdl`);
-            b00.bindTTK1(parseBTK(rarc, `btk/ghrwpb00.btk`));
-            b00.bindTRK1(parseBRK(rarc, `brk/ghrwpb00.brk`));
-        }
-        // Forsaken Fortress warp to Ganon's tower
-        else if (name === 'Warpmj') {
-            const rarc = await fetchArchive(`Gmjwp.arc`);
-            const m = buildModel(rarc, `bdlm/gmjwp00.bdl`);
-            m.bindTTK1(parseBTK(rarc, `btk/gmjwp00.btk`));
-        }
-        // Outset Island: Jabun's barrier (six parts)
-        else if (name === 'Ajav') fetchArchive(`Ajav.arc`).then((rarc) => {
-            // Seems like there's one texture that's shared for all parts in ajava.bdl
-            // ref. daObjAjav::Act_c::set_tex( (void))
-            const ja = buildModel(rarc, `bdl/ajava.bdl`);
-            const txa = ja.modelInstance.getTextureMappingReference('Txa_jav_a')!;
-            const jb = buildModel(rarc, `bdl/ajavb.bdl`);
-            jb.modelInstance.getTextureMappingReference('dmTxa_jav_a')!.copy(txa);
-            const jc = buildModel(rarc, `bdl/ajavc.bdl`);
-            jc.modelInstance.getTextureMappingReference('dmTxa_jav_a')!.copy(txa);
-            const jd = buildModel(rarc, `bdl/ajavd.bdl`);
-            jd.modelInstance.getTextureMappingReference('dmTxa_jav_a')!.copy(txa);
-            const je = buildModel(rarc, `bdl/ajave.bdl`);
-            je.modelInstance.getTextureMappingReference('dmTxa_jav_a')!.copy(txa);
-            const jf = buildModel(rarc, `bdl/ajavf.bdl`);
-            jf.modelInstance.getTextureMappingReference('dmTxa_jav_a')!.copy(txa);
-        });
-        // NPCs
-        // Aryll
-        else if (name === 'Ls' || name === 'Ls1') fetchArchive(`Ls.arc`).then((rarc) => {
-            const m = buildModel(rarc, `bdlm/ls.bdl`);
-            buildChildModel(rarc, `bdl/lshand.bdl`).setParentJoint(m, `handL`);
-            buildChildModel(rarc, `bdl/lshand.bdl`).setParentJoint(m, `handR`);
-            m.bindANK1(parseBCK(rarc, `bcks/ls_wait01.bck`));
-        });
-        // Beedle
-        else if (name === 'Bs1') fetchArchive(`Bs.arc`).then((rarc) => {
-            const m = buildModel(rarc, `bdlm/bs.bdl`);
-            m.bindANK1(parseBCK(rarc, `bcks/bs_wait01.bck`));
-        });
-        // Beedle (this time with helmet)
-        else if (name === 'Bs2') fetchArchive(`Bs.arc`).then((rarc) => {
-            const m = buildModel(rarc, `bdlm/bs.bdl`);
-            buildChildModel(rarc, `bdlm/bs_met.bdl`).setParentJoint(m, `head`);
-            m.bindANK1(parseBCK(rarc, `bcks/bs_wait01.bck`));
-        });
-        // Tingle
-        else if (name === 'Tc') fetchArchive(`Tc.arc`).then((rarc) => buildModel(rarc, `bdlm/tc.bdl`).bindANK1(parseBCK(rarc, `bcks/wait01.bck`)));
-        // Grandma
-        else if (name === 'Ba1') {
-            // Only allow the sleeping grandma through, because how else can you live in life...
-            if (parameters === 0x03) {
-                const rarc = await fetchArchive(`Ba.arc`);
-                const m = buildModel(rarc, `bdlm/ba.bdl`);
-                m.bindANK1(parseBCK(rarc, `bcks/wait02.bck`));
-            }
-        }
-        // Salvatore
-        else if (name === 'Kg1' || name === 'Kg2') fetchArchive(`Kg.arc`).then((rarc) => buildModel(rarc, `bdlm/kg.bdl`).bindANK1(parseBCK(rarc, `bcks/kg_wait01.bck`)));
-        // Orca
-        else if (name === 'Ji1') fetchArchive(`Ji.arc`).then((rarc) => buildModel(rarc, `bdlm/ji.bdl`).bindANK1(parseBCK(rarc, `bck/ji_wait01.bck`)));
-        // Medli
-        else if (name === 'Md1') {
-            const rarc = await fetchArchive(`Md.arc`);
-            const m = buildModel(rarc, `bdlm/md.bdl`);
-            m.bindANK1(parseBCK(rarc, `bcks/md_wait01.bck`));
-            const armL = buildChildModel(rarc, `bdlm/mdarm.bdl`);
-            armL.bindANK1(parseBCK(rarc, `bcks/mdarm_wait01.bck`));
-            armL.modelInstance.setShapeVisible(1, false);
-            armL.setParentJoint(m, `armL`);
-            const armR = buildChildModel(rarc, `bdlm/mdarm.bdl`);
-            armR.bindANK1(parseBCK(rarc, `bcks/mdarm_wait01.bck`));
-            armR.modelInstance.setShapeVisible(0, false);
-            armR.setParentJoint(m, `armR`);
-        }
-        // Makar
-        else if (name === 'Cb1') fetchArchive(`Cb.arc`).then((rarc) => {
-            const m = buildModel(rarc, `bdl/cb.bdl`);
-            buildChildModel(rarc, `bdl/cb_face.bdl`).setParentJoint(m, `backbone`);
-            m.bindANK1(parseBCK(rarc, `bcks/wait01.bck`))
-        });
-        // The King of Hyrule
-        else if (name === 'Hi1') fetchArchive(`Hi.arc`).then((rarc) => buildModel(rarc, `bdlm/hi.bdl`).bindANK1(parseBCK(rarc, `bcks/hi_wait01.bck`)));
-        // Princess Zelda
-        else if (name === 'p_zelda') fetchArchive(`Pz.arc`).then((rarc) => {
-            const m = buildModel(rarc, `bdlm/pz.bdl`);            
-            m.setMaterialColorWriteEnabled("m_pz_eyeLdamA", false);
-            m.setMaterialColorWriteEnabled("m_pz_eyeLdamB", false);
-            m.setMaterialColorWriteEnabled("m_pz_mayuLdamA", false);
-            m.setMaterialColorWriteEnabled("m_pz_mayuLdamB", false);
-            m.setMaterialColorWriteEnabled("m_pz_eyeRdamA", false);
-            m.setMaterialColorWriteEnabled("m_pz_eyeRdamB", false);
-            m.setMaterialColorWriteEnabled("m_pz_mayuRdamA", false);
-            m.setMaterialColorWriteEnabled("m_pz_mayuRdamB", false);
-            m.bindANK1(parseBCK(rarc, `bcks/wait01.bck`));
-        });
-        // The Great Deku Tree
-        else if (name === 'De1') fetchArchive(`De.arc`).then((rarc) => buildModel(rarc, `bdl/de.bdl`).bindANK1(parseBCK(rarc, `bcks/wait01.bck`)));
-        // Prince Komali (Small Childe)
-        else if (name === 'Co1') fetchArchive(`Co.arc`).then((rarc) => buildModel(rarc, `bdlm/co.bdl`).bindANK1(parseBCK(rarc, `bcks/co_wait00.bck`)));
-        // Adult Komali
-        else if (name === 'Ac1') fetchArchive(`Ac.arc`).then((rarc) => {
-            const m = buildModel(rarc, `bdlm/ac.bdl`);
-            const armL = buildChildModel(rarc, `bdl/acarm.bdl`);
-            armL.setParentJoint(m, `armL`);
-            armL.bindANK1(parseBCK(rarc, `bcks/acarm_wait01.bck`));
-            const armR = buildChildModel(rarc, `bdl/acarm.bdl`);
-            armR.setParentJoint(m, `armR`);
-            armR.bindANK1(parseBCK(rarc, `bcks/acarm_wait01.bck`));
-            m.bindANK1(parseBCK(rarc, `bcks/ac_wait01.bck`));
-        });
-        // Rito Chieftan
-        else if (name === 'Zk1') fetchArchive(`Zk.arc`).then((rarc) => buildModel(rarc, `bdlm/zk.bdl`).bindANK1(parseBCK(rarc, `bcks/zk_wait01.bck`)));
-        // Rose
-        else if (name === 'Ob1') fetchArchive(`Ob.arc`).then((rarc) => {
-            const m = buildModel(rarc, `bdl/ob.bdl`);
-            buildChildModel(rarc, `bdlm/oba_head.bdl`).setParentJoint(m, `head`);
-            m.bindANK1(parseBCK(rarc, `bcks/wait.bck`));
-        });
-        // Mesa
-        else if (name === 'Ym1') fetchArchive(`Ym.arc`).then((rarc) => {
-            const m = buildModel(rarc, `bdlm/ym.bdl`);
-            buildChildModel(rarc, `bdlm/ymhead01.bdl`).setParentJoint(m, `head`);
-            m.bindANK1(parseBCK(rarc, `bcks/wait01.bck`));
-        });
-        // Abe
-        else if (name === 'Ym2') fetchArchive(`Ym.arc`).then((rarc) => {
-            const m = buildModelBMT(rarc, `bdlm/ym.bdl`, `bmt/ym2.bmt`);
-            buildChildModel(rarc, `bdlm/ymhead02.bdl`).setParentJoint(m, `head`);
-            m.bindANK1(parseBCK(rarc, `bcks/wait01.bck`));
-        });
-        // Sturgeon
-        else if (name === 'Aj1') fetchArchive(`Aj.arc`).then((rarc) => {
-            const m = buildModel(rarc, `bdlm/aj.bdl`);
-            m.bindANK1(parseBCK(rarc, `bcks/wait01.bck`));
-        });
-        // Quill
-        else if (name === 'Bm1') fetchArchive(`Bm.arc`).then((rarc) => {
-            const m = buildModel(rarc, `bdlm/bm.bdl`);
-            const head = buildChildModel(rarc, `bdlm/bmhead01.bdl`);
-            head.setParentJoint(m, `head`);
-            head.bindANK1(parseBCK(rarc, `bcks/bmhead01_wait01.bck`));
-            const armL = buildChildModel(rarc, `bdlm/bmarm.bdl`);
-            armL.setParentJoint(m, `armL`);
-            armL.bindANK1(parseBCK(rarc, `bcks/bmarm_wait01.bck`));
-            const armR = buildChildModel(rarc, `bdlm/bmarm.bdl`);
-            armR.setParentJoint(m, `armR`);
-            armR.bindANK1(parseBCK(rarc, `bcks/bmarm_wait01.bck`));
-            m.bindANK1(parseBCK(rarc, `bcks/bm_wait01.bck`));
-        });
-        // (Unnamed Rito)
-        else if (name === 'Bm2') fetchArchive(`Bm.arc`).then((rarc) => {
-            const m = buildModel(rarc, `bdlm/bm.bdl`);
-            const head = buildChildModel(rarc, `bdlm/bmhead02.bdl`);
-            head.setParentJoint(m, `head`);
-            head.bindANK1(parseBCK(rarc, `bcks/bmhead01_wait01.bck`));
-            const armL = buildChildModel(rarc, `bdlm/bmarm.bdl`);
-            armL.setParentJoint(m, `armL`);
-            armL.bindANK1(parseBCK(rarc, `bcks/bmarm_wait01.bck`));
-            const armR = buildChildModel(rarc, `bdlm/bmarm.bdl`);
-            armR.setParentJoint(m, `armR`);
-            armR.bindANK1(parseBCK(rarc, `bcks/bmarm_wait01.bck`));
-            m.bindANK1(parseBCK(rarc, `bcks/bm_wait01.bck`));
-        });
-        // (Unnamed Rito)
-        else if (name === 'Bm3') fetchArchive(`Bm.arc`).then((rarc) => {
-            const m = buildModel(rarc, `bdlm/bm.bdl`);
-            const head = buildChildModel(rarc, `bdlm/bmhead03.bdl`);
-            head.setParentJoint(m, `head`);
-            head.bindANK1(parseBCK(rarc, `bcks/bmhead01_wait01.bck`));
-            const armL = buildChildModel(rarc, `bdlm/bmarm.bdl`);
-            armL.setParentJoint(m, `armL`);
-            armL.bindANK1(parseBCK(rarc, `bcks/bmarm_wait01.bck`));
-            const armR = buildChildModel(rarc, `bdlm/bmarm.bdl`);
-            armR.setParentJoint(m, `armR`);
-            armR.bindANK1(parseBCK(rarc, `bcks/bmarm_wait01.bck`));
-            m.bindANK1(parseBCK(rarc, `bcks/bm_wait01.bck`));
-        });
-        // (Unnamed Rito)
-        else if (name === 'Bm4') fetchArchive(`Bm.arc`).then((rarc) => {
-            const m = buildModel(rarc, `bdlm/bm.bdl`);
-            const head = buildChildModel(rarc, `bdlm/bmhead04.bdl`);
-            head.setParentJoint(m, `head`);
-            head.bindANK1(parseBCK(rarc, `bcks/bmhead01_wait01.bck`));
-            const armL = buildChildModel(rarc, `bdlm/bmarm.bdl`);
-            armL.setParentJoint(m, `armL`);
-            armL.bindANK1(parseBCK(rarc, `bcks/bmarm_wait01.bck`));
-            const armR = buildChildModel(rarc, `bdlm/bmarm.bdl`);
-            armR.setParentJoint(m, `armR`);
-            armR.bindANK1(parseBCK(rarc, `bcks/bmarm_wait01.bck`));
-            m.bindANK1(parseBCK(rarc, `bcks/bm_wait01.bck`));
-        });
-        // (Unnamed Rito)
-        else if (name === 'Bm5') fetchArchive(`Bm.arc`).then((rarc) => {
-            const m = buildModel(rarc, `bdlm/bm.bdl`);
-            const head = buildChildModel(rarc, `bdlm/bmhead05.bdl`);
-            head.setParentJoint(m, `head`);
-            head.bindANK1(parseBCK(rarc, `bcks/bmhead01_wait01.bck`));
-            const armL = buildChildModel(rarc, `bdlm/bmarm.bdl`);
-            armL.setParentJoint(m, `armL`);
-            armL.bindANK1(parseBCK(rarc, `bcks/bmarm_wait01.bck`));
-            const armR = buildChildModel(rarc, `bdlm/bmarm.bdl`);
-            armR.setParentJoint(m, `armR`);
-            armR.bindANK1(parseBCK(rarc, `bcks/bmarm_wait01.bck`));
-            m.bindANK1(parseBCK(rarc, `bcks/bm_wait01.bck`));
-        });
-        // Baito (Sorting Game)
-        else if (name === 'Btsw2') fetchArchive(`Btsw.arc`).then((rarc) => buildModel(rarc, `bdlm/bn.bdl`).bindANK1(parseBCK(rarc, `bcks/bn_wait01.bck`)));
-        // Koboli (Sorting Game)
-        else if (name === 'Bmsw') fetchArchive(`Bmsw.arc`).then((rarc) => {
-            const m = buildModel(rarc, `bdlm/bm.bdl`);
-            buildChildModel(rarc, `bdlm/bmhead11.bdl`).setParentJoint(m, `head`);
-            const armL = buildChildModel(rarc, `bdlm/bmarm.bdl`);
-            armL.setParentJoint(m, `armL`);
-            armL.bindANK1(parseBCK(rarc, `bcks/bmarm_wait01.bck`))
-            const armR = buildChildModel(rarc, `bdlm/bmarm.bdl`);
-            armR.setParentJoint(m, `armR`);
-            armR.bindANK1(parseBCK(rarc, `bcks/bmarm_wait01.bck`))
-            m.bindANK1(parseBCK(rarc, `bcks/bm_wait01.bck`))
-        });
-        // Obli
-        else if (name === 'Bmcon1') fetchArchive(`Bmcon1.arc`).then((rarc) => {
-            const m = buildModel(rarc, `bdl/bm.bdl`);
-            buildChildModel(rarc, `bdlm/bmhead08.bdl`).setParentJoint(m, `head`);
-            const armL = buildChildModel(rarc, `bdl/bmarm.bdl`);
-            armL.setParentJoint(m, `armL`);
-            armL.bindANK1(parseBCK(rarc, `bcks/bmarm_wait01.bck`))
-            const armR = buildChildModel(rarc, `bdl/bmarm.bdl`);
-            armR.setParentJoint(m, `armR`);
-            armR.bindANK1(parseBCK(rarc, `bcks/bmarm_wait01.bck`))
-            m.bindANK1(parseBCK(rarc, `bcks/bm_wait01.bck`));
-        });
-        // Obli
-        else if (name === 'Bmcon2') fetchArchive(`Bmcon1.arc`).then((rarc) => {
-            const m = buildModel(rarc, `bdl/bm.bdl`);
-            buildChildModel(rarc, `bdlm/bmhead10.bdl`).setParentJoint(m, `head`);
-            const armL = buildChildModel(rarc, `bdl/bmarm.bdl`);
-            armL.setParentJoint(m, `armL`);
-            armL.bindANK1(parseBCK(rarc, `bcks/bmarm_wait01.bck`))
-            const armR = buildChildModel(rarc, `bdl/bmarm.bdl`);
-            armR.setParentJoint(m, `armR`);
-            armR.bindANK1(parseBCK(rarc, `bcks/bmarm_wait01.bck`))
-            m.bindANK1(parseBCK(rarc, `bcks/bm_wait01.bck`));
-        });
-        // Zill
-        else if (name === 'Ko1') fetchArchive(`Ko.arc`).then((rarc) => {
-            const m = buildModel(rarc, `bdlm/ko.bdl`);
-            buildChildModel(rarc, `bdlm/kohead01.bdl`).setParentJoint(m, `head`);
-            m.bindANK1(parseBCK(rarc, `bcks/ko_wait01.bck`));
-        });
-        // Joel
-        else if (name === 'Ko2') fetchArchive(`Ko.arc`).then((rarc) => {
-            const m = buildModelBMT(rarc, `bdlm/ko.bdl`, `bmt/ko02.bmt`);
-            buildChildModel(rarc, `bdlm/kohead02.bdl`).setParentJoint(m, `head`);
-            m.bindANK1(parseBCK(rarc, `bcks/ko_wait01.bck`));
-        });
-        // Sue-Belle
-        else if (name === 'Yw1') fetchArchive(`Yw.arc`).then((rarc) => {
-            const m = buildModel(rarc, `bdl/yw.bdl`);
-            buildChildModel(rarc, `bdlm/ywhead01.bdl`).setParentJoint(m, `head`);
-            m.bindANK1(parseBCK(rarc, `bcks/wait01.bck`));
-        });
-        // Tetra
-        else if (name === 'Zl1') fetchArchive(`Zl.arc`).then((rarc) => {
-            const m = buildModel(rarc, `bdlm/zl.bdl`);
-            m.setMaterialColorWriteEnabled("eyeLdamA", false);
-            m.setMaterialColorWriteEnabled("eyeLdamB", false);
-            m.setMaterialColorWriteEnabled("mayuLdamA", false);
-            m.setMaterialColorWriteEnabled("mayuLdamB", false);
-            m.setMaterialColorWriteEnabled("eyeRdamA", false);
-            m.setMaterialColorWriteEnabled("eyeRdamB", false);
-            m.setMaterialColorWriteEnabled("mayuRdamA", false);
-            m.setMaterialColorWriteEnabled("mayuRdamB", false);
-            m.bindANK1(parseBCK(rarc, `bcks/wait.bck`));
-        });
-        // Gonzo
-        else if (name === 'P1a') fetchArchive(`P1.arc`).then((rarc) => {
-            const m = buildModel(rarc, `bdl/p1.bdl`);
-            buildChildModel(rarc, `bdlm/p1a_head.bdl`).setParentJoint(m, `head`);
-            m.bindANK1(parseBCK(rarc, `bcks/wait.bck`));
-        });
-        // Senza
-        else if (name === 'P1b') fetchArchive(`P1.arc`).then((rarc) => {
-            const m = buildModelBMT(rarc, `bdl/p1.bdl`, `bmt/p1b_body.bmt`);
-            buildChildModel(rarc, `bdlm/p1b_head.bdl`).setParentJoint(m, `head`);
-            m.bindANK1(parseBCK(rarc, `bcks/wait.bck`));
-        });
-        // Nudge
-        else if (name === 'P1c') fetchArchive(`P1.arc`).then((rarc) => {
-            const m = buildModelBMT(rarc, `bdl/p1.bdl`, `bmt/p1c_body.bmt`);
-            buildChildModel(rarc, `bdlm/p1c_head.bdl`).setParentJoint(m, `head`);
-            m.bindANK1(parseBCK(rarc, `bcks/wait.bck`));
-        });
-        // Zuko
-        else if (name === 'P2a') fetchArchive(`P2.arc`).then((rarc) => {
-            const m = buildModel(rarc, `bdl/p2.bdl`);
-            buildChildModel(rarc, `bdlm/p2head01.bdl`).setParentJoint(m, `head`);
-            m.bindANK1(parseBCK(rarc, `bcks/p2_wait01.bck`));
-        });
-        // Niko
-        else if (name === 'P2b') fetchArchive(`P2.arc`).then((rarc) => {
-            const m = buildModelBMT(rarc, `bdl/p2.bdl`, `bmt/p2b.bmt`);
-            buildChildModel(rarc, `bdlm/p2head02.bdl`).setParentJoint(m, `head`);
-            m.bindANK1(parseBCK(rarc, `bcks/p2_wait01.bck`));
-        });
-        // Mako
-        else if (name === 'P2c') fetchArchive(`P2.arc`).then((rarc) => {
-            const m = buildModelBMT(rarc, `bdl/p2.bdl`, `bmt/p2c.bmt`);
-            buildChildModel(rarc, `bdlm/p2head03.bdl`).setParentJoint(m, `head`);
-            m.bindANK1(parseBCK(rarc, `bcks/p2_wait01.bck`));
-        });
-        // Old Man Ho-Ho
-        else if (name === 'Ah') fetchArchive(`Ah.arc`).then((rarc) => {
-            const m = buildModel(rarc, `bdlm/ah.bdl`);
-            m.bindANK1(parseBCK(rarc, `bcks/ah_wait01.bck`));
-        });
-        // Helmarock King
-        else if (name === 'Dk') fetchArchive(`Dk.arc`).then((rarc) => {
-            const m = buildModel(rarc, `bdl/dk.bdl`);
-            m.bindANK1(parseBCK(rarc, `bcks/fly1.bck`));
-        });
-        // Zunari
-        else if (name === 'Rsh1') fetchArchive(`Rsh.arc`).then((rarc) => {
-            const m = buildModel(rarc, `bdlm/rs.bdl`);
-            m.bindANK1(parseBCK(rarc, `bck/rs_wait01.bck`));
-        });
-        // ???
-        else if (name === 'Sa1') fetchArchive(`Sa.arc`).then((rarc) => {
-            const m = buildModel(rarc, `bdl/sa.bdl`);
-            buildChildModel(rarc, `bdlm/sa01_head.bdl`).setParentJoint(m, `head`);
-            m.bindANK1(parseBCK(rarc, `bcks/sa_wait01.bck`));
-        });
-        // Gummy
-        else if (name === 'Sa2') fetchArchive(`Sa.arc`).then((rarc) => {
-            const m = buildModelBMT(rarc, `bdl/sa.bdl`, `bmt/sa02.bmt`);
-            buildChildModel(rarc, `bdlm/sa02_head.bdl`).setParentJoint(m, `head`);
-            m.bindANK1(parseBCK(rarc, `bcks/sa_wait01.bck`));
-        });
-        // Kane
-        else if (name === 'Sa3') fetchArchive(`Sa.arc`).then((rarc) => {
-            const m = buildModelBMT(rarc, `bdl/sa.bdl`, `bmt/sa03.bmt`);
-            buildChildModel(rarc, `bdlm/sa03_head.bdl`).setParentJoint(m, `head`);
-            m.bindANK1(parseBCK(rarc, `bcks/sa_wait01.bck`));
-        });
-        // Candy
-        else if (name === 'Sa4') fetchArchive(`Sa.arc`).then((rarc) => {
-            const m = buildModelBMT(rarc, `bdl/sa.bdl`, `bmt/sa04.bmt`);
-            buildChildModel(rarc, `bdlm/sa04_head.bdl`).setParentJoint(m, `head`);
-            m.bindANK1(parseBCK(rarc, `bcks/sa_wait01.bck`));
-        });
-        // Dampa
-        else if (name === 'Sa5') fetchArchive(`Sa.arc`).then((rarc) => {
-            const m = buildModelBMT(rarc, `bdl/sa.bdl`, `bmt/sa05.bmt`);
-            buildChildModel(rarc, `bdlm/sa05_head.bdl`).setParentJoint(m, `head`);
-            m.bindANK1(parseBCK(rarc, `bcks/sa_wait01.bck`));
-        });
-        // Potova
-        else if (name === 'Ug1') fetchArchive(`Ug.arc`).then((rarc) => {
-            const m = buildModel(rarc, `bdl/ug.bdl`);
-            buildChildModel(rarc, `bdlm/ug01_head.bdl`).setParentJoint(m, `head`);
-            m.bindANK1(parseBCK(rarc, `bcks/ug_wait01.bck`));
-        });
-        // Joanna
-        else if (name === 'Ug2') fetchArchive(`Ug.arc`).then((rarc) => {
-            const m = buildModelBMT(rarc, `bdl/ug.bdl`, `bmt/ug02.bmt`);
-            buildChildModel(rarc, `bdlm/ug02_head.bdl`).setParentJoint(m, `head`);
-            m.bindANK1(parseBCK(rarc, `bcks/ug_wait01.bck`));
-        });
-        // Jin
-        else if (name === 'UkB') fetchArchive(`Uk.arc`).then((rarc) => {
-            const m = buildModel(rarc, `bdlm/uk.bdl`);
-            buildChildModel(rarc, `bdl/ukhead_b.bdl`).setParentJoint(m, `head`);
-            m.bindANK1(parseBCK(rarc, `bcks/uk_wait.bck`));
-        });
-        // Jan
-        else if (name === 'UkC') fetchArchive(`Uk.arc`).then((rarc) => {
-            const m = buildModelBMT(rarc, `bdlm/uk.bdl`, `bmt/uk_c.bmt`);
-            buildChildModel(rarc, `bdlm/ukhead_c.bdl`).setParentJoint(m, `head`);
-            m.bindANK1(parseBCK(rarc, `bcks/uk_wait.bck`));
-        });
-        // Jun-Roberto
-        else if (name === 'UkD') fetchArchive(`Uk.arc`).then((rarc) => {
-            const m = buildModelBMT(rarc, `bdlm/uk.bdl`, `bmt/uk_d.bmt`);
-            buildChildModel(rarc, `bdl/ukhead_d.bdl`).setParentJoint(m, `head`);
-            m.bindANK1(parseBCK(rarc, `bcks/uk_wait.bck`));
-        });
-        // Gilligan
-        else if (name === 'Uw1') fetchArchive(`Uw.arc`).then((rarc) => {
-            const m = buildModel(rarc, `bdl/uw.bdl`);
-            buildChildModel(rarc, `bdlm/uw01_head.bdl`).setParentJoint(m, `head`);
-            m.bindANK1(parseBCK(rarc, `bcks/uw_wait01.bck`));
-        });
-        // Linda
-        else if (name === 'Uw2') fetchArchive(`Uw.arc`).then((rarc) => {
-            const m = buildModelBMT(rarc, `bdl/uw.bdl`, `bmt/uw02.bmt`);
-            buildChildModel(rarc, `bdlm/uw02_head.bdl`).setParentJoint(m, `head`);
-            m.bindANK1(parseBCK(rarc, `bcks/uw_wait01.bck`));
-        });
-        // Kreeb
-        else if (name === 'Um1') fetchArchive(`Um.arc`).then((rarc) => {
-            const m = buildModel(rarc, `bdl/um.bdl`);
-            buildChildModel(rarc, `bdlm/um01_head.bdl`).setParentJoint(m, `head`);
-            m.bindANK1(parseBCK(rarc, `bcks/um_wait01.bck`));
-        });
-        // Anton
-        else if (name === 'Um2') fetchArchive(`Um.arc`).then((rarc) => {
-            const m = buildModelBMT(rarc, `bdl/um.bdl`, `bmt/um02.bmt`);
-            buildChildModel(rarc, `bdlm/um02_head.bdl`).setParentJoint(m, `head`);
-            m.bindANK1(parseBCK(rarc, `bcks/um_wait01.bck`));
-        });
-        // Kamo
-        else if (name === 'Um3') fetchArchive(`Um.arc`).then((rarc) => {
-            const m = buildModelBMT(rarc, `bdl/um.bdl`, `bmt/um03.bmt`);
-            buildChildModel(rarc, `bdlm/um03_head.bdl`).setParentJoint(m, `head`);
-            m.bindANK1(parseBCK(rarc, `bcks/um_wait01.bck`));
-        });
-        // Sam
-        else if (name === 'Uo1') fetchArchive(`Uo.arc`).then((rarc) => {
-            const m = buildModel(rarc, `bdl/uo.bdl`);
-            buildChildModel(rarc, `bdlm/uo01_head.bdl`).setParentJoint(m, `head`);
-            m.bindANK1(parseBCK(rarc, `bcks/uo_wait01.bck`));
-        });
-        // Gossack
-        else if (name === 'Uo2') fetchArchive(`Uo.arc`).then((rarc) => {
-            const m = buildModelBMT(rarc, `bdl/uo.bdl`, `bmt/uo02.bmt`);
-            buildChildModel(rarc, `bdlm/uo02_head.bdl`).setParentJoint(m, `head`);
-            m.bindANK1(parseBCK(rarc, `bcks/uo_wait01.bck`));
-        });
-        // Garrickson
-        else if (name === 'Uo3') fetchArchive(`Uo.arc`).then((rarc) => {
-            const m = buildModelBMT(rarc, `bdl/uo.bdl`, `bmt/uo03.bmt`);
-            buildChildModel(rarc, `bdlm/uo03_head.bdl`).setParentJoint(m, `head`);
-            m.bindANK1(parseBCK(rarc, `bcks/uo_wait01.bck`));
-        });
-        // Vera
-        else if (name === 'Ub1') fetchArchive(`Ub.arc`).then((rarc) => {
-            const m = buildModel(rarc, `bdl/ub.bdl`);
-            buildChildModel(rarc, `bdlm/ub01_head.bdl`).setParentJoint(m, `head`);
-            m.bindANK1(parseBCK(rarc, `bcks/ub_wait01.bck`));
-        });
-        // Pompie
-        else if (name === 'Ub2') fetchArchive(`Ub.arc`).then((rarc) => {
-            const m = buildModelBMT(rarc, `bdl/ub.bdl`, `bmt/ub02.bmt`);
-            buildChildModel(rarc, `bdlm/ub02_head.bdl`).setParentJoint(m, `head`);
-            m.bindANK1(parseBCK(rarc, `bcks/ub_wait01.bck`));
-        });
-        // Missy
-        else if (name === 'Ub3') fetchArchive(`Ub.arc`).then((rarc) => {
-            const m = buildModelBMT(rarc, `bdl/ub.bdl`, `bmt/ub03.bmt`);
-            buildChildModel(rarc, `bdlm/ub03_head.bdl`).setParentJoint(m, `head`);
-            m.bindANK1(parseBCK(rarc, `bcks/ub_wait01.bck`));
-        });
-        // Mineco
-        else if (name === 'Ub4') fetchArchive(`Ub.arc`).then((rarc) => {
-            const m = buildModelBMT(rarc, `bdl/ub.bdl`, `bmt/ub04.bmt`);
-            buildChildModel(rarc, `bdlm/ub04_head.bdl`).setParentJoint(m, `head`);
-            m.bindANK1(parseBCK(rarc, `bcks/ub_wait01.bck`));
-        });
-        // Bomb-Master Cannon (1)
-        else if (name === 'Bms1') fetchArchive(`Bms.arc`).then((rarc) => {
-            const m = buildModel(rarc, `bdl/by1.bdl`);
-            buildChildModel(rarc, `bdlm/by_head.bdl`).setParentJoint(m, `head`);
-            m.bindANK1(parseBCK(rarc, `bcks/by1_wait01.bck`));
-        });
-        // Bomb-Master Cannon (1)
-        else if (name === 'Bms2') fetchArchive(`Bms.arc`).then((rarc) => {
-            const m = buildModel(rarc, `bdl/by2.bdl`);
-            buildChildModel(rarc, `bdlm/by_head.bdl`).setParentJoint(m, `head`);
-            m.bindANK1(parseBCK(rarc, `bcks/by2_wait00.bck`));
-        });
-        // Mrs. Marie
-        else if (name === 'Ho') fetchArchive(`Ho.arc`).then((rarc) => {
-            const m = buildModel(rarc, `bdlm/ho.bdl`);
-            buildChildModel(rarc, `bdl/ho_pend.bdl`).setParentJoint(m, `backbone`);
-            m.bindANK1(parseBCK(rarc, `bcks/ho_wait01.bck`));
-        });
-        // Tott
-        else if (name === 'Tt') fetchArchive(`Tt.arc`).then((rarc) => buildModel(rarc, `bdlm/tt.bdl`).bindANK1(parseBCK(rarc, `bck/wait01.bck`)));
-        // Maggie's Father (Rich)
-        else if (name === 'Gp1') fetchArchive(`Gp.arc`).then((rarc) => buildModel(rarc, `bdlm/gp.bdl`).bindANK1(parseBCK(rarc, `bcks/wait01.bck`)));
-        // Maggie's Father (Poor)
-        else if (name === 'Pf1') fetchArchive(`Pf.arc`).then((rarc) => buildModel(rarc, `bdlm/pf.bdl`).bindANK1(parseBCK(rarc, `bcks/wait01.bck`)));
-        // Maggie (Rich)
-        else if (name === 'Kp1') fetchArchive(`Kp.arc`).then((rarc) => buildModel(rarc, `bdlm/kp.bdl`).bindANK1(parseBCK(rarc, `bcks/wait01.bck`)));
-        // Mila (Poor)
-        else if (name === 'Kk1') fetchArchive(`Kk.arc`).then((rarc) => buildModel(rarc, `bdlm/kk.bdl`).bindANK1(parseBCK(rarc, `bcks/kk_wait01.bck`)));
-        // Mila's Father (Rich)
-        else if (name === 'Kf1') fetchArchive(`Kf.arc`).then((rarc) => buildModel(rarc, `bdlm/kf.bdl`).bindANK1(parseBCK(rarc, `bcks/kf_wait01.bck`)));
-        // Mila's Father (Poor)
-        else if (name === 'Gk1') fetchArchive(`Gk.arc`).then((rarc) => buildModel(rarc, `bdlm/gk.bdl`).bindANK1(parseBCK(rarc, `bcks/gk_wait01.bck`)));
-        // Ivan
-        else if (name === 'Mk') fetchArchive(`Mk.arc`).then((rarc) => buildModel(rarc, `bdlm/mk.bdl`).bindANK1(parseBCK(rarc, `bcks/mk_wait.bck`)));
-        // Lorenzo
-        else if (name === 'Po') fetchArchive(`Po.arc`).then((rarc) => buildModel(rarc, `bdlm/po.bdl`).bindANK1(parseBCK(rarc, `bcks/wait01.bck`)));
-        // Doc Bandam
-        else if (name === 'Ds1') fetchArchive(`Ds.arc`).then((rarc) => buildModel(rarc, `bdlm/ck.bdl`).bindANK1(parseBCK(rarc, `bcks/wait01.bck`)));
-        // Jabun
-        else if (name === 'Jb1') fetchArchive(`Jb.arc`).then((rarc) => buildModel(rarc, `bdlm/jb.bdl`).bindANK1(parseBCK(rarc, `bcks/jb_wait01.bck`)));
-        // Zephos
-        else if (name === 'Hr') fetchArchive(`Hr.arc`).then((rarc) => buildModel(rarc, `bdlm/hr.bdl`).bindANK1(parseBCK(rarc, `bcks/r_wait01.bck`)));
-        // Cyclos (same as Zephos)
-        else if (name === 'Hr2') fetchArchive(`Hr.arc`).then((rarc) => buildModel(rarc, `bdlm/hr.bdl`).bindANK1(parseBCK(rarc, `bcks/r_wait01.bck`)));
-        // Valoo
-        else if (name === 'dragon') fetchArchive(`Dr.arc`).then((rarc) => buildModel(rarc, `bmd/dr1.bmd`).bindANK1(parseBCK(rarc, `bck/dr_wait1.bck`)));
-        // Olivio (Korok)
-        else if (name === 'Bj1') fetchArchive(`Bj.arc`).then((rarc) => {
-            const m = buildModel(rarc, `bdlm/bj.bdl`);
-            buildChildModel(rarc, `bdl/bj1_face.bdl`).setParentJoint(m, `head`);
-            m.bindANK1(parseBCK(rarc, `bcks/wait01.bck`))
-        });
-        // Aldo (Korok)
-        else if (name === 'Bj2') fetchArchive(`Bj.arc`).then((rarc) => {
-            const m = buildModel(rarc, `bdlm/bj.bdl`);
-            buildChildModel(rarc, `bdl/bj2_face.bdl`).setParentJoint(m, `head`);
-            m.bindANK1(parseBCK(rarc, `bcks/wait01.bck`))
-        });
-        // Oakin (Korok)
-        else if (name === 'Bj3') fetchArchive(`Bj.arc`).then((rarc) => {
-            const m = buildModel(rarc, `bdlm/bj.bdl`);
-            buildChildModel(rarc, `bdl/bj3_face.bdl`).setParentJoint(m, `head`);
-            m.bindANK1(parseBCK(rarc, `bcks/wait01.bck`))
-        });
-        // Drona (Korok)
-        else if (name === 'Bj4') fetchArchive(`Bj.arc`).then((rarc) => {
-            const m = buildModel(rarc, `bdlm/bj.bdl`);
-            buildChildModel(rarc, `bdl/bj4_face.bdl`).setParentJoint(m, `head`);
-            m.bindANK1(parseBCK(rarc, `bcks/wait01.bck`))
-        });
-        // Irch (Korok)
-        else if (name === 'Bj5') fetchArchive(`Bj.arc`).then((rarc) => {
-            const m = buildModel(rarc, `bdlm/bj.bdl`);
-            buildChildModel(rarc, `bdl/bj5_face.bdl`).setParentJoint(m, `head`);
-            m.bindANK1(parseBCK(rarc, `bcks/wait01.bck`))
-        });
-        // Rown (Korok)
-        else if (name === 'Bj6') fetchArchive(`Bj.arc`).then((rarc) => {
-            const m = buildModel(rarc, `bdlm/bj.bdl`);
-            buildChildModel(rarc, `bdl/bj6_face.bdl`).setParentJoint(m, `head`);
-            m.bindANK1(parseBCK(rarc, `bcks/wait01.bck`))
-        });
-        // Hollo (Korok)
-        else if (name === 'Bj7') fetchArchive(`Bj.arc`).then((rarc) => {
-            const m = buildModel(rarc, `bdlm/bj.bdl`);
-            buildChildModel(rarc, `bdl/bj7_face.bdl`).setParentJoint(m, `head`);
-            m.bindANK1(parseBCK(rarc, `bcks/wait01.bck`))
-        });
-        // Elma (Korok)
-        else if (name === 'Bj8') fetchArchive(`Bj.arc`).then((rarc) => {
-            const m = buildModel(rarc, `bdlm/bj.bdl`);
-            buildChildModel(rarc, `bdl/bj8_face.bdl`).setParentJoint(m, `head`);
-            m.bindANK1(parseBCK(rarc, `bcks/wait01.bck`))
-        });
-        // Linder (Korok)
-        else if (name === 'Bj9') fetchArchive(`Bj.arc`).then((rarc) => {
-            const m = buildModel(rarc, `bdlm/bj.bdl`);
-            buildChildModel(rarc, `bdl/bj9_face.bdl`).setParentJoint(m, `head`);
-            m.bindANK1(parseBCK(rarc, `bcks/wait01.bck`));
-        });
-        // Manny
-        else if (name === 'Mn') fetchArchive(`Mn.arc`).then((rarc) => buildModel(rarc, `bdlm/mn.bdl`).bindANK1(parseBCK(rarc, `bcks/mn_wait01.bck`)));
-        // Carlov
-        else if (name === 'Mt') fetchArchive(`Niten.arc`).then((rarc) => buildModel(rarc, `bdlm/mt.bdl`).bindANK1(parseBCK(rarc, `bcks/mt_wait01.bck`)));
-        // Great Fairy
-        else if (name === 'BigElf') fetchArchive(`bigelf.arc`).then((rarc) => buildModel(rarc, `bdlm/dy.bdl`).bindANK1(parseBCK(rarc, `bcks/wait01.bck`)));
-        // Fairy
-        else if (name === 'Sfairy') fetchArchive(`Always.arc`).then((rarc) => buildModel(rarc, `bdl/fa.bdl`).bindANK1(parseBCK(rarc, `bck/fa.bck`)));
-        // Goron Merchants
-        else if (name === 'RotenA') fetchArchive(`Ro.arc`).then((rarc) => {
-            const m = buildModel(rarc, `bdlm/ro.bdl`);
-            buildChildModel(rarc, `bdl/ro_hat.bdl`).setParentJoint(m, `head`);
-            m.bindANK1(parseBCK(rarc, `bcks/ro_wait01.bck`));
-        });
-        else if (name === 'RotenB') fetchArchive(`Ro.arc`).then((rarc) => {
-            const m = buildModel(rarc, `bdlm/ro.bdl`);
-            buildChildModel(rarc, `bdl/ro_hat2.bdl`).setParentJoint(m, `head`);
-            m.bindANK1(parseBCK(rarc, `bcks/ro_wait01.bck`));
-        });
-        else if (name === 'RotenC') fetchArchive(`Ro.arc`).then((rarc) => {
-            const m = buildModel(rarc, `bdlm/ro.bdl`);
-            buildChildModel(rarc, `bdl/ro_hat3.bdl`).setParentJoint(m, `head`);
-            m.bindANK1(parseBCK(rarc, `bcks/ro_wait01.bck`));
-        });
-        // Various liftable objects
-        else if (
-            name === 'kotubo' || name === 'ootubo1' || name === 'Kmtub' ||
-            name === 'Ktaru'  || name === 'Ostool'  || name === 'Odokuro' ||
-            name === 'Okioke'  || name === 'Kmi02'   || name === 'Ptubo' ||
-            name === 'KkibaB'   || name === 'Kmi00'   || name === 'Hbox2S'
-        ) {
-            const type = (parameters & 0x0F000000) >> 24;
-            let rarc;
-            let model;
-            switch (type) {
-            case 0:
-                // Small Pot
-                rarc = await fetchArchive(`Always.arc`);
-                model = buildModel(rarc, `bdl/obm_kotubo1.bdl`);
-                break;
-            case 1:
-                // Large Pot
-                rarc = await fetchArchive(`Always.arc`);
-                model = buildModel(rarc, `bdl/obm_ootubo1.bdl`);
-                break;
-            case 2:
-                // Water Pot
-                rarc = await fetchArchive(`Kmtub_00.arc`);
-                model = buildModel(rarc, `bdl/kmtub_00.bdl`);
-                break;
-            case 3:
-                // Barrel
-                rarc = await fetchArchive(`Ktaru_01.arc`);
-                model = buildModel(rarc, `bdl/ktaru_01.bdl`);
-                break;
-            case 4:
-                // Stool
-                rarc = await fetchArchive(`Okmono.arc`);
-                model = buildModel(rarc, `bdl/ostool.bdl`);
-                break;
-            case 5:
-                // Skull
-                rarc = await fetchArchive(`Odokuro.arc`);
-                model = buildModel(rarc, `bdl/odokuro.bdl`);
-                break;
-            case 6:
-                // Bucket
-                rarc = await fetchArchive(`Okioke.arc`);
-                model = buildModel(rarc, `bdl/okioke.bdl`);
-                break;
-            case 7:
-                // Nut
-                rarc = await fetchArchive(`Kmi00x.arc`);
-                model = buildModel(rarc, `bdl/kmi_00x.bdl`);
-                break;
-            case 8:
-                // Golden Crate
-                rarc = await fetchArchive(`Hbox2.arc`);
-                model = buildModel(rarc, `bdl/hbox2.bdl`);
-                break;
-            case 13:
-                // Seed
-                rarc = await fetchArchive(`Sitem.arc`);
-                model = buildModel(rarc, `bdl/kmi_02.bdl`);
-                break;
-            case 14:
-                // Fancy Pot
-                rarc = await fetchArchive(`Ptubo.arc`);
-                model = buildModel(rarc, `bdl/ptubo.bdl`);
-                break;
-            case 15:
-                // Wooden Crate
-                rarc = await fetchArchive(`Kkiba_00.arc`);
-                model = buildModel(rarc, `bdl/kkiba_00.bdl`);
-                break;
-            default:
-                // Blue Tower of the Gods Pillar Statue
-                rarc = await fetchArchive(`Hseki.arc`);
-                model = buildModel(rarc, `bdlm/hmon1.bdl`);
-                break;
-            }
-            setToNearestFloor(model.modelMatrix, model.modelMatrix);
-        }
-        else if (name === 'koisi1') fetchArchive(`Always.arc`).then((rarc) => buildModel(rarc, `bdl/obm_ootubo1.bdl`));
-        // Bigger trees
-        else if (name === 'lwood') fetchArchive(`Lwood.arc`).then((rarc) => {
-            const b = buildModel(rarc, `bdl/alwd.bdl`);
-            b.lightTevColorType = LightTevColorType.BG0;
-        });
-        else if (name === 'Oyashi') fetchArchive(`Oyashi.arc`).then((rarc) => buildModel(rarc, `bdl/oyashi.bdl`));
-        else if (name === 'Vyasi') fetchArchive(`Vyasi.arc`).then((rarc) => buildModel(rarc, `bdl/vyasi.bdl`));
-        // Barrels
-        else if (name === 'Ktarux') fetchArchive(`Ktaru_01.arc`).then((rarc) => buildModel(rarc, `bdl/ktaru_01.bdl`));
-        else if (name === 'Ktaruo') fetchArchive(`Ktaru_01.arc`).then((rarc) => buildModel(rarc, `bdl/ktaru_01.bdl`));
-        // Breakable shelves
-        else if (name === 'Otana') fetchArchive(`Otana.arc`).then((rarc) => buildModel(rarc, `bdl/otana.bdl`));
-        // Mailbox
-        else if (name === 'Tpost') fetchArchive(`Toripost.arc`).then((rarc) => buildModel(rarc, `bdl/vpost.bdl`).bindANK1(parseBCK(rarc, `bcks/post_wait.bck`)));
-        // Sign
-        else if (name === 'Kanban') fetchArchive(`Kanban.arc`).then((rarc) => {
-            const b = buildModel(rarc, `bdl/kanban.bdl`);
-            b.lightTevColorType = LightTevColorType.BG0;
-        });
-        // Doors: TODO(jstpierre)
-        else if (name === 'KNOB00') return;
-        // Forsaken Fortress door
-        else if (name === 'SMBdor') fetchArchive(`Mbdoor.arc`).then((rarc) => {
-            // Frame
-            const fu = buildModel(rarc, `bdl/s_mbdfu.bdl`);
-            fu.lightTevColorType = LightTevColorType.BG0;
-            // Left door
-            const l = buildModel(rarc, `bdl/s_mbd_l.bdl`);
-            l.lightTevColorType = LightTevColorType.BG0;
-            // Right door
-            const r = buildModel(rarc, `bdl/s_mbd_r.bdl`);
-            r.lightTevColorType = LightTevColorType.BG0;
-            // Barricade. Not set to the correct default unlocked position.
-            const to = buildModel(rarc, `bdl/s_mbdto.bdl`);
-            to.lightTevColorType = LightTevColorType.BG0;
-        });
-        // Forsaken Fortress water gate
-        else if (name === 'MjDoor') fetchArchive(`S_MSPDo.arc`).then((rarc) => buildModel(rarc, `bdl/s_mspdo.bdl`));
-        // Holes you can fall into
-        else if (name === 'Pitfall') fetchArchive(`Aana.arc`).then((rarc) => buildModel(rarc, `bdl/aana.bdl`));
-        // Warp Pot
-        else if (name === 'Warpt' || name === 'Warpnt' || name === 'Warpts1' || name === 'Warpts2' || name === 'Warpts3') fetchArchive(`ltubw.arc`).then((rarc) => buildModel(rarc, `bdl/itubw.bdl`));
-        else if (name === 'Warpgm') fetchArchive(`Gmjwp.arc`).then((rarc) => {
-            const m = buildModel(rarc, `bdlm/gmjwp00.bdl`);
-            m.bindANK1(parseBCK(rarc, `bck/gmjwp01.bck`));
-            m.bindTTK1(parseBTK(rarc, `btk/gmjwp00.btk`));
-            m.bindTRK1(parseBRK(rarc, `brk/gmjwp01.brk`));
-        });
-        // Hookshot Target (wtf Nintendo)
-        else if (name === 'Hfuck1') fetchArchive(`Hfuck1.arc`).then((rarc) => buildModel(rarc, `bdl/hfuck1.bdl`));
-        // Ladders
-        else if (name === 'Mhsg4h') fetchArchive(`Mhsg.arc`).then((rarc) => buildModel(rarc, `bdl/mhsg4h.bdl`));
-        else if (name === 'Mhsg9') fetchArchive(`Mhsg.arc`).then((rarc) => buildModel(rarc, `bdl/mhsg9.bdl`));
-        else if (name === 'Mhsg15') fetchArchive(`Mhsg.arc`).then((rarc) => buildModel(rarc, `bdl/mhsg15.bdl`));
-        // Bombable rock
-        else if (name === 'Ebrock') fetchArchive(`Ebrock.arc`).then((rarc) => buildModel(rarc, `bdl/ebrock.bdl`));
-        else if (name === 'Ebrock2') fetchArchive(`Ebrock.arc`).then((rarc) => buildModel(rarc, `bdl/ebrock2.bdl`));
-        else if (name === 'Eskban') fetchArchive(`Eskban.arc`).then((rarc) => buildModel(rarc, `bdl/eskban.bdl`));
-        else if (name === 'Esekh') fetchArchive(`Esekh.arc`).then((rarc) => buildModel(rarc, `bdl/esekh.bdl`));
-        else if (name === 'Esekh2') fetchArchive(`Esekh.arc`).then((rarc) => buildModel(rarc, `bdl/esekh2.bdl`));
-        else if (name === 'Ebomzo') fetchArchive(`Ebomzo.arc`).then((rarc) => buildModel(rarc, `bdl/ebomzo.bdl`));
-        // Stone head rock
-        else if (name === 'Ekao') fetchArchive(`Ekao.arc`).then((rarc) => buildModel(rarc, `bdl/ekao.bdl`));
-        // Whirlpool
-        else if (name === 'Auzu') fetchArchive(`Auzu.arc`).then((rarc) => buildModel(rarc, `bdlm/auzu.bdl`).bindTTK1(parseBTK(rarc, `btk/auzu.btk`)));
-        // Floor Switch
-        else if (name === 'Kbota_A' || name === 'Kbota_B' || name === 'KbotaC') fetchArchive(`Kbota_00.arc`).then((rarc) => buildModel(rarc, `bdl/kbota_00.bdl`));
-        // Iron Boots Switch
-        else if (name === 'Hhbot1' || name === 'Hhbot1N') fetchArchive(`Hhbot.arc`).then((rarc) => {
-            buildModel(rarc, `bdl/hhbot1.bdl`);
-            buildModel(rarc, `bdl/hhbot2.bdl`);
-        });
-        // Spike Trap
-        else if (name === 'Trap') fetchArchive(`Trap.arc`).then((rarc) => buildModel(rarc, `bdlm/htora1.bdl`));
-        // Floor Spikes
-        else if (name === 'Htoge1') fetchArchive(`Htoge1.arc`).then((rarc) => buildModel(rarc, `bdl/htoge1.bdl`));
-        // Grapple Point
-        else if (name === 'Kui') fetchArchive(`Kui.arc`).then((rarc) => buildModel(rarc, `bdl/obi_ropetag.bdl`));
-        // Various pushable objects
-        else if (
-            name === 'osiBLK0' || name === 'osiBLK1' || name === 'Kkiba' ||
-            name === 'Hseki2'  || name === 'Hseki7'  || name === 'Mmrr' ||
-            name === 'MkieBB'  || name === 'Ecube'   || name === 'Hjump1' ||
-            name === 'Hbox1'   || name === 'MpwrB'   || name === 'DBLK0' ||
-            name === 'DBLK1'   || name === 'DKkiba'  || name === 'Hbox2'
-        ) {
-            const type = (parameters & 0x0F000000) >> 24;
-            let rarc;
-            switch (type) {
-            case 0:
-            case 4:
-            case 8:
-            case 9:
-                // Wooden Crate
-                rarc = await fetchArchive(`Kkiba_00.arc`);
-                buildModel(rarc, `bdl/kkiba_00.bdl`);
-                break;
-            case 1:
-            case 11:
-                // Black Box
-                rarc = await fetchArchive(`Osiblk.arc`);
-                buildModel(rarc, `bdl/obm_osihikiblk1.bdl`);
-                break;
-            case 2:
-                // Black Box With Statue on Top
-                rarc = await fetchArchive(`Osiblk.arc`);
-                buildModel(rarc, `bdl/obm_osihikiblk2.bdl`);
-                break;
-            case 3:
-                // Big Black Box
-                rarc = await fetchArchive(`MpwrB.arc`);
-                buildModel(rarc, `bdl/mpwrb.bdl`);
-                break;
-            case 5:
-                // Golden Crate
-                rarc = await fetchArchive(`Hbox2.arc`);
-                buildModel(rarc, `bdl/hbox2.bdl`);
-                break;
-            case 6:
-                // Pushable Metal Box
-                rarc = await fetchArchive(`Hjump.arc`);
-                buildModel(rarc, `bdl/hbox1.bdl`);
-                break;
-            case 7:
-                // Pushable Metal Box With Spring
-                rarc = await fetchArchive(`Hjump.arc`);
-                buildModel(rarc, `bdl/hjump1.bdl`);
-                break;
-            case 10:
-                // Mirror
-                rarc = await fetchArchive(`Mmirror.arc`);
-                buildModel(rarc, `bdlm/mmrr.bdl`).bindTTK1(parseBTK(rarc, `btk/mmrr.btk`));
-                break;
-            case 12:
-                // Mossy Black Box
-                rarc = await fetchArchive(`Ecube.arc`);
-                buildModel(rarc, `bdl/ecube.bdl`);
-                break;
-            }
-        }
-        // Korok Tree
-        else if (name === 'FTree') fetchArchive(`Vmr.arc`).then((rarc) => buildModel(rarc, `bdlm/vmrty.bdl`).bindANK1(parseBCK(rarc, `bck/vmrty.bck`)));
-        // Animals
-        else if (name === 'DmKmm') fetchArchive(`Demo_Kmm.arc`).then((rarc) => buildModel(rarc, `bmd/ka.bmd`).bindANK1(parseBCK(rarc, `bcks/ka_wait1.bck`)));
-        else if (name === 'Kamome') fetchArchive(`Kamome.arc`).then((rarc) => buildModel(rarc, `bdl/ka.bdl`).bindANK1(parseBCK(rarc, `bck/ka_wait2.bck`)));
-        else if (name === 'kani') fetchArchive(`Kn.arc`).then((rarc) => buildModel(rarc, `bdl/kn.bdl`));
-        else if (name === 'Pig') fetchArchive(`Kb.arc`).then((rarc) => buildModel(rarc, `bdlm/pg.bdl`));
-        else if (name === 'kani') fetchArchive(`Kn.arc`).then((rarc) => buildModel(rarc, `bdl/kn.bdl`).bindANK1(parseBCK(rarc, `bck/wait01.bck`)));
-        else if (name === 'NpcSo') fetchArchive(`So.arc`).then((rarc) => buildModel(rarc, `bdlm/so.bdl`).bindANK1(parseBCK(rarc, `bcks/so_wait01.bck`)));
-        // Enemies
-        // Phantom Ganon
-        else if (name === 'Fganon') fetchArchive(`Fganon.arc`).then((rarc) => buildModel(rarc, `bdlm/bpg.bdl`).bindANK1(parseBCK(rarc, `bck/wait1.bck`)));
-        // Gohma
-        else if (name === 'Btd') fetchArchive(`btd.arc`).then((rarc) => {
-            const m = buildModel(rarc, `bmdm/btd.bmd`);
-            m.bindANK1(parseBCK(rarc, `bck/btd_pose.bck`));
-            m.bindTRK1(parseBRK(rarc, `brk/btd.brk`));
-            m.bindTTK1(parseBTK(rarc, `btk/btd.btk`));
-        });
-        // Kalle Demos
-        else if (name === 'Bkm') fetchArchive(`Bmd.arc`).then((rarc) => {
-            buildModel(rarc, `bmdm/bkm.bmd`).bindANK1(parseBCK(rarc, `bck/hiraku_wait.bck`))
-            buildModel(rarc, `bmdm/bkm_coa.bmd`).bindANK1(parseBCK(rarc, `bck/coa_wait.bck`))
-        });
-        // Gohdan
-        else if (name === 'Bst') fetchArchive(`Bst.arc`).then((rarc) => {
-            const type = (parameters & 0x000000FF);
-            switch (type) {
-            case 0:
-                // Head
-                buildModel(rarc, `bdlm/bst.bdl`).bindTTK1(parseBTK(rarc, `btk/bst.btk`))
-            break;
-            case 1:
-                // Left hand
-                buildModel(rarc, `bdlm/lhand.bdl`).bindTTK1(parseBTK(rarc, `btk/lhand.btk`))
-                break;
-            case 2:
-                // Right hand
-                buildModel(rarc, `bdlm/rhand.bdl`).bindTTK1(parseBTK(rarc, `btk/rhand.btk`))
-                break;
-            }
-        });
-        // Jalhalla
-        else if (name === 'big_pow') fetchArchive(`Bpw.arc`).then((rarc) => {
-            const mainModel = buildModel(rarc, `bdlm/bpw.bdl`);
-            mainModel.bindANK1(parseBCK(rarc, `bck/wait1.bck`))
-            mat4.translate(mainModel.modelMatrix, mainModel.modelMatrix, [0, 400, 0]); // Bump him up a bit so he's not halfway inside the floor
-            const lanternModel = buildChildModel(rarc, `bdlm/bpw_kan1.bdl`);
-            lanternModel.setParentJoint(mainModel, `j_bpw_item`);
-            mat4.rotateZ(lanternModel.modelMatrix, lanternModel.modelMatrix, Math.PI);
-            // TODO: add flame particle emitter to lantern
-        });
-        // Molgera
-        else if (name === 'Bwd') fetchArchive(`Bwd.arc`).then((rarc) => {
-            const mainModel = buildModel(rarc, `bdlm/bwd.bdl`);
-            mainModel.bindTRK1(parseBRK(rarc, `brk/bwd.brk`), animFrame(0));
-
-            // Add the parts of Molgera's tail. It's procedurally animated ingame, but for now just give it a static pose.
-            let lastModel = mainModel;
-            for (let i = 0; i < 20; i++) {
-                let tailModel;
-                if (i == 19) {
-                    tailModel = buildChildModel(rarc, `bdlm/bwd_shippob.bdl`);
-                    tailModel.bindTRK1(parseBRK(rarc, `brk/bwd_shippob.brk`), animFrame(0));
-                } else {
-                    tailModel = buildChildModel(rarc, `bdlm/bwd_shippoa.bdl`);
-                    tailModel.bindTRK1(parseBRK(rarc, `brk/bwd_shippoa.brk`), animFrame(0));
-                }
-                if (i == 0) {
-                    tailModel.setParentJoint(lastModel, `hara`);
-                    mat4.rotateY(tailModel.modelMatrix, tailModel.modelMatrix, Math.PI * 1.5);
-                } else {
-                    tailModel.setParentJoint(lastModel, `bwd`);
-                }
-                mat4.rotateX(tailModel.modelMatrix, tailModel.modelMatrix, -Math.PI / 40);
-                mat4.translate(tailModel.modelMatrix, tailModel.modelMatrix, [0, 0, -200]);
-                lastModel = tailModel;
-            }
-        });
-        else if (name === 'keeth') fetchArchive(`Ki.arc`).then((rarc) => buildModel(rarc, `bdlm/ki.bdl`).bindANK1(parseBCK(rarc, `bck/wait1.bck`)));
-        else if (name === 'Fkeeth') fetchArchive(`Ki.arc`).then((rarc) => buildModel(rarc, `bdlm/fk.bdl`).bindANK1(parseBCK(rarc, `bck/wait1.bck`)));
-        else if (name === 'Puti') fetchArchive(`Pt.arc`).then((rarc) => buildModel(rarc, `bdlm/pt.bdl`).bindANK1(parseBCK(rarc, `bck/wait.bck`)));
-        else if (name === 'Rdead1' || name === 'Rdead2') fetchArchive(`Rd.arc`).then((rarc) => {
-            const m = buildModel(rarc, `bdlm/rd.bdl`);
-            const idleAnimType = (parameters & 0x00000001);
-            if (idleAnimType == 0) {
-                m.bindANK1(parseBCK(rarc, `bcks/tachip.bck`));
-            } else {
-                m.bindANK1(parseBCK(rarc, `bcks/suwarip.bck`));
-            }
-        });
-        else if (name === 'wiz_r') fetchArchive(`Wz.arc`).then((rarc) => buildModel(rarc, `bdlm/wz.bdl`).bindANK1(parseBCK(rarc, `bck/s_demo_wait1.bck`)));
-        else if (name === 'gmos') fetchArchive(`Gm.arc`).then((rarc) => buildModel(rarc, `bdlm/gm.bdl`).bindANK1(parseBCK(rarc, `bck/fly.bck`)));
-        else if (name === 'mo2') fetchArchive(`Mo2.arc`).then((rarc) => buildModel(rarc, `bdlm/mo.bdl`).bindANK1(parseBCK(rarc, `bck/wait.bck`)));
-        else if (name === 'pow') fetchArchive(`Pw.arc`).then(async (rarc) => {
-            let color = (parameters & 0x0000FE00) >> 9;
-            if (color > 5)
-                color = 0;
-
-            const mainModel = buildModel(rarc, `bdlm/pw.bdl`);
-            mainModel.bindANK1(parseBCK(rarc, `bck/wait1.bck`));
-            mainModel.bindTPT1(parseBTP(rarc, `btp/irogae1.btp`), animFrame(color));
-
-            const lanternRarc = await fetchArchive(`Kantera.arc`);
-            const lanternModel = buildChildModel(lanternRarc, `bmdm/mk_kantera.bmd`);
-            lanternModel.bindTRK1(parseBRK(lanternRarc, `brk/mk_kantera.brk`));
-            lanternModel.setParentJoint(mainModel, `j_pw_item_r1`);
-            mat4.rotateX(lanternModel.modelMatrix, lanternModel.modelMatrix, Math.PI / 4);
-        });
-        else if (name === 'Bb') fetchArchive(`Bb.arc`).then((rarc) => buildModel(rarc, `bdlm/bb.bdl`).bindANK1(parseBCK(rarc, `bck/wait.bck`)));
-        else if (name === 'Bk') fetchArchive(`Bk.arc`).then((rarc) => buildModel(rarc, `bdlm/bk.bdl`).bindANK1(parseBCK(rarc, `bck/bk_wait.bck`)));
-        else if (name === 'Oq') fetchArchive(`Oq.arc`).then((rarc) => buildModel(rarc, `bmdm/oq.bmd`).bindANK1(parseBCK(rarc, `bck/nom_wait.bck`)));
-        else if (name === 'Oqw') fetchArchive(`Oq.arc`).then((rarc) => buildModel(rarc, `bmdm/red_oq.bmd`).bindANK1(parseBCK(rarc, `bck/umi_new_wait.bck`)));
-        else if (name === 'Daiocta') fetchArchive(`Daiocta.arc`).then((rarc) => buildModel(rarc, `bdlm/do_main1.bdl`).bindANK1(parseBCK(rarc, `bck/wait1.bck`)));
-        else if (name === 'Fmastr1' || name == 'Fmastr2') fetchArchive(`fm.arc`).then((rarc) => { 
-            buildModel(rarc, `bdl/fm.bdl`).bindANK1(parseBCK(rarc, `bcks/wait.bck`));
-            const holeModel = buildModel(rarc, `bdlm/ypit00.bdl`);
-            holeModel.bindTTK1(parseBTK(rarc, `btk/ypit00.btk`));
-            // Move the hole just slightly up to prevent z-fighting with the ground.
-            mat4.translate(holeModel.modelMatrix, holeModel.modelMatrix, [0, 0.1, 0]);
-        });
-        else if (name === 'magtail') fetchArchive(`Mt.arc`).then((rarc) => buildModel(rarc, `bdlm/mg_head.bdl`).bindANK1(parseBCK(rarc, `bck/wait1.bck`)));
-        else if (name === 'bable') fetchArchive(`Bl.arc`).then((rarc) => buildModel(rarc, `bdlm/bl.bdl`));
-        else if (name === 'nezumi') fetchArchive(`Nz.arc`).then((rarc) => buildModel(rarc, `bdlm/nz.bdl`));
-        else if (name === 'moZOU') fetchArchive(`Mozo.arc`).then((rarc) => buildModel(rarc, `bdlm/moz.bdl`));
-        else if (name === 'MtoriSU') fetchArchive(`MtoriSU.arc`).then((rarc) => buildModel(rarc, `bdl/mtorisu.bdl`));
-        // Darknut
-        else if (name === 'Tn') fetchArchive(`Tn.arc`).then(async (rarc) => {
-            const equipmentType = (auxParams1 & 0x00E0) >>> 5;
-            const armorColor = (parameters & 0x000000F0) >>> 4;
-            
-            const mainModel = buildModel(rarc, `bmdm/tn_main.bmd`);
-            const mainAnim = parseBCK(rarc, `bck/aniou1.bck`);
-            mainModel.bindTRK1(parseBRK(rarc, `brk/tn_main.brk`), animFrame(armorColor));
-
-            const weaponRarc = await fetchArchive(`Tkwn.arc`);
-            const swordModel = buildChildModel(weaponRarc, `bdlc/tn_ken1.bdl`);
-            swordModel.setParentJoint(mainModel, `j_tn_item_r1`);
-            mat4.translate(swordModel.modelMatrix, swordModel.modelMatrix, [0, 0, 85]);
-            
-            const armorModel = buildChildModel(rarc, `bmdm/tn_yoroi1.bmd`);
-            armorModel.setParentJoint(mainModel, `j_tn_mune1`);
-            armorModel.bindTRK1(parseBRK(rarc, `brk/tn_yoroi1.brk`), animFrame(armorColor));
-            // Translate to simulate the armor model being centered on the j_yoroi_main1 bone instead of tn_yoroi_allroot.
-            mat4.translate(armorModel.modelMatrix, armorModel.modelMatrix, [-120, 0, 0]);
-            mat4.rotateZ(armorModel.modelMatrix, armorModel.modelMatrix, Math.PI * 1.5);
-
-            // Rotate both the ears by 180 degrees on all anim frames so they're hidden inside the head instead of poking out of the helmet.
-            [30, 32].forEach((ear_joint_index) => {
-                const earJointAnimEntry = mainAnim.jointAnimationEntries[ear_joint_index];
-                for (let i = 0; i < earJointAnimEntry.rotationY.frames.length; i++) {
-                    const anim_frame = earJointAnimEntry.rotationY.frames[i];
-                    anim_frame.value += Math.PI;
-                }
-            });
-            if (equipmentType >= 2) { // Has shield
-                const shieldModel = buildChildModel(rarc, `bmdm/tn_tate1.bmd`);
-                shieldModel.setParentJoint(mainModel, `j_tn_item_l1`);
-                shieldModel.bindTRK1(parseBRK(rarc, `brk/tn_tate1.brk`), animFrame(armorColor));
-
-                const shieldAnim = parseBCK(rarc, `bck/atate_on1.bck`);
-                // If the Darknut has a shield, then the left arm joints (11-17) use anim atate_on1.bck, while the rest still use aniou1.bck.
-                for (let joint_index = 11; joint_index < 18; joint_index++) {
-                    mainAnim.jointAnimationEntries[joint_index] = shieldAnim.jointAnimationEntries[joint_index];
-                }
-            }
-            mainModel.bindANK1(mainAnim);
-
-            let helmetModel;
-            if (equipmentType == 1 || equipmentType == 3 || equipmentType >= 5) { // Has full face helmet
-                helmetModel = buildChildModel(rarc, `bmdm/tn_kabuto2.bmd`);
-                helmetModel.bindTRK1(parseBRK(rarc, `brk/tn_kabuto2.brk`), animFrame(armorColor));
-            } else {
-                helmetModel = buildChildModel(rarc, `bmdm/tn_kabuto1.bmd`);
-                helmetModel.bindTRK1(parseBRK(rarc, `brk/tn_kabuto1.brk`), animFrame(armorColor));
-            }
-            helmetModel.setParentJoint(mainModel, `j_tn_atama1`);
-
-            // TODO: The armor should look specular.
-
-            if (equipmentType >= 5) { // Has a cape
-                // TODO: Cape is procedurally animated. Also, the cape's textures are inside d_a_mant.rel.
-            }
-        });
-        // Stalfos
-        else if (name === 'Stal') fetchArchive(`St.arc`).then((rarc) => {
-            const skeletonModel = buildModel(rarc, `bdlm/st.bdl`);
-            skeletonModel.bindANK1(parseBCK(rarc, 'bck/wait.bck'));
-            buildChildModel(rarc, `bdlm/st_hara.bdl`).setParentJoint(skeletonModel, `hara`);
-            buildChildModel(rarc, `bdlm/st_mune.bdl`).setParentJoint(skeletonModel, `mune`);
-            buildChildModel(rarc, `bdlm/st_katal.bdl`).setParentJoint(skeletonModel, `kataL`);
-            buildChildModel(rarc, `bdlm/st_udel.bdl`).setParentJoint(skeletonModel, `udeL`);
-            buildChildModel(rarc, `bdlm/st_handl.bdl`).setParentJoint(skeletonModel, `handL`);
-            buildChildModel(rarc, `bdlm/st_yubi1l.bdl`).setParentJoint(skeletonModel, `yubi1L`);
-            buildChildModel(rarc, `bdlm/st_yubi2l.bdl`).setParentJoint(skeletonModel, `yubi2L`);
-            buildChildModel(rarc, `bdlm/st_katar.bdl`).setParentJoint(skeletonModel, `kataR`);
-            buildChildModel(rarc, `bdlm/st_uder.bdl`).setParentJoint(skeletonModel, `udeR`);
-            buildChildModel(rarc, `bdlm/st_handr.bdl`).setParentJoint(skeletonModel, `handR`);
-            buildChildModel(rarc, `bdlm/st_buki.bdl`).setParentJoint(skeletonModel, `buki`);
-            buildChildModel(rarc, `bdlm/st_yubi1r.bdl`).setParentJoint(skeletonModel, `yubi1R`);
-            buildChildModel(rarc, `bdlm/st_yubi2r.bdl`).setParentJoint(skeletonModel, `yubi2R`);
-            buildChildModel(rarc, `bdlm/st_kubi.bdl`).setParentJoint(skeletonModel, `kubi`);
-            buildChildModel(rarc, `bdlm/st_head.bdl`).setParentJoint(skeletonModel, `head`);
-            buildChildModel(rarc, `bdlm/st_ago.bdl`).setParentJoint(skeletonModel, `ago`);
-            buildChildModel(rarc, `bdlm/st_hat.bdl`).setParentJoint(skeletonModel, `hat`);
-            buildChildModel(rarc, `bdlm/st_kotuban.bdl`).setParentJoint(skeletonModel, `kotuban`);
-            buildChildModel(rarc, `bdlm/st_momol.bdl`).setParentJoint(skeletonModel, `momoL`);
-            buildChildModel(rarc, `bdlm/st_sunel.bdl`).setParentJoint(skeletonModel, `suneL`);
-            buildChildModel(rarc, `bdlm/st_asil.bdl`).setParentJoint(skeletonModel, `asiL`);
-            buildChildModel(rarc, `bdlm/st_momor.bdl`).setParentJoint(skeletonModel, `momoR`);
-            buildChildModel(rarc, `bdlm/st_suner.bdl`).setParentJoint(skeletonModel, `suneR`);
-            buildChildModel(rarc, `bdlm/st_asir.bdl`).setParentJoint(skeletonModel, `asiR`);
-            // Set a fake bbox for the main invisible skeleton model so it doesn't get culled when the camera isn't right on top of it.
-            skeletonModel.modelInstance.modelData.bbox = new AABB(-80, -80, -80, 80, 80, 80);
-        });
-        else if (name === 'p_hat') fetchArchive(`Ph.arc`).then((rarc) => {
-            buildModel(rarc, `bdlm/phb.bdl`).bindANK1(parseBCK(rarc, 'bck/bfly.bck'));
-            buildModel(rarc, `bdlm/php.bdl`).bindANK1(parseBCK(rarc, 'bck/pfly.bck'));
-        });
-        else if (name === 'bbaba') fetchArchive(`Bo.arc`).then((rarc) => {
-            const m = buildModel(rarc, `bdlm/bo_sita1.bdl`);
-            // TODO(jstpierre): animation?
-        });
-        // ChuChus
-        else if (name === 'c_green' || name === 'c_red' || name === 'c_blue' || name == 'c_black' || name == 'c_kiiro') fetchArchive(`Cc.arc`).then((rarc) => {
-            const cc = buildModel(rarc, `bmdm/cc.bmd`);
-            cc.bindANK1(parseBCK(rarc, `bck/tachi_walk.bck`));
-
-            const chuchuType = (parameters & 0x0000FF00) >>> 8;
-            let frameNum;
-            switch (chuchuType) {
-            case 0:
-            case 10:
-                // Green
-                frameNum = 0;
-                break;
-            case 1:
-            case 11:
-            case 15:
-                // Red
-                frameNum = 1;
-                break;
-            case 2:
-            case 12:
-                // Blue
-                frameNum = 2;
-                break;
-            case 3:
-            case 13:
-                // Dark
-                frameNum = 3;
-                break;
-            case 4:
-            case 14:
-                // Yellow
-                frameNum = 4;
-                break;
-            default:
-                frameNum = 0;
-                break;
-            }
-            cc.bindTRK1(parseBRK(rarc, `brk/cc.brk`), animFrame(frameNum));
-        });
-        // Beedle's Shop Ship (in Tip Top Shape)
-        else if (name === 'ikada_h') fetchArchive(`IkadaH.arc`).then((rarc) => buildModel(rarc, `bdl/vtsp.bdl`));
-        // Helmeted Beedle's Shop Ship
-        else if (name === 'ikada_u') fetchArchive(`IkadaH.arc`).then((rarc) => buildModel(rarc, `bdl/vtsp2.bdl`));
-        // The Great Sea
-        else if (name === 'Svsp') fetchArchive(`IkadaH.arc`).then((rarc) => buildModel(rarc, `bdl/vsvsp.bdl`));
-        else if (name === 'Vtil1') fetchArchive(`Vtil.arc`).then((rarc) => buildModel(rarc, `bdl/vtil1.bdl`));
-        else if (name === 'Vtil2') fetchArchive(`Vtil.arc`).then((rarc) => buildModel(rarc, `bdl/vtil2.bdl`));
-        else if (name === 'Vtil3') fetchArchive(`Vtil.arc`).then((rarc) => buildModel(rarc, `bdl/vtil3.bdl`));
-        else if (name === 'Vtil4') fetchArchive(`Vtil.arc`).then((rarc) => buildModel(rarc, `bdl/vtil4.bdl`));
-        else if (name === 'Vtil5') fetchArchive(`Vtil.arc`).then((rarc) => buildModel(rarc, `bdl/vtil5.bdl`));
-        else if (name === 'Ekskz') fetchArchive(`Ekskz.arc`).then((rarc) => {
-            buildModel(rarc, `bdl/ekskz.bdl`);
-            const yocwd00 = buildModel(rarc, `bdlm/yocwd00.bdl`);
-            yocwd00.bindANK1(parseBCK(rarc, `bck/yocwd00.bck`));
-            yocwd00.bindTRK1(parseBRK(rarc, `brk/yocwd00.brk`));
-            yocwd00.bindTTK1(parseBTK(rarc, `btk/yocwd00.btk`));
-        });
-        else if (name === 'Ocanon') fetchArchive(`WallBom.arc`).then((rarc) => buildModel(rarc, `bdl/wallbom.bdl`));
-        else if (name === 'Canon') fetchArchive(`Bomber.arc`).then((rarc) => buildModel(rarc, `bdl/vcank.bdl`));
-        else if (name === 'Aygr') fetchArchive(`Aygr.arc`).then((rarc) => {
-            buildModel(rarc, `bdl/aygr.bdl`);
-            buildModel(rarc, `bdl/aygrh.bdl`);
-        });
-        else if (name === 'Ayush') fetchArchive(`Ayush.arc`).then((rarc) => buildModel(rarc, `bdlm/ayush.bdl`).bindTTK1(parseBTK(rarc, `btk/ayush.btk`)));
-        else if (name === 'Ikada') fetchArchive(`IkadaH.arc`).then((rarc) => buildModel(rarc, `bdl/vikae.bdl`));
-        else if (name === 'ikadaS') fetchArchive(`IkadaH.arc`).then((rarc) => buildModel(rarc, `bdl/vikah.bdl`));
-        else if (name === 'Oship') fetchArchive(`Oship.arc`).then((rarc) => buildModel(rarc, `bdl/vbtsp.bdl`));
-        else if (name === 'GiceL') fetchArchive(`GiceL.arc`).then((rarc) => {
-            const m = buildModel(rarc, `bdli/gicel00.bdl`);
-            m.bindTTK1(parseBTK(rarc, `btk/gicel00_01.btk`));
-            m.bindTRK1(parseBRK(rarc, `brk/gicel00.brk`));
-        });
-        else if (name === 'Qdghd') fetchArchive(`Qdghd.arc`).then((rarc) => buildModel(rarc, `bdl/qdghd.bdl`));
-        else if (name === 'Qtkhd') fetchArchive(`Qtkhd.arc`).then((rarc) => buildModel(rarc, `bdl/qtkhd.bdl`));
-        else if (name === 'Ylsic') fetchArchive(`Ylsic.arc`).then((rarc) => buildModel(rarc, `bdl/ylsic.bdl`));
-        else if (name === 'Yllic') fetchArchive(`Yllic.arc`).then((rarc) => buildModel(rarc, `bdl/yllic.bdl`));
-        else if (name === 'Ykzyg') fetchArchive(`Ykzyg.arc`).then((rarc) => {
-            buildModel(rarc, `bdlm/qkzyg.bdl`).bindTTK1(parseBTK(rarc, `btk/qkzyg.btk`));
-            // TODO(jstpierre): ymnkz00
-        });
-        else if (name === 'Ygush00' || name === 'Ygush01' || name === 'Ygush02') fetchArchive(`Ygush00.arc`).then((rarc) => buildModel(rarc, `bdlm/ygush00.bdl`).bindTTK1(parseBTK(rarc, `btk/ygush00.btk`)));
-        else if (name === 'Yboil00') fetchArchive(`Yboil.arc`).then((rarc) => buildModel(rarc, `bdlm/yboil00.bdl`).bindTTK1(parseBTK(rarc, `btk/yboil00.btk`)));
-        else if (name === 'Ygstp00') fetchArchive(`Ygush00.arc`).then((rarc) => buildModel(rarc, `bdlm/ygstp00.bdl`).bindTTK1(parseBTK(rarc, `btk/ygstp00.btk`)));
-        else if (name === 'Ytrnd00') fetchArchive(`Trnd.arc`).then((rarc) => {
-            buildModel(rarc, `bdlm/ytrnd00.bdl`).bindTTK1(parseBTK(rarc, `btk/ytrnd00.btk`));
-            buildModel(rarc, `bdlm/ywuwt00.bdl`).bindTTK1(parseBTK(rarc, `btk/ywuwt00.btk`));
-        });
-        else if (name === 'Sarace') fetchArchive(`Sarace.arc`).then((rarc) => buildModel(rarc, `bdl/sa.bdl`));
-        else if (name === 'Ocloud') fetchArchive(`BVkumo.arc`).then((rarc) => buildModel(rarc, `bdlm/bvkumo.bdl`).bindTTK1(parseBTK(rarc, `btk/bvkumo.btk`)));
-        // Triangle Island Statue: TODO(jstpierre): finish the submodels
-        else if (name === 'Doguu') fetchArchive(`Doguu.arc`).then((rarc) => {
-            const which = parameters & 0xFF;
-            const bmtPaths = ['bmt/vgsmd.bmt', 'bmt/vgsmf.bmt', 'bmt/vgsmn.bmt'];
-            const brkPaths = ['brk/vgsmd.brk', 'brk/vgsmf.brk', 'brk/vgsmn.brk'];
-            const m = buildModelBMT(rarc, `bdlm/vgsma.bdl`, bmtPaths[which]);
-            m.bindTRK1(parseBRK(rarc, brkPaths[which]));
-        });
-        // Outset Island
-        else if (name === 'Lamp') fetchArchive(`Lamp.arc`).then((rarc) => {
-            const m = buildModel(rarc, `bmd/lamp_00.bmd`);
-            const scale = 0.5;
-            mat4.scale(m.modelMatrix, m.modelMatrix, [scale, scale, scale]);
-        });
-        else if (name === 'MKoppu') fetchArchive(`Mshokki.arc`).then((rarc) => buildModel(rarc, `bdl/koppu.bdl`));
-        else if (name === 'MOsara') fetchArchive(`Mshokki.arc`).then((rarc) => buildModel(rarc, `bdl/osara.bdl`));
-        else if (name === 'MPot') fetchArchive(`Mshokki.arc`).then((rarc) => buildModel(rarc, `bdl/pot.bdl`));
-        else if (name === 'Branch') fetchArchive(`Kwood_00.arc`).then((rarc) => buildModel(rarc, `bmdc/ws.bmd`));
-        else if (name === 'Otble') fetchArchive(`Okmono.arc`).then((rarc) => buildModel(rarc, `bdl/otable.bdl`));
-        else if (name === 'OtbleL') fetchArchive(`Okmono.arc`).then((rarc) => buildModel(rarc, `bdl/otablel.bdl`));
-        else if (name === 'AjavW') {
-            const rarc = await fetchArchive(`AjavW.arc`);
-            const m = buildModel(rarc, `bdlm/ajavw.bdl`);
-            m.lightTevColorType = LightTevColorType.BG1;
-            m.bindTTK1(parseBTK(rarc, `btk/ajavw.btk`));
-        } else if (name === 'Vdora') fetchArchive(`Vdora.arc`).then((rarc) => buildModel(rarc, `bdl/vdora.bdl`));
-        // Windfall Island
-        else if (name === 'Roten2') fetchArchive(`Roten.arc`).then((rarc) => buildModel(rarc, `bdl/roten02.bdl`));
-        else if (name === 'Roten3') fetchArchive(`Roten.arc`).then((rarc) => buildModel(rarc, `bdl/roten03.bdl`));
-        else if (name === 'Roten4') fetchArchive(`Roten.arc`).then((rarc) => buildModel(rarc, `bdl/roten04.bdl`));
-        else if (name === 'Fdai') fetchArchive(`Fdai.arc`).then((rarc) => buildModel(rarc, `bdl/fdai.bdl`));
-        else if (name === 'GBoard') fetchArchive(`Kaisen_e.arc`).then((rarc) => buildModel(rarc, `bdl/akbod.bdl`));
-        else if (name === 'Nzfall') fetchArchive(`Pfall.arc`).then((rarc) => buildModel(rarc, `bdl/nz.bdl`).bindANK1(parseBCK(rarc, `bcks/nz_wait.bck`)));
-        else if (name === 'Paper') fetchArchive(`Opaper.arc`).then((rarc) => {
-            const m = buildModel(rarc, `bdl/opaper.bdl`);
-            mat4.rotateX(m.modelMatrix, m.modelMatrix, Math.PI / 2);
-        });
-        else if (name === 'Cafelmp') fetchArchive(`Cafelmp.arc`).then((rarc) => buildModel(rarc, `bdl/ylamp.bdl`));
-        else if (name === 'Pbka') fetchArchive(`Pbka.arc`).then((rarc) => buildModel(rarc, `bdl/pbka.bdl`));
-        else if (name === 'Plant') fetchArchive(`Plant.arc`).then((rarc) => buildModel(rarc, `bdl/yrmwd.bdl`));
-        else if (name === 'Table') fetchArchive(`Table.arc`).then((rarc) => buildModel(rarc, `bdl/ytble.bdl`));
-        else if (name === 'Ppos') fetchArchive(`Ppos.arc`).then((rarc) => buildModel(rarc, `bdl/ppos.bdl`));
-        else if (name === 'Rflw') fetchArchive(`Rflw.arc`).then((rarc) => buildModel(rarc, `bdl/phana.bdl`));
-        else if (name === 'Skanran') fetchArchive(`Skanran.arc`).then((rarc) => buildModel(rarc, `bdl/skanran.bdl`));
-        else if (name === 'Stoudai') fetchArchive(`Skanran.arc`).then((rarc) => buildModel(rarc, `bdl/stoudai.bdl`));
-        // Pirate stuff
-        else if (name === 'Pirates') fetchArchive(`Kaizokusen.arc`).then((rarc) => buildModel(rarc, `bdl/oba_kaizoku_a.bdl`));
-        else if (name === 'Ashut') fetchArchive(`Ashut.arc`).then((rarc) => buildModel(rarc, `bdl/ashut.bdl`));
-        else if (name === 'Ospbox') fetchArchive(`Ospbox.arc`).then((rarc) => buildModel(rarc, `bdl/ospbox.bdl`));
-        // The platforms in the pirate ship which go up and down.
-        else if (name === 'Hlift') fetchArchive(`Hlift.arc`).then((rarc) => {
-            const m = buildModel(rarc, `bdl/hlift.bdl`);
-            m.modelMatrix[13] += 350;
-        });
-        else if (name === 'Hliftb') fetchArchive(`Hlift.arc`).then((rarc) => {
-            const m = buildModel(rarc, `bdl/hliftb.bdl`);
-            m.modelMatrix[13] += 300;
-        });
-        // Beedle's Ship
-        else if (name === 'Ptco') fetchArchive(`Ptc.arc`).then((rarc) => buildModel(rarc, `bdl/ptco.bdl`));
-        else if (name === 'Ptcu') fetchArchive(`Ptc.arc`).then((rarc) => buildModel(rarc, `bdl/ptcu.bdl`));
-        // Forsaken Fortress
-        else if (name === 'Gaship1') fetchArchive(`GaShip.arc`).then((rarc) => buildModel(rarc, `bdl/gaship.bdl`));
-        else if (name === 'Gaship2') fetchArchive(`YakeRom.arc`).then((rarc) => buildModel(rarc, `bdl/yakerom.bdl`));
-        else if (name === 'dmgroom') fetchArchive(`dmgroom.arc`).then((rarc) => buildModel(rarc, `bdlm/dmgroom.bdl`));
-        else if (name === 'nezuana') fetchArchive(`Nzg.arc`).then((rarc) => buildModel(rarc, `bdl/kana_00.bdl`));
-        else if (name === 'Shmrgrd') fetchArchive(`Shmrgrd.arc`).then((rarc) => buildModel(rarc, `bdl/shmrgrd.bdl`));
-        else if (name === 'ATdoor') fetchArchive(`Atdoor.arc`).then((rarc) => buildModel(rarc, `bdl/sdoor01.bdl`));
-        else if (name === 'Search') fetchArchive(`Search.arc`).then((rarc) => buildModel(rarc, `bdl/s_search.bdl`));
-        else if (name === 'Ikari') fetchArchive(`Ikari.arc`).then((rarc) => buildModel(rarc, `bdl/s_ikari2.bdl`));
-        else if (name === 'SMtoge') fetchArchive(`Mtoge.arc`).then((rarc) => buildModel(rarc, `bmd/s_mtoge.bmd`));
-        // Dragon Roost Island
-        else if (name === 'BFlower' || name === 'VbakH') fetchArchive(`VbakH.arc`).then((rarc) => {
-            buildModel(rarc, `bdlm/vbakh.bdl`);
-            buildModel(rarc, `bdlm/vbakm.bdl`);
-        });
-        else if (name === 'Rcloud') fetchArchive(`BVkumo.arc`).then((rarc) => buildModel(rarc, `bdlm/bvkumo.bdl`).bindTTK1(parseBTK(rarc, `btk/bvkumo.btk`)))
-        else if (name === 'TrFlag') fetchArchive(`Trflag.arc`).then((rarc) => buildModel(rarc, `bdl/ethata.bdl`));
-        else if (name === 'Piwa') fetchArchive(`Piwa.arc`).then((rarc) => buildModel(rarc, `bdl/piwa.bdl`));
-        else if (name === 'Gryw00') fetchArchive(`Gryw00.arc`).then((rarc) => buildModel(rarc, `bdlm/gryw00.bdl`));
-        else if (name === 'Eayogn') fetchArchive(`Eayogn.arc`).then((rarc) => buildModel(rarc, `bdl/eayogn.bdl`));
-        else if (name === 'Mswing') fetchArchive(`Msw.arc`).then((rarc) => buildModel(rarc, `bdl/mswng.bdl`));
-        else if (name === 'Dsaku') fetchArchive(`Knsak_00.arc`).then((rarc) => buildModel(rarc, `bdl/knsak_00.bdl`));
-        else if (name === 'Ksaku') fetchArchive(`Ksaku_00.arc`).then((rarc) => buildModel(rarc, `bdl/ksaku_00.bdl`));
-        else if (name === 'Mflft') fetchArchive(`Mflft.arc`).then((rarc) => buildModel(rarc, `bdl/mflft.bdl`));
-        else if (name === 'Yfire00') fetchArchive(`Yfire_00.arc`).then((rarc) => {
-            buildModel(rarc, `bmdm/yfire_00.bmd`);
-            buildModel(rarc, `bmdm/yfirb_00.bmd`).bindTTK1(parseBTK(rarc, `btk/yfirb_00.btk`));
-        });
-        else if (name === 'Zenfire') {
-            // Create particle emitters
-            const burningGroundEmitter = createEmitter(0x461);
-            const ringOfFlamesEmitter = createEmitter(0x462);
-            setModelMatrix(scratchMatrix);
-            vec3.set(scratchVec3a, 0, 0, 0);
-            vec3.transformMat4(scratchVec3a, scratchVec3a, scratchMatrix);
-            vec3.copy(burningGroundEmitter.globalTranslation, scratchVec3a);
-            vec3.copy(ringOfFlamesEmitter.globalTranslation, scratchVec3a);
-        }
-        // Forest Haven
-        else if (name === 'Ohatch') fetchArchive(`Ohatch.arc`).then((rarc) => buildModel(rarc, `bdl/ohatch.bdl`));
-        else if (name === 'Ojtree') fetchArchive(`Ojtree.arc`).then((rarc) => buildModel(rarc, `bdl/ojtree.bdl`));
-        else if (name === 'Olift') fetchArchive(`Olift.arc`).then((rarc) => buildModel(rarc, `bdl/olift.bdl`));
-        else if (name === 'itemDek') fetchArchive(`Deku.arc`).then((rarc) => buildModel(rarc, `bdlm/vlfdm.bdl`));
-        else if (name === 'ho') fetchArchive(`Ff.arc`).then((rarc) => {
-            const fireflyModel = buildModel(rarc, `bmd/ho.bmd`);
-            fireflyModel.bindTRK1(parseBRK(rarc, `brk/ho.brk`));
-            const glowModel = buildChildModel(rarc, `bmd/hop.bmd`);
-            glowModel.setParentJoint(fireflyModel, `ho_B`);
-            glowModel.bindTRK1(parseBRK(rarc, `brk/hop.brk`));
-            mat4.translate(fireflyModel.modelMatrix, fireflyModel.modelMatrix, [0, 50, 0]);
-        });
-        else if (name === 'jbaba') fetchArchive(`Jbo.arc`).then((rarc) => buildModel(rarc, `bmdm/jh.bmd`));
-        else if (name === 'VigaH') fetchArchive(`VigaH.arc`).then((rarc) => buildModel(rarc, `bdl/vigah.bdl`));
-        else if (name === 'Ss') fetchArchive(`Ss.arc`).then((rarc) => buildModel(rarc, `bdl/sw.bdl`));
-        else if (name === 'Sss') fetchArchive(`Sss.arc`).then((rarc) => buildModel(rarc, `bmd/sss_hand.bmd`));
-        else if (name === 'Turu') fetchArchive(`Sk.arc`).then((rarc) => buildModel(rarc, `bdl/turu_00.bdl`));
-        else if (name === 's_turu') fetchArchive(`Ssk.arc`).then((rarc) => buildModel(rarc, `bdl/turu_02.bdl`));
-        else if (name === 'Turu2') fetchArchive(`Sk2.arc`).then((rarc) => buildModel(rarc, `bdlm/ksylf_00.bdl`));
-        else if (name === 'Turu3') fetchArchive(`Sk2.arc`).then((rarc) => buildModel(rarc, `bdlm/ksylf_01.bdl`));
-        else if (name === 'Kita') fetchArchive(`kita.arc`).then((rarc) => buildModel(rarc, `bdl/vhlif_00.bdl`));
-        else if (name === 'Klft') fetchArchive(`Klft.arc`).then((rarc) => buildModel(rarc, `bdlm/lift_00.bdl`));
-        else if (name === 'Kokiie') fetchArchive(`Kokiie.arc`).then((rarc) => buildModel(rarc, `bdl/koki_00.bdl`));
-        else if (name === 'Vpbot') fetchArchive(`Vpbot_00.arc`).then((rarc) => buildModel(rarc, `bdl/vpbot_00.bdl`));
-        else if (name === 'Vochi') fetchArchive(`Vochi.arc`).then((rarc) => buildModel(rarc, `bdl/vochi.bdl`));
-        else if (name === 'Kanat') fetchArchive(`Kanat.arc`).then((rarc) => buildModel(rarc, `bdl/kanat.bdl`));
-        else if (name === 'Kryu00') fetchArchive(`Kryu.arc`).then((rarc) => buildModel(rarc, `bdl/ryu_00.bdl`));
-        // Tower of the Gods
-        else if (name === 'X_tower') fetchArchive(`X_tower.arc`).then((rarc) => buildModel(rarc, `bdl/x_tower.bdl`));
-        else if (name === 'Wall') fetchArchive(`Hbw1.arc`).then((rarc) => buildModel(rarc, `bdl/hbw1.bdl`));
-        else if (name === 'Hmon1d') fetchArchive(`Hseki.arc`).then((rarc) => buildModel(rarc, `bdlm/hmon1.bdl`).bindTRK1(parseBRK(rarc, `brk/hmon1.brk`)));
-        else if (name === 'Hmon2d') fetchArchive(`Hseki.arc`).then((rarc) => buildModel(rarc, `bdlm/hmon2.bdl`).bindTRK1(parseBRK(rarc, `brk/hmon2.brk`)));
-        else if (name === 'Hmos1') fetchArchive(`Hmos.arc`).then((rarc) => buildModel(rarc, `bdl/hmos1.bdl`));
-        else if (name === 'Hmos2') fetchArchive(`Hmos.arc`).then((rarc) => buildModel(rarc, `bdl/hmos2.bdl`));
-        else if (name === 'Hmos3') fetchArchive(`Hmos.arc`).then((rarc) => buildModel(rarc, `bdl/hmos3.bdl`));
-        else if (name === 'amos') fetchArchive(`Am.arc`).then((rarc) => buildModel(rarc, `bdl/am.bdl`));
-        else if (name === 'amos2') fetchArchive(`Am2.arc`).then((rarc) => {
-            const m = buildModel(rarc, `bdlm/am2.bdl`);
-            m.bindANK1(parseBCK(rarc, `bck/wait.bck`));
-            m.bindTTK1(parseBTK(rarc, `btk/am2.btk`));
-            m.bindTRK1(parseBRK(rarc, `brk/am2.brk`));
-        });
-        else if (name === 'Hha') fetchArchive(`Hha.arc`).then((rarc) => {
-            buildModel(rarc, `bdlm/hha1.bdl`);
-            buildModel(rarc, `bdlm/hha2.bdl`);
-        });
-        else if (name === 'Gkai00') fetchArchive(`Gkai00.arc`).then((rarc) => {
-            const m = buildModel(rarc, `bdlm/gkai00.bdl`);
-            m.bindANK1(parseBCK(rarc, `bck/gkai00.bck`));
-            m.bindTRK1(parseBRK(rarc, `brk/gkai00.brk`));
-            m.bindTTK1(parseBTK(rarc, `btk/gkai00.btk`));
-        });
-        else if (name === 'Gbrg00') fetchArchive(`Gbrg00.arc`).then((rarc) => {
-            const m = buildModel(rarc, `bdlm/gbrg00.bdl`);
-            m.bindTRK1(parseBRK(rarc, `brk/gbrg00.brk`));
-            m.bindTTK1(parseBTK(rarc, `btk/gbrg00.btk`));
-        });
-        else if (name === 'Humi0z') fetchArchive(`Humi.arc`).then((rarc) => buildModel(rarc, `bdlm/humi0.bdl`).bindTTK1(parseBTK(rarc, `btk/humi0.btk`)));
-        else if (name === 'Humi2z') fetchArchive(`Humi.arc`).then((rarc) => buildModel(rarc, `bdlm/humi2.bdl`).bindTTK1(parseBTK(rarc, `btk/humi2.btk`)));
-        else if (name === 'Humi3z') fetchArchive(`Humi.arc`).then((rarc) => buildModel(rarc, `bdlm/humi3.bdl`).bindTTK1(parseBTK(rarc, `btk/humi3.btk`)));
-        else if (name === 'Humi4z') fetchArchive(`Humi.arc`).then((rarc) => buildModel(rarc, `bdlm/humi4.bdl`).bindTTK1(parseBTK(rarc, `btk/humi4.btk`)));
-        else if (name === 'Humi5z') fetchArchive(`Humi.arc`).then((rarc) => buildModel(rarc, `bdlm/humi5.bdl`).bindTTK1(parseBTK(rarc, `btk/humi5.btk`)));
-        else if (name === 'Htetu1') fetchArchive(`Htetu1.arc`).then((rarc) => buildModel(rarc, `bdl/htetu1.bdl`));
-        else if (name === 'Htobi1') fetchArchive(`Htobi1.arc`).then((rarc) => buildModel(rarc, `bdl/htobi1.bdl`));
-        else if (name === 'Hmlif') fetchArchive(`Hmlif.arc`).then((rarc) => buildModel(rarc, `bdlm/hmlif.bdl`));
-        else if (name === 'Hdai1') fetchArchive(`Hdai1.arc`).then((rarc) => buildModel(rarc, `bdlm/hdai1.bdl`));
-        else if (name === 'Hdai2') fetchArchive(`Hdai1.arc`).then((rarc) => buildModel(rarc, `bdlm/hdai1.bdl`));
-        else if (name === 'Hdai3') fetchArchive(`Hdai1.arc`).then((rarc) => buildModel(rarc, `bdlm/hdai1.bdl`));
-        else if (name === 'Hsh') fetchArchive(`Hsehi1.arc`).then((rarc) => buildModel(rarc, `bdl/hsehi1.bdl`));
-        else if (name === 'Hsh2') fetchArchive(`Hsehi2.arc`).then((rarc) => buildModel(rarc, `bdl/hsehi2.bdl`));
-        else if (name === 'Hyuf1') fetchArchive(`Hyuf1.arc`).then((rarc) => buildModel(rarc, `bdlm/hyuf1.bdl`));
-        else if (name === 'Hyuf2') fetchArchive(`Hyuf2.arc`).then((rarc) => buildModel(rarc, `bdlm/hyuf2.bdl`));
-        else if (name === 'Blift') fetchArchive(`Hten1.arc`).then((rarc) => buildModel(rarc, `bdl/hten1.bdl`));
-        else if (name === 'Hcbh') fetchArchive(`Hcbh.arc`).then((rarc) => {
-            buildModel(rarc, `bdl/hcbh1a.bdl`);
-            buildModel(rarc, `bdl/hcbh1b.bdl`);
-            buildModel(rarc, `bdl/hcbh1c.bdl`);
-            buildModel(rarc, `bdl/hcbh1d.bdl`);
-            buildModel(rarc, `bdl/hcbh2.bdl`);
-        });
-        else if (name === 'Hfbot1B') fetchArchive(`Hfbot.arc`).then((rarc) => buildModel(rarc, `bdlm/hfbot1.bdl`).bindTRK1(parseBRK(rarc, `brk/hfbot1.brk`)));
-        else if (name === 'Hfbot1C') fetchArchive(`Hfbot.arc`).then((rarc) => buildModel(rarc, `bdlm/hfbot1.bdl`).bindTRK1(parseBRK(rarc, `brk/hfbot1.brk`)));
-        else if (name === 'Hys') fetchArchive(`Hys.arc`).then((rarc) => buildModel(rarc, `bdlm/hys.bdl`));
-        else if (name === 'Hys2') fetchArchive(`Hys.arc`).then((rarc) => buildModel(rarc, `bdlm/hys.bdl`));
-        else if (name === 'Ywarp00') fetchArchive(`Ywarp00.arc`).then((rarc) => {
-            const m = buildModel(rarc, `bmdm/ywarp00.bmd`);
-            m.bindANK1(parseBCK(rarc, `bck/ywarp00.bck`));
-            m.bindTRK1(parseBRK(rarc, `brk/ywarp00.brk`));
-        });
-        // Hyrule.
-        else if (name === 'YLzou') fetchArchive(`YLzou.arc`).then((rarc) => buildModel(rarc, `bdl/ylzou.bdl`));
-        else if (name === 'MtryB') fetchArchive(`MtryB.arc`).then((rarc) => buildModel(rarc, `bdl/mtryb.bdl`));
-        else if (name === 'zouK' || name === 'zouK1' || name === 'zouK2' || name === 'zouK3' || name === 'zouK4') fetchArchive(`VzouK.arc`).then((rarc) => buildModel(rarc, `bdl/vzouk.bdl`));
-        else if (name === 'VmsDZ') fetchArchive(`VmsDZ.arc`).then((rarc) => buildModel(rarc, `bdl/vmsdz.bdl`));
-        else if (name === 'VmsMS') fetchArchive(`VmsMS.arc`).then((rarc) => buildModel(rarc, `bdl/vmsms.bdl`));
-        else if (name === 'Yswdr00') fetchArchive(`Yswdr00.arc`).then((rarc) => buildModel(rarc, `bdlm/yswdr00.bdl`).bindTTK1(parseBTK(rarc, `btk/yswdr00.btk`)));
-        // Earth Temple.
-        else if (name === 'MhmrSW0') fetchArchive(`MhmrSW.arc`).then((rarc) => buildModel(rarc, `bdl/mhmrsw.bdl`));
-        else if (name === 'Vds') fetchArchive(`Vds.arc`).then((rarc) => {
-            const rightHalfModel = buildModel(rarc, `bdlm/vdswt0.bdl`);
-            rightHalfModel.bindANK1(parseBCK(rarc, `bck/vdswt0.bck`));
-            rightHalfModel.bindTRK1(parseBRK(rarc, `brk/vdswt0.brk`));
-            const leftHalfModel = buildModel(rarc, `bdlm/vdswt1.bdl`);
-            leftHalfModel.bindANK1(parseBCK(rarc, `bck/vdswt1.bck`));
-            leftHalfModel.bindTRK1(parseBRK(rarc, `brk/vdswt1.brk`));
-        });
-        else if (name === 'MsuSWB') fetchArchive(`Mmirror.arc`).then((rarc) => {
-            const m = buildModel(rarc, `bdlm/msusw.bdl`);
-            m.bindANK1(parseBCK(rarc, `bck/msusw.bck`));
-            m.bindTTK1(parseBTK(rarc, `btk/msusw.btk`));
-        });
-        // Nintendo Gallery
-        else if (name === 'Figure') {
-            fetchArchive(`Figure.arc`).then((rarc) => buildModel(rarc, `bdlm/vf_bs.bdl`))
-            const figureId = parameters & 0x000000FF;
-            const baseFilename = `vf_${leftPad(''+figureId, 3)}`;
-            const base = `bdl/${baseFilename}`;
-
-            // Outset Island
-            if (figureId >= 0x00 && figureId <= 0x0D) fetchArchive(`Figure0.arc`).then((rarc) => {
-                buildModel(rarc, `${base}.bdl`).modelMatrix[13] += 100;
-            });
-            // Windfall Island
-            else if (figureId >= 0x0E && figureId <= 0x28) fetchArchive(`Figure1.arc`).then((rarc) => {
-                if (figureId === 16 || figureId === 18) {
-                    buildModel(rarc, `${base}b.bdl`).modelMatrix[13] += 100;
-                } else {
-                    buildModel(rarc, `${base}.bdl`).modelMatrix[13] += 100;
-                }
-            });
-            else if (figureId >= 0x29 && figureId <= 0x40) fetchArchive(`Figure2.arc`).then((rarc) => {
-                // Nintendo is REALLY cool.
-                if (figureId === 61) {
-                    buildModel(rarc, `bdlm/${baseFilename}.bdl`).modelMatrix[13] += 100;
-                } else {
-                    buildModel(rarc, `${base}.bdl`).modelMatrix[13] += 100;
-                }
-
-                // TODO(jstpierre): What are Figure2a/b for? 
-                // fetchArchive(`Figure2a.arc`).then((rarc) => console.log("2a", rarc));
-                // fetchArchive(`Figure2b.arc`).then((rarc) => console.log("2b", rarc));
-            });
-            // Dragon Roost Island
-            else if (figureId >= 0x41 && figureId <= 0x52) fetchArchive(`Figure3.arc`).then((rarc) => {
-                buildModel(rarc, `${base}.bdl`).modelMatrix[13] += 100;
-            });
-            // Forest Haven
-            else if (figureId >= 0x53 && figureId <= 0x60) fetchArchive(`Figure4.arc`).then((rarc) => {
-                buildModel(rarc, `${base}.bdl`).modelMatrix[13] += 100;
-            });
-            // Secret Cavern
-            else if (figureId >= 0x61 && figureId <= 0x73) fetchArchive(`Figure5.arc`).then((rarc) => {
-                buildModel(rarc, `${base}.bdl`).modelMatrix[13] += 100;
-            });
-            // Forsaken Fortress
-            else if (figureId >= 0x74 && figureId <= 0xFF) fetchArchive(`Figure6.arc`).then((rarc) => {
-                buildModel(rarc, `${base}.bdl`).modelMatrix[13] += 100;
-            });
-        }
-        // Treasure chests
-        else if (name === 'takara' || name === 'takara2' || name === 'takara3' || name === 'takara4' || name === 'takara5' || name === 'takara6' || name === 'takara7' || name === 'takara8' ||
-                 name === 'takaraK' || name === 'takaraI' || name === 'takaraM' || name === 'tkrASw' || name === 'tkrAGc' || name === 'tkrAKd' || name === 'tkrAIk' ||
-                 name === 'tkrBMs' || name === 'tkrCTf' || name === 'tkrAOc' || name === 'tkrAOs') {
-            // The treasure chest name does not matter, everything is in the parameters.
-            // https://github.com/LordNed/Winditor/blob/master/Editor/Editor/Entities/TreasureChest.cs
-            const rarc = await fetchArchive('Dalways.arc');
-            const type = (parameters >>> 20) & 0x0F;
-            if (type === 0) {
-                // Light Wood
-                const m = buildModel(rarc, `bdli/boxa.bdl`);
-            } else if (type === 1) {
-                // Dark Wood
-                const m = buildModel(rarc, `bdli/boxb.bdl`);
-            } else if (type === 2) {
-                // Metal
-                const m = buildModel(rarc, `bdli/boxc.bdl`);
-                const b = parseBRK(rarc, 'brk/boxc.brk');
-                b.loopMode = LoopMode.ONCE;
-                m.bindTRK1(b);
-            } else if (type === 3) {
-                // Big Key
-                const m = buildModel(rarc, `bdli/boxd.bdl`);
-            } else {
-                // Might be something else, not sure.
-                console.warn(`Unknown chest type: ${name} / ${roomRenderer.name} Layer ${layer} / ${hexzero(parameters, 8)}`);
-            }
-        }
-        // Under-water treasure points. Perhaps spawn at some point?
-        else if (name === 'Salvage' || name === 'Salvag2' || name === 'SalvagE' || name === 'SalvagN' || name === 'SalvFM') return;
-        // Grass/Flowers/Small Trees. Procedurally generated by the engine.
-        // https://github.com/LagoLunatic/WW-Hacking-Docs/blob/6e1ecdadbdf5124e7f6ff037106deb29a5f7238b/Entity%20DZx%20Formats.txt#L695
-        else if (
-            name === 'kusax1' || name === 'kusax7'  || name === 'kusax21' ||
-            name === 'flower' || name === 'flwr7'   || name === 'flwr17' ||
-            name === 'pflower'|| name === 'pflwrx7' || 
-            name === 'swood'  || name === 'swood3'  || name === 'swood5' ||
-            name === 'Grass'
-        ) {
-            enum FoliageType {
-                Grass,
-                Tree,
-                WhiteFlower,
-                PinkFlower
-            };
-=======
-    private getRoomMult(modelMatrix: mat4, buffer: ArrayBufferSlice, multHeader: DZSChunkHeader, roomIdx: number): void {
-        const view = buffer.createDataView();
-
-        let multIdx = multHeader.offs;
-        for (let i = 0; i < multHeader.count; i++) {
-            const translationX = view.getFloat32(multIdx + 0x00);
-            const translationY = view.getFloat32(multIdx + 0x04);
-            const rotY = view.getInt16(multIdx + 0x08) / 0x7FFF * Math.PI;
-            const roomNo = view.getUint8(multIdx + 0x0A);
-            const waveHeightAddition = view.getUint8(multIdx + 0x0B);
-            multIdx += 0x0C;
-
-            if (roomNo === roomIdx) {
-                mat4.rotateY(modelMatrix, modelMatrix, rotY);
-                modelMatrix[12] += translationX;
-                modelMatrix[14] += translationY;
-                break;
-            }
-        }
-    }
->>>>>>> 0e4b8c84
 
     private createRelNameTable(symbolMap: SymbolMap) {
         const nameTableBuf = assertExists(symbolMap.SymbolData.find((e) => e.Filename === 'c_dylink.o' && e.SymbolName === 'DynamicNameTable'));
@@ -2892,57 +1345,7 @@
         return actorTable;
     }
 
-<<<<<<< HEAD
-                        roomRenderer.objectRenderers.push(objectRenderer);
-                        objectRenderer.layer = layer;
-                    }
-                break;
-            }
-            return;
-        }
-        // Bushes. Procedurally generated by the engine.
-        else if (name === 'woodb' || name === 'woodbx') return;
-        // Rope. Procedurally generated by the engine.
-        else if (name === 'RopeR') return;
-        // Bridges. Procedurally generated by the engine.
-        else if (name === 'bridge') return;
-        // Gyorg spawners.
-        else if (name === 'GyCtrl' || name === 'GyCtrlB') return;
-        // Markers for Tingle Tuner
-        else if (name === 'agbTBOX' || name === 'agbMARK' || name === 'agbF' || name === 'agbA' || name === 'agbAT' || name === 'agbA2' || name === 'agbR' || name === 'agbB' || name === 'agbFA' || name === 'agbCSW') return;
-        // Logic flags used for gameplay, not spawnable objects.
-        else if (name === 'AND_SW0' || name === 'AND_SW1' || name === 'AND_SW2' || name === 'SW_HIT0' || name === 'ALLdie' || name === 'SW_C00') return;
-        // SWitch SaLVaGe?
-        else if (name === 'SwSlvg') return;
-        // EVent SWitch
-        else if (name === 'Evsw') return;
-        // Tags for fishmen?
-        else if (name === 'TagSo' || name === 'TagMSo') return;
-        // Photo tags
-        else if (name === 'TagPo') return;
-        // Light tags?
-        else if (name === 'LTag0' || name === 'LTag1' || name === 'LTagR0') return;
-        // Environment tags (Kyanko)
-        else if (name === 'kytag00' || name === 'ky_tag0' || name === 'ky_tag1' || name === 'ky_tag2' || name === 'kytag5' || name === 'kytag6' || name === 'kytag7') return;
-        // Other tags?
-        else if (name === 'TagEv' || name === 'TagKb' || name === 'TagIsl' || name === 'TagMk' || name === 'TagWp' || name === 'TagMd') return;
-        else if (name === 'TagHt' || name === 'TagMsg' || name === 'TagMsg2' || name === 'ReTag0') return;
-        else if (name === 'AttTag' || name === 'AttTagB') return;
-        else if (name === 'VolTag' || name === 'WindTag') return;
-        // Misc. gameplay data
-        else if (name === 'HyoiKam') return;
-        // Flags (only contains textures)
-        else if (name === 'MtFlag' || name === 'SieFlag' || name === 'Gflag' || name === 'MjFlag') return;
-        // Collision
-        else if (name === 'Akabe') return;
-        else
-            console.warn(`Unknown object: ${name} / ${roomRenderer.name} Layer ${layer} / ${hexzero(parameters, 8)}`);
-    }
-
-    private spawnObjectsFromACTRLayer(device: GfxDevice, renderer: WindWakerRenderer, roomRenderer: WindWakerRoomRenderer, buffer: ArrayBufferSlice, layerIndex: number, actrHeader: DZSChunkHeader | undefined, worldModelMatrix: mat4): void {
-=======
     private iterActorLayerACTR(actorTable: ActorTable, roomIdx: number, layerIdx: number, buffer: ArrayBufferSlice, actrHeader: DZSChunkHeader | undefined, callback: (it: Actor) => void): void {
->>>>>>> 0e4b8c84
         if (actrHeader === undefined)
             return;
 
@@ -2971,11 +1374,7 @@
                 rotationY: rotY,
             };
 
-<<<<<<< HEAD
-            this.spawnObjectsForActor(device, renderer, roomRenderer, name, parameters, auxParams1, auxParams2, layerIndex, localModelMatrix, worldModelMatrix);
-=======
             callback(actor);
->>>>>>> 0e4b8c84
 
             actrTableIdx += 0x20;
         }
@@ -3007,6 +1406,8 @@
                 name,
                 info: actorTable[name],
                 parameters,
+                auxParams1,
+                auxParams2,
                 roomIndex: roomIdx,
                 layer: layerIdx,
                 pos: vec3.fromValues(posX, posY, posZ),
@@ -3014,11 +1415,7 @@
                 rotationY: rotY,
             };
 
-<<<<<<< HEAD
-            this.spawnObjectsForActor(device, renderer, roomRenderer, name, parameters, auxParams1, auxParams2, layer, localModelMatrix, worldModelMatrix);
-=======
             callback(actor);
->>>>>>> 0e4b8c84
 
             actrTableIdx += 0x24;
         }
@@ -3036,20 +1433,12 @@
         }
 
         for (let i = -1; i < 16; i++) {
-<<<<<<< HEAD
-            this.spawnObjectsFromACTRLayer(device, renderer, roomRenderer, buffer, i, chunkHeaders.get(buildChunkLayerName('ACTR', i)), modelMatrix);
-            this.spawnObjectsFromACTRLayer(device, renderer, roomRenderer, buffer, i, chunkHeaders.get(buildChunkLayerName('TGOB', i)), modelMatrix);
-            this.spawnObjectsFromACTRLayer(device, renderer, roomRenderer, buffer, i, chunkHeaders.get(buildChunkLayerName('TRES', i)), modelMatrix);
-            this.spawnObjectsFromSCOBLayer(device, renderer, roomRenderer, buffer, i, chunkHeaders.get(buildChunkLayerName('SCOB', i)), modelMatrix);
-            this.spawnObjectsFromSCOBLayer(device, renderer, roomRenderer, buffer, i, chunkHeaders.get(buildChunkLayerName('TGSC', i)), modelMatrix);
-            this.spawnObjectsFromSCOBLayer(device, renderer, roomRenderer, buffer, i, chunkHeaders.get(buildChunkLayerName('DOOR', i)), modelMatrix);
-        }
-=======
             this.iterActorLayerACTR(actorTable, roomIdx, i, buffer, chunkHeaders.get(buildChunkLayerName('ACTR', i)), callback);
             this.iterActorLayerACTR(actorTable, roomIdx, i, buffer, chunkHeaders.get(buildChunkLayerName('TGOB', i)), callback);
             this.iterActorLayerACTR(actorTable, roomIdx, i, buffer, chunkHeaders.get(buildChunkLayerName('TRES', i)), callback);
             this.iterActorLayerSCOB(actorTable, roomIdx, i, buffer, chunkHeaders.get(buildChunkLayerName('SCOB', i)), callback);
             this.iterActorLayerSCOB(actorTable, roomIdx, i, buffer, chunkHeaders.get(buildChunkLayerName('TGSC', i)), callback);
+            this.iterActorLayerSCOB(actorTable, roomIdx, i, buffer, chunkHeaders.get(buildChunkLayerName('DOOR', i)), callback);
         }        
     }
 
@@ -3071,7 +1460,6 @@
         this.iterActorLayers(actorTable, roomIdx, buffer, (actor) => {
             requestArchiveForActor(renderer, actor);
         });
->>>>>>> 0e4b8c84
     }
 }
 
