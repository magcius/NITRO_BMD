
import * as CMB from './cmb';
import * as CMAB from './cmab';
import * as CSAB from './csab';
import * as ZAR from './zar';
import * as ZSI from './zsi';

import * as Viewer from '../viewer';
import * as UI from '../ui';

import ArrayBufferSlice from '../ArrayBufferSlice';
import Progressable from '../Progressable';
import { RoomRenderer, CtrTextureHolder, BasicRendererHelper, CmbRenderer, CmbData } from './render';
import { SceneGroup } from '../viewer';
import { assert, assertExists, hexzero } from '../util';
import { fetchData } from '../fetch';
import { GfxDevice, GfxHostAccessPass } from '../gfx/platform/GfxPlatform';
import { RENDER_HACKS_ICON } from '../bk/scenes';
import { mat4 } from 'gl-matrix';
import AnimationController from '../AnimationController';
import { TransparentBlack, colorNew, White } from '../Color';

class OoT3DRenderer extends BasicRendererHelper implements Viewer.SceneGfx {
    public roomRenderers: RoomRenderer[] = [];

    constructor(device: GfxDevice, public textureHolder: CtrTextureHolder, public modelCache: ModelCache) {
        super();
        for (let i = 0; i < this.roomRenderers.length; i++)
            this.roomRenderers[i].addToViewRenderer(device, this.viewRenderer);
    }

    protected prepareToRender(hostAccessPass: GfxHostAccessPass, viewerInput: Viewer.ViewerRenderInput): void {
        for (let i = 0; i < this.roomRenderers.length; i++)
            this.roomRenderers[i].prepareToRender(hostAccessPass, viewerInput);
    }

    public destroy(device: GfxDevice): void {
        super.destroy(device);
        this.textureHolder.destroy(device);
        this.modelCache.destroy(device);
        for (let i = 0; i < this.roomRenderers.length; i++)
            this.roomRenderers[i].destroy(device);
    }

    public createPanels(): UI.Panel[] {
        const renderHacksPanel = new UI.Panel();
        renderHacksPanel.customHeaderBackgroundColor = UI.COOL_BLUE_COLOR;
        renderHacksPanel.setTitle(RENDER_HACKS_ICON, 'Render Hacks');
        
        const enableVertexColorsCheckbox = new UI.Checkbox('Enable Vertex Colors', true);
        enableVertexColorsCheckbox.onchanged = () => {
            for (let i = 0; i < this.roomRenderers.length; i++)
                this.roomRenderers[i].setVertexColorsEnabled(enableVertexColorsCheckbox.checked);
        };
        renderHacksPanel.contents.appendChild(enableVertexColorsCheckbox.elem);
        
        const enableTextures = new UI.Checkbox('Enable Textures', true);
        enableTextures.onchanged = () => {
            for (let i = 0; i < this.roomRenderers.length; i++)
                this.roomRenderers[i].setTexturesEnabled(enableTextures.checked);
        };
        renderHacksPanel.contents.appendChild(enableTextures.elem);
        
        const enableMonochromeVertexColors = new UI.Checkbox('Grayscale Vertex Colors', false);
        enableMonochromeVertexColors.onchanged = () => {
            for (let i = 0; i < this.roomRenderers.length; i++)
                this.roomRenderers[i].setMonochromeVertexColorsEnabled(enableMonochromeVertexColors.checked);
        };
        renderHacksPanel.contents.appendChild(enableMonochromeVertexColors.elem);

        const enableVertexNormals = new UI.Checkbox('Enable Vertex Normals', false);
        enableVertexNormals.onchanged = () => {
            for (let i = 0; i < this.roomRenderers.length; i++)
                this.roomRenderers[i].setVertexNormalsEnabled(enableVertexNormals.checked);
        };
        renderHacksPanel.contents.appendChild(enableVertexNormals.elem);

        const enableLighting = new UI.Checkbox('Enable Lighting', false);
        enableLighting.onchanged = () => {
            for (let i = 0; i < this.roomRenderers.length; i++)
                this.roomRenderers[i].setLightingEnabled(enableLighting.checked);
        };
        renderHacksPanel.contents.appendChild(enableLighting.elem);

        let environmentSettingPresets = [ 
            `index0`,
            `index1`,
            `index2`,
            `index3`,
            `index4`,
            `index5`,
        ];

        const lightingIndex = new UI.SingleSelect();
        lightingIndex.setStrings(environmentSettingPresets);
        lightingIndex.onselectionchange = (index: number) => {
            for (let i = 0; i < this.roomRenderers.length; i++)
                this.roomRenderers[i].setEnvironmentIndex(index);
        };
        renderHacksPanel.contents.appendChild(lightingIndex.elem);

        const enableUV = new UI.Checkbox('Enable UV', false);
        enableUV.onchanged = () => {
            for (let i = 0; i < this.roomRenderers.length; i++)
                this.roomRenderers[i].setUVEnabled(enableUV.checked);
        };
        renderHacksPanel.contents.appendChild(enableUV.elem);

        const layersPanel = new UI.LayerPanel(this.roomRenderers);
        return [renderHacksPanel, layersPanel];
    }
}

const pathBase = `oot3d`;

class ModelCache {
    private fileProgressableCache = new Map<string, Progressable<ArrayBufferSlice>>();
    private fileDataCache = new Map<string, ArrayBufferSlice>();
    private archiveProgressableCache = new Map<string, Progressable<ZAR.ZAR>>();
    private archiveCache = new Map<string, ZAR.ZAR>();
    private modelCache = new Map<string, CmbData>();

    public waitForLoad(): Progressable<any> {
        const v: Progressable<any>[] = [... this.fileProgressableCache.values(), ... this.archiveProgressableCache.values()];
        return Progressable.all(v);
    }

    private fetchFile(path: string, abortSignal: AbortSignal): Progressable<ArrayBufferSlice> {
        assert(!this.fileProgressableCache.has(path));
        const p = fetchData(path, abortSignal);
        this.fileProgressableCache.set(path, p);
        return p;
    }

    public fetchFileData(path: string, abortSignal: AbortSignal): Progressable<ArrayBufferSlice> {
        const p = this.fileProgressableCache.get(path);
        if (p !== undefined) {
            return p.then(() => this.getFileData(path));
        } else {
            return this.fetchFile(path, abortSignal).then((data) => {
                this.fileDataCache.set(path, data);
                return data;
            });
        }
    }

    public getFileData(path: string): ArrayBufferSlice {
        return assertExists(this.fileDataCache.get(path));
    }

    public getArchive(archivePath: string): ZAR.ZAR {
        return assertExists(this.archiveCache.get(archivePath));
    }

    public fetchArchive(archivePath: string, abortSignal: AbortSignal): Progressable<ZAR.ZAR> {
        let p = this.archiveProgressableCache.get(archivePath);
        if (p === undefined) {
            p = this.fetchFileData(archivePath, abortSignal).then((data) => {
                return data;
            }).then((data) => {
                const arc = ZAR.parse(data);
                this.archiveCache.set(archivePath, arc);
                return arc;
            });
            this.archiveProgressableCache.set(archivePath, p);
        }

        return p;
    }

    public getModel(device: GfxDevice, renderer: OoT3DRenderer, zar: ZAR.ZAR, modelPath: string): CmbData {
        let p = this.modelCache.get(modelPath);

        if (p === undefined) {
            const cmbData = assertExists(ZAR.findFileData(zar, modelPath));
            const cmb = CMB.parse(cmbData);
            renderer.textureHolder.addTextures(device, cmb.textures);
            p = new CmbData(device, cmb);
            this.modelCache.set(modelPath, p);
        }

        return p;
    }

    public destroy(device: GfxDevice): void {
        for (const model of this.modelCache.values())
            model.destroy(device);
    }
}

const enum ActorId {
    En_Test                = 0x0002,
    En_Box                 = 0x000A,
    En_Okuta               = 0x000E,
    Bg_Ydan_Sp             = 0x000F,
    En_Wallmas             = 0x0011,
    En_Dodongo             = 0x0012,
    En_Item00              = 0x0015,
    En_Niw                 = 0x0019,
    Boss_Goma              = 0x0028,
    En_Zf                  = 0x0025,
    En_Hata                = 0x0026,
    Boss_Dodongo           = 0x0027,
    En_Dodojr              = 0x002F,
    En_St                  = 0x0037,
    En_River_Sound         = 0x003B,
    En_Horse_Normal        = 0x003C,
    En_Ossan               = 0x003D,
    Bg_Dodoago             = 0x003F,
    En_Bombf               = 0x004C,
    Bg_Ydan_Hasi           = 0x0050,
    Bg_Ydan_Maruta         = 0x0051,
    En_Am                  = 0x0054,
    En_Dekubaba            = 0x0055,
    Bg_Ddan_Jd             = 0x0058,
    Bg_Breakwall           = 0x0059,
    Bg_Ddan_Kd             = 0x005C,
    Door_Warp1             = 0x005D,
    Obj_Syokudai           = 0x005E,
    En_Dekunuts            = 0x0060,
    Bg_Mizu_Movebg         = 0x0064,
    Bg_Mori_Hineri         = 0x0068,
    En_Bb                  = 0x0069,
    Bg_Mjin                = 0x006E,
    En_Wood02              = 0x0077,
    En_Trap                = 0x0080,
    En_Ta                  = 0x0084,
    Bg_Mori_Bigst          = 0x0086,
    Bg_Mori_Elevator       = 0x0087,
    Bg_Mori_Kaitenkabe     = 0x0088,
    Bg_Mori_Rakkatenjo     = 0x0089,
    En_Vm                  = 0x008A,
    En_Floormas            = 0x008E,
    En_Heishi1             = 0x008F,
    En_Sw                  = 0x0095,
    En_Du                  = 0x0098,
    Door_Ana               = 0x009B,
    Demo_Du                = 0x00A8,
    Demo_Im                = 0x00A9,
    En_Heishi2             = 0x00B3,
    En_Brob                = 0x00B6,
    En_Tana                = 0x00C2,
    En_Nb                  = 0x00C3,
    Bg_Bdan_Objects        = 0x00C8,
    Demo_Sa                = 0x00C9,
    En_In                  = 0x00CB,
    En_Ru2                 = 0x00D2,
    En_Ma2                 = 0x00D9,
    Bg_Mori_Hashira4       = 0x00E3,
    Bg_Mori_Idomizu        = 0x00E4,
    Bg_Spot16_Doughnut     = 0x00E5,
    Bg_Bdan_Switch         = 0x00E6,
    En_Ma1                 = 0x00E7,
    Fishing                = 0x00FE,
    Obj_Oshihiki           = 0x00FF,
    Bg_Spot01_Fusya        = 0x0102,
    Bg_Spot01_Idohashira   = 0x0103,
    Bg_Spot01_Idomizu      = 0x0104,
    Bg_Po_Syokudai         = 0x0105,
    Obj_Tsubo              = 0x0111,
    En_Wonder_Item         = 0x0112,
    En_Skj                 = 0x0115,
    Elf_Msg                = 0x011B,
    En_Kusa                = 0x0125,
    Obj_Bombiwa            = 0x0127,
    Obj_Switch             = 0x012A,
    Obj_Hsblock            = 0x012D,
    En_Goroiwa             = 0x0130,
    En_Toryo               = 0x0132,
    En_Blkobj              = 0x0136,
    En_Niw_Lady            = 0x013C,
    En_Kanban              = 0x0141,
    En_Heishi3             = 0x0142,
    En_Sa                  = 0x0146,
    En_Wonder_Talk         = 0x0147,
    En_Ds                  = 0x0149,
    En_Mk                  = 0x014A,
    En_Owl                 = 0x014D,
    Bg_Spot18_Basket       = 0x015C,
    En_Siofuki             = 0x015F,
    En_Ko                  = 0x0163,
    En_Ani                 = 0x0167,
    En_Hy                  = 0x016E,
    Elf_Msg2               = 0x0173,
    En_Heishi4             = 0x0178,
    En_Wonder_Talk2        = 0x0185,
    Bg_Spot05_Soko         = 0x018D,
    En_Hintnuts            = 0x0192,
    En_Shopnuts            = 0x0195,
    En_Niw_Girl            = 0x019A,
    En_Dog                 = 0x019B,
    Bg_Spot01_Objects2     = 0x019D,
    Obj_Kibako2            = 0x01A0,
    En_Tg                  = 0x01AC,
    En_Mu                  = 0x01AD,
    En_Wf                  = 0x01AF,
    En_Gs                  = 0x01B9,
    En_Daiku_Kakariko      = 0x01BC,
    En_Crow                = 0x01C0,
    Bg_Spot18_Shutter      = 0x01C4,
    En_Cow                 = 0x01C6,
    En_Zo                  = 0x01CE,
    Obj_Timeblock          = 0x01D1,
    En_Zl4                 = 0x01D3,
};

// Some objects do special magic based on which scene they are loaded into.
// This is a rough descriptor of the "current scene" -- feel free to expand as needed.
const enum Scene {
    DekuTree,
    DodongosCavern,
    JabuJabusBelly,
    ForestTemple,
    FireTemple,
    WaterTemple,
    SpiritTemple,
    ShadowTemple,
    GanonsTower,
    GerudoTrainingGround,
    Other,
}

function chooseSceneFromId(id: string): Scene {
    if (id === 'ydan')
        return Scene.DekuTree;
    else if (id === 'ddan')
        return Scene.DodongosCavern;
    else if (id === 'bdan')
        return Scene.JabuJabusBelly;
    else if (id === 'bmori1')
        return Scene.ForestTemple;
    else if (id === 'hidan')
        return Scene.FireTemple;
    else if (id === 'mizusin')
        return Scene.WaterTemple;
    else if (id === 'jyasinzou')
        return Scene.SpiritTemple;
    else if (id === 'hakadan')
        return Scene.ShadowTemple;
    else if (id === 'ganontika')
        return Scene.GanonsTower;
    else if (id === 'men')
        return Scene.GerudoTrainingGround;
    else
        return Scene.Other;
}

function isChildDungeon(scene: Scene) {
    switch (scene) {
    case Scene.DekuTree:
    case Scene.DodongosCavern:
    case Scene.JabuJabusBelly:
        return true;
    default:
        return false;
    }
}

function isAdultDungeon(scene: Scene) {
    switch (scene) {
    case Scene.ForestTemple:
    case Scene.FireTemple:
    case Scene.WaterTemple:
    case Scene.SpiritTemple:
    case Scene.ShadowTemple:
    case Scene.GanonsTower:
    case Scene.GerudoTrainingGround:
        return true;
    default:
        return false;
    }
}

class SceneDesc implements Viewer.SceneDesc {
    constructor(public id: string, public name: string, public setupIndex: number = -1) {
    }

    public createScene(device: GfxDevice, abortSignal: AbortSignal): Progressable<Viewer.SceneGfx> {
        // Fetch the ZAR & info ZSI.
        const path_zar = `${pathBase}/scene/${this.id}.zar`;
        const path_info_zsi = `${pathBase}/scene/${this.id}_info.zsi`;
        return Progressable.all([fetchData(path_zar, abortSignal), fetchData(path_info_zsi, abortSignal)]).then(([zar, zsi]) => {
            return this.createSceneFromData(device, abortSignal, zar, zsi);
        });
    }

    private spawnActorForRoom(device: GfxDevice, abortSignal: AbortSignal, scene: Scene, renderer: OoT3DRenderer, roomRenderer: RoomRenderer, environmentSettings: ZSI.ZSIEnvironmentSettings, actor: ZSI.Actor, j: number): void {
        function fetchArchive(archivePath: string): Progressable<ZAR.ZAR> { 
            return renderer.modelCache.fetchArchive(`${pathBase}/actor/${archivePath}`, abortSignal);
        }

        function buildModel(zar: ZAR.ZAR, modelPath: string, scale: number = 0.01): CmbRenderer {
            const cmbData = renderer.modelCache.getModel(device, renderer, zar, modelPath);
            const cmbRenderer = new CmbRenderer(device, renderer.textureHolder, cmbData);
            cmbRenderer.animationController.fps = 20;
            cmbRenderer.setConstantColor(1, TransparentBlack);
            cmbRenderer.name = `${hexzero(actor.actorId, 4)} / ${hexzero(actor.variable, 4)} / ${modelPath}`;
            mat4.scale(cmbRenderer.modelMatrix, actor.modelMatrix, [scale, scale, scale]);
            cmbRenderer.addToViewRenderer(device, renderer.viewRenderer);
            cmbRenderer.setEnvironmentSettings(environmentSettings);
            roomRenderer.objectRenderers.push(cmbRenderer);
            return cmbRenderer;
        }

        function parseCSAB(zar: ZAR.ZAR, filename: string) { return CSAB.parse(CMB.Version.Ocarina, assertExists(ZAR.findFileData(zar, filename))); }
        function parseCMAB(zar: ZAR.ZAR, filename: string) { return CMAB.parse(CMB.Version.Ocarina, assertExists(ZAR.findFileData(zar, filename))); }
        function animFrame(frame: number): AnimationController { const a = new AnimationController(); a.setTimeInFrames(frame); return a; }

        const characterLightScale = 0.5;

        // Actor list based on https://wiki.cloudmodding.com/oot/Actor_List/NTSC_1.0
        // and https://wiki.cloudmodding.com/oot/Actor_List_(Variables)
        if (actor.actorId === ActorId.En_Item00) fetchArchive(`zelda_keep.zar`).then((zar) => {
            // https://wiki.cloudmodding.com/oot/En_Item00
            const itemId = (actor.variable & 0xFF);
            if (itemId === 0x00 || itemId === 0x01 || itemId === 0x02) { // Rupees
                const b = buildModel(zar, `item00/model/drop_gi_rupy.cmb`, 0.015);
                b.modelMatrix[13] += 10;
                for (let i = 0; i < b.shapeInstances.length; i++)
                    b.shapeInstances[i].visible = false;
                const whichShape = itemId;
                b.shapeInstances[whichShape].visible = true;
            } else if (itemId === 0x03) { // Recovery Heart
                buildModel(zar, `item00/model/drop_gi_heart.cmb`, 0.02);
            } else if (itemId === 0x06) { // Heart Piece ( stuck in the ground a bit ? )
                buildModel(zar, `item00/model/drop_gi_hearts_1.cmb`, 0.05);
            } else console.warn(`Unknown Item00 drop: ${hexzero(actor.variable, 4)}`);
        });
        else if (actor.actorId === ActorId.En_Kusa) fetchArchive(`zelda_field_keep.zar`).then((zar) => buildModel(zar, `model/grass05_model.cmb`, 0.4));
        else if (actor.actorId === ActorId.En_Kanban) fetchArchive(`zelda_keep.zar`).then((zar) => {
            const b = buildModel(zar, `objects/model/kanban1_model.cmb`);
            b.modelMatrix[13] -= 16;
        });
        else if (actor.actorId === ActorId.En_Gs) fetchArchive(`zelda_gs.zar`).then((zar) => buildModel(zar, `model/gossip_stone2_model.cmb`, 0.1));
        else if (actor.actorId === ActorId.Obj_Tsubo) fetchArchive(`zelda_tsubo.zar`).then((zar) => buildModel(zar, `model/tubo2_model.cmb`, 0.15));
        else if (actor.actorId === ActorId.Obj_Kibako2) fetchArchive(`zelda_kibako2.zar`).then((zar) => buildModel(zar, `model/CIkibako_model.cmb`, 0.1));
        else if (actor.actorId === ActorId.En_Box) fetchArchive(`zelda_box.zar`).then((zar) => {
            const b = buildModel(zar, `model/tr_box.cmb`, 0.005); // default scale for small chests

            const enum Chest { BOSS, SMALL_WOODEN, LARGE_WOODEN };
            function setChest(chest: Chest) {
                b.shapeInstances[0].visible = chest === Chest.BOSS;
                b.shapeInstances[1].visible = chest === Chest.SMALL_WOODEN || chest === Chest.LARGE_WOODEN;
                b.shapeInstances[2].visible = chest === Chest.BOSS;
                b.shapeInstances[3].visible = chest === Chest.SMALL_WOODEN || chest === Chest.LARGE_WOODEN;

                if (chest === Chest.BOSS || chest === Chest.LARGE_WOODEN)
                    mat4.scale(b.modelMatrix, b.modelMatrix, [2, 2, 2]);
            }

            const whichBox = ((actor.variable) >>> 12) & 0x0F;
            if (whichBox === 0x00) {        // Large
                setChest(Chest.LARGE_WOODEN);
            } else if (whichBox === 0x01) { // Large, Appears, Clear Flag
                setChest(Chest.LARGE_WOODEN);
            } else if (whichBox === 0x02) { // Boss Key's Chest
                setChest(Chest.BOSS);
            } else if (whichBox === 0x03) { // Large, Falling, Switch Flag
                setChest(Chest.LARGE_WOODEN);
            } else if (whichBox === 0x04) { // Large, Invisible
                setChest(Chest.LARGE_WOODEN);  
            } else if (whichBox === 0x05) { // Small
                setChest(Chest.SMALL_WOODEN);
            } else if (whichBox === 0x06) { // Small, Invisible
                setChest(Chest.SMALL_WOODEN);  
            } else if (whichBox === 0x07) { // Small, Appears, Clear Flag
                setChest(Chest.SMALL_WOODEN);    
            } else if (whichBox === 0x08) { // Small, Falls, Switch Flag
                setChest(Chest.SMALL_WOODEN);       
            } else if (whichBox === 0x09) { // Large, Appears, Zelda's Lullabye
                setChest(Chest.LARGE_WOODEN);
            } else if (whichBox === 0x0A) { // Large, Appears, Sun's Song
                setChest(Chest.LARGE_WOODEN);
            } else if (whichBox === 0x0B) { // Large, Appears, Switch Flag
                setChest(Chest.LARGE_WOODEN);
            } else if (whichBox === 0x0C) { // Large
                setChest(Chest.LARGE_WOODEN);
            } else {
                throw "Starschulz";
            }
        });
        else if (actor.actorId === ActorId.Obj_Syokudai) fetchArchive(`zelda_syokudai.zar`).then((zar) => {
            const whichModel = (actor.variable >>> 12) & 0x03;
            if (whichModel === 0x00) {        // Golden Torch
                buildModel(zar, `model/syokudai_model.cmb`, 1);
            } else if (whichModel === 0x01) { // Timed Torch
                buildModel(zar, `model/syokudai_ki_model.cmb`, 1);
            } else if (whichModel === 0x02) { // Wooden Torch
                buildModel(zar, `model/syokudai_isi_model.cmb`, 1);
            } else if (whichModel === 0x03) { // Unknown (Seen in Ganon's Castle)
                // TODO(jstpierre)
            } else {
                throw "Starschulz";
            }
        });
        else if (actor.actorId === ActorId.En_Tana) fetchArchive(`zelda_shop_tana.zar`).then((zar) => {
            const whichModel = actor.variable & 0x0F;
            if (whichModel === 0x00) {
                buildModel(zar, `model/shop_tana01_model.cmb`, 1);  // Wooden Shelves
            } else if (whichModel === 0x01) {
                buildModel(zar, `model/shop_tana02_model.cmb`, 1);  // Stone Shelves ( Zora )
            } else if (whichModel === 0x02) {
                buildModel(zar, `model/shop_tana03_model.cmb`, 1);  // Granite Shelves ( Goron )
            } else {
                throw "Starschulz";
            }
        });
        else if (actor.actorId === ActorId.Bg_Bdan_Objects) fetchArchive(`zelda_bdan_objects.zar`).then((zar) => {
            const whichModel = actor.variable & 0x0F
            if (whichModel === 0x00) {
                buildModel(zar, `model/bdan_toge_model.cmb`, 0.1);      // Giant Squid Platform
            } else if (whichModel === 0x01) {
                buildModel(zar, `model/bdan_ere_model.cmb`, 0.1);       // Elevator Platform
            } else if (whichModel === 0x02) {
                buildModel(zar, `model/bdan_bmizu_modelT.cmb`, 0.1);    // Water Square
            } else if (whichModel === 0x03) {
                buildModel(zar, `model/bdan_fdai_model.cmb`, 0.1);      // Lowering Platform
            } else {
                throw "Starschulz";
            }
        });
        else if (actor.actorId === ActorId.Bg_Bdan_Switch) fetchArchive(`zelda_bdan_objects.zar`).then((zar) => {
            const whichModel = actor.variable & 0x0F
            if (whichModel === 0x00) {
                buildModel(zar, `model/bdan_switch_b_model.cmb`, 0.1);
            } else if (whichModel === 0x01) {
                buildModel(zar, `model/bdan_switch_y_model.cmb`, 0.1);
            } else if (whichModel === 0x02) {
                buildModel(zar, `model/bdan_switch_y_model.cmb`, 0.1);
            } else if (whichModel === 0x03) {
                buildModel(zar, `model/bdan_switch_y_model.cmb`, 0.1);
            } else if (whichModel === 0x04) {
                buildModel(zar, `model/bdan_switch_y_model.cmb`, 0.1);
            } else {
                throw "Starschulz";
            }
        });
        else if (actor.actorId === ActorId.En_Bombf) fetchArchive(`zelda_bombf.zar`).then((zar) => {
            const b = buildModel(zar, `model/bm_flower_model.cmb`, 0.01);
            b.modelMatrix[13] += 10;
            buildModel(zar, `model/bm_leaf_model.cmb`, 0.01);
            buildModel(zar, `model/bm_leaf2_model.cmb`, 0.01);
        });
        else if (actor.actorId === ActorId.En_Zf) fetchArchive(`zelda_zf.zar`).then((zar) => {
            const whichEnemy = actor.variable & 0xFF
            if (whichEnemy === 0x00) {
                const b = buildModel(zar, `model/rezsulfos.cmb`, 0.02);  // Lizalfos Miniboss
                b.bindCSAB(parseCSAB(zar, `anim/zf_matsu.csab`));
            } else if (whichEnemy === 0x01) {
                const b = buildModel(zar, `model/rezsulfos.cmb`, 0.02);  // Lizalfos Miniboss 2 
                b.bindCSAB(parseCSAB(zar, `anim/zf_matsu.csab`));
            } else if (whichEnemy === 0x80) {
                const b = buildModel(zar, `model/rezsulfos.cmb`, 0.02);  // Lizalfos
                b.bindCSAB(parseCSAB(zar, `anim/zf_matsu.csab`));
            } else if (whichEnemy === 0xFE) {
                const b = buildModel(zar, `model/dynafos.cmb`, 0.02);    // Dinolfos
                b.bindCSAB(parseCSAB(zar, `anim/zf_matsu.csab`));
            } else if (whichEnemy === 0xFF) {
                const b = buildModel(zar, `model/rezsulfos.cmb`, 0.02);  // Lizalfos drops from ceiling
                b.bindCSAB(parseCSAB(zar, `anim/zf_matsu.csab`));
            } else {
                throw "Starschulz";
            }
        });   
        else if (actor.actorId === ActorId.Bg_Po_Syokudai) fetchArchive(`zelda_syokudai.zar`).then((zar) => buildModel(zar, `model/syokudai_model.cmb`, 1));
        else if (actor.actorId === ActorId.Obj_Hsblock) fetchArchive(`zelda_d_hsblock.zar`).then((zar) => {
            const whichModel = actor.variable & 0x0F;
            if (whichModel === 0x00) {
                buildModel(zar, 'model/field_fshot_model.cmb', 0.1);  // Tower Hookshot Target
            } else if (whichModel === 0x01) {
                buildModel(zar, 'model/field_fshot_model.cmb', 0.1);  // Tower Hookshot Target (Starts underground)
            } else if (whichModel === 0x02) {
                buildModel(zar, 'model/field_fshot2_model.cmb', 0.1); // Square Wall Target
            } else {
                throw "starschulz";
            }
        });
        else if (actor.actorId === ActorId.Bg_Spot16_Doughnut) fetchArchive(`zelda_efc_doughnut.zar`).then((zar) => {
            const b = buildModel(zar, `model/doughnut_aya_modelT.cmb`, 0.1);
            b.bindCMAB(parseCMAB(zar, `misc/doughnut_aya_modelT.cmab`));
        });
        else if (actor.actorId === ActorId.Obj_Bombiwa) fetchArchive(`zelda_bombiwa.zar`).then((zar) => buildModel(zar, `model/obj_18b_stone_model.cmb`, 0.1));
        else if (actor.actorId === ActorId.Bg_Breakwall) fetchArchive(`zelda_bwall.zar`).then((zar) => buildModel(zar, `model/a_bomt_model.cmb`, 0.1));
        else if (actor.actorId === ActorId.Obj_Timeblock) fetchArchive(`zelda_timeblock.zar`).then((zar) => buildModel(zar, `model/brick_toki_model.cmb`, 1));
        else if (actor.actorId === ActorId.Bg_Spot18_Basket) fetchArchive(`zelda_spot18_obj.zar`).then((zar) => buildModel(zar, `model/obj_s18tubo_model.cmb`, 0.1));
        else if (actor.actorId === ActorId.Bg_Spot18_Shutter) fetchArchive(`zelda_spot18_obj.zar`).then((zar) => buildModel(zar, `model/obj_186_model.cmb`, 0.1));
        else if (actor.actorId === ActorId.En_Blkobj) fetchArchive(`zelda_blkobj.zar`).then((zar) => {
            const b = buildModel(zar, `model/m_WhontR_0d_model.cmb`, 1);
            b.bindCMAB(parseCMAB(zar, `misc/m_WusoR_0d_model.cmab`));
        });
        else if (actor.actorId === ActorId.En_Goroiwa) fetchArchive(`zelda_goroiwa.zar`).then((zar) => buildModel(zar, `model/l_j_goroiwa_model.cmb`, 0.1));
        else if (actor.actorId === ActorId.En_Siofuki) fetchArchive(`zelda_siofuki.zar`).then((zar) => buildModel(zar, `model/efc_tw_whirlpool_modelT.cmb`, 0.1).bindCMAB(parseCMAB(zar, `misc/efc_tw_whirlpool_modelT.cmab`)));
        else if (actor.actorId === ActorId.Bg_Mizu_Movebg) fetchArchive(`zelda_mizu_objects.zar`).then((zar) => buildModel(zar, `model/m_WPathFloat_model.cmb`, 0.1));
        else if (actor.actorId === ActorId.Bg_Ddan_Jd) fetchArchive(`zelda_ddan_objects.zar`).then((zar) => buildModel(zar, `model/ddanh_jd_model.cmb`, 0.1));
        else if (actor.actorId === ActorId.Bg_Dodoago) fetchArchive(`zelda_ddan_objects.zar`).then((zar) => buildModel(zar, `model/ddanh_ago_model.cmb`, 0.1));
        else if (actor.actorId === ActorId.Bg_Ddan_Kd) fetchArchive(`zelda_ddan_objects.zar`).then((zar) => buildModel(zar, `model/ddanh_kaidan_model.cmb`, 0.1));
        else if (actor.actorId === ActorId.En_Trap) fetchArchive(`dk_trap.zar`).then((zar) => buildModel(zar, `model/trap_model.cmb`, 0.1));
        else if (actor.actorId === ActorId.Bg_Mori_Hineri) {
            const whichHallway = actor.variable & 0x0F;
            if (whichHallway === 0x00)
                fetchArchive(`zelda_mori_hineri1.zar`).then((zar) => buildModel(zar, `model/l_hineri1_model.cmb`, 1));
            else if (whichHallway === 0x01)
                fetchArchive(`zelda_mori_hineri2.zar`).then((zar) => buildModel(zar, `model/l_hineri2_model.cmb`, 1));
        }
        else if (actor.actorId === ActorId.Bg_Mori_Elevator) fetchArchive(`zelda_mori_objects.zar`).then((zar) => buildModel(zar, `model/l_elevator_model.cmb`, 1));
        else if (actor.actorId === ActorId.Bg_Mori_Bigst) fetchArchive(`zelda_mori_objects.zar`).then((zar) => buildModel(zar, `model/l_bigst_model.cmb`, 1));
        else if (actor.actorId === ActorId.Bg_Mori_Idomizu) fetchArchive(`zelda_mori_objects.zar`).then((zar) => {
            const b = buildModel(zar, `model/l_idomizu_modelT.cmb`, 1);
            b.bindCMAB(parseCMAB(zar, `misc/l_idomizu_modelT.cmab`));
        });
        else if (actor.actorId === ActorId.Bg_Mori_Hashira4) fetchArchive(`zelda_mori_objects.zar`).then((zar) => {
            const whichModel = actor.variable & 0x0F;
            if (whichModel === 0x00)
                buildModel(zar, `model/l_4hasira_model.cmb`, 1);
        });
        else if (actor.actorId === ActorId.Bg_Mori_Rakkatenjo) fetchArchive(`zelda_mori_objects.zar`).then((zar) => {
            buildModel(zar, `model/l_tenjyou_model.cmb`, 1);
        });
        else if (actor.actorId === ActorId.Bg_Mori_Kaitenkabe) fetchArchive(`zelda_mori_objects.zar`).then((zar) => {
            buildModel(zar, `model/l_kaiten_model.cmb`, 1);
        });
        else if (actor.actorId === ActorId.Bg_Spot01_Fusya) fetchArchive(`zelda_spot01_objects.zar`).then((zar) => {
            buildModel(zar, `model/c_s01fusya_model.cmb`, 0.1);
        });
        else if (actor.actorId === ActorId.Bg_Spot01_Idohashira) fetchArchive(`zelda_spot01_objects.zar`).then((zar) => {
            buildModel(zar, `model/c_s01idohashira_model.cmb`, 0.1);
        });
        else if (actor.actorId === ActorId.Bg_Spot01_Idomizu) fetchArchive(`zelda_spot01_objects.zar`).then((zar) => {
            const b = buildModel(zar, `model/c_s01idomizu_modelT.cmb`, 0.1);
            b.bindCMAB(parseCMAB(zar, `misc/c_s01idomizu_modelT.cmab`));
        });
        else if (actor.actorId === ActorId.Bg_Spot01_Objects2) {
            const whichModel = actor.variable & 0x0F;
            if (whichModel === 0x00)      // Potion Shop Poster
                fetchArchive(`zelda_spot01_matoya.zar`).then((zar) => buildModel(zar, `model/c_s01_k_kanban_model.cmb`, 0.1));
            else if (whichModel === 0x01) // Shooting Gallery Poster
                fetchArchive(`zelda_spot01_matoya.zar`).then((zar) => buildModel(zar, `model/c_s01_m_kanban_model.cmb`, 0.1));
            else if (whichModel === 0x02) // Bazaar Poster
                fetchArchive(`zelda_spot01_matoya.zar`).then((zar) => buildModel(zar, `model/c_s01_n_kanban_model.cmb`, 0.1));
            else if (whichModel === 0x03) // Shooting Gallery (Partially Constructed)
                fetchArchive(`zelda_spot01_matoyab.zar`).then((zar) => buildModel(zar, `model/c_matoate_before_model.cmb`, 0.1));
            else if (whichModel === 0x04) // Shooting Gallery (Finished)
                fetchArchive(`zelda_spot01_matoya.zar`).then((zar) => buildModel(zar, `model/c_matoate_house_model.cmb`, 0.1));
            else
                throw "whoops";
        }
        else if (actor.actorId === ActorId.Door_Warp1) fetchArchive(`zelda_warp1.zar`).then((zar) => {
            const b = buildModel(zar, `model/warp_2_modelT.cmb`, 1);
            b.bindCMAB(parseCMAB(zar, `misc/warp_2_modelT_open.cmab`));
        });
        else if (actor.actorId === ActorId.Bg_Ydan_Hasi) fetchArchive(`zelda_ydan_objects.zar`).then((zar) => {
            const whichModel = actor.variable & 0x0F;
            if (whichModel === 0x00) // Back-and-Forth Moving Platform
                buildModel(zar, `model/ydan_trift_model.cmb`, 0.1);
            else if (whichModel === 0x01) // Water Plane
                buildModel(zar, `model/ydan_mizu_modelT.cmb`, 0.1).bindCMAB(parseCMAB(zar, `misc/ydan_mizu_modelT.cmab`));
            else if (whichModel === 0x02) // Three Rising Platforms
                buildModel(zar, `model/ydan_maruta_model.cmb`, 0.1);
            else
                throw "whoops";
        });
        else if (actor.actorId === ActorId.Bg_Ydan_Maruta) fetchArchive(`zelda_ydan_objects.zar`).then((zar) => {
            const whichModel = (actor.variable >>> 8) & 0x0F;
            if (whichModel === 0x00)
                buildModel(zar, `model/ydan_ytoge_model.cmb`, 0.1);
            else if (whichModel === 0x01) // hasigo! to new york
                buildModel(zar, `model/ydan_t_hasigo_model.cmb`, 0.1);
        });
        else if (actor.actorId === ActorId.Obj_Oshihiki) fetchArchive(`zelda_dangeon_keep.zar`).then((zar) => {
            let scale = 0.1;
            const whichScale = actor.variable & 0x03;

            if (whichScale === 0x00)
                scale = 60/600;
            else if (whichScale === 0x01)
                scale = 100/600;
            else if (whichScale === 0x02)
                scale = 120/600;
            else if (whichScale === 0x03)
                scale = 200/600;

            const whichColor = (actor.variable >>> 6) & 0x03;

            if (scene === Scene.DekuTree) {
                buildModel(zar, `model/brick_15_deku_Sa_model.cmb`, scale);
            } else if (scene === Scene.DodongosCavern) {
                if (whichColor === 0x00)
                    buildModel(zar, `model/brick_15_dod_Sa_model.cmb`, scale);
                else if (whichColor === 0x01)
                    buildModel(zar, `model/brick_15_dod_Sb_model.cmb`, scale);
            } else if (scene === Scene.ForestTemple) {
                if (whichColor === 0x00)
                    buildModel(zar, `model/brick_15_frs_Ma_model.cmb`, scale);
                else if (whichColor === 0x01)
                    buildModel(zar, `model/brick_15_frs_Mb_model.cmb`, scale);
            } else if (scene === Scene.FireTemple) {
                buildModel(zar, `model/brick_15_fire_Sa_model.cmb`, scale);
            } else if (scene === Scene.WaterTemple) {
                buildModel(zar, `model/brick_15_wat_Ma_model.cmb`, scale);
            } else if (scene === Scene.SpiritTemple) {
                if (whichScale === 0x00)
                    buildModel(zar, `model/brick_15_soul_Sa_model.cmb`, scale);
                else if (whichScale === 0x03)
                    buildModel(zar, `model/brick_15_soul_La_model.cmb`, scale);
            } else if (scene === Scene.ShadowTemple) {
                buildModel(zar, `model/brick_15_dark_Ma_model.cmb`, scale);
            } else if (scene === Scene.GanonsTower) {
                // TODO(jstpierre): What does Ganon's Tower use?
                buildModel(zar, `model/brick_15_dark_Ma_model.cmb`, scale);
            } else if (scene === Scene.GerudoTrainingGround) {
                buildModel(zar, `model/brick_15_gerd_La_model.cmb`, scale);
            } else
                throw "whoops";
        });
        else if (actor.actorId === ActorId.Obj_Switch) fetchArchive(`zelda_dangeon_keep.zar`).then((zar) => {
            // TODO(jstpierre): What determines the diff. between the yellow and silver eye switches?
            // Probably just child vs. adult scene?
            const whichSwitch = actor.variable & 0x07;
            if (whichSwitch === 0x00) // Floor Switch
                buildModel(zar, `model/switch_1_model.cmb`, 0.1);
            else if (whichSwitch === 0x01) // Rusted Floor Switch
                buildModel(zar, `model/switch_2_model.cmb`, 0.1);
            else if (whichSwitch === 0x02) // Yellow Eye Switch
                if (isChildDungeon(scene))
                    buildModel(zar, `model/switch_4_model.cmb`, 0.1);
                else if (isAdultDungeon(scene))
                    buildModel(zar, `model/switch_5_model.cmb`, 0.1);
                else
                    throw "whoops";
            else if (whichSwitch === 0x03) // Crystal Switch
                // TODO(jstpierre): Green vs. red? Is this only used in Fire and Forest?
                buildModel(zar, `model/switch_6_model.cmb`, 0.1);
            else if (whichSwitch === 0x04) // Targetable Crystal Switch
                buildModel(zar, `model/switch_9_model.cmb`, 0.1);
            else
                throw "whoops";
        });
        else if (actor.actorId === ActorId.Door_Ana) fetchArchive(`zelda_field_keep.zar`).then((zar) => buildModel(zar, `model/ana01_modelT.cmb`));
        else if (actor.actorId === ActorId.Bg_Mjin) fetchArchive(`zelda_mjin.zar`).then((zar) => {
            const whichPedestal = actor.variable & 0x0F;

            let whichPalFrame = 0;
            if (whichPedestal === 0x01) // Prelude of Light / Temple of Time
                whichPalFrame = 3;
            else if (whichPedestal === 0x06) // Minuet of Forest / Forest Temple
                whichPalFrame = 0;
            else if (whichPedestal === 0x03) // Bolero of Fire / Fire Temple
                whichPalFrame = 2;
            else if (whichPedestal === 0x04) // Serenade of Water / Water Temple
                whichPalFrame = 4;
            else if (whichPedestal === 0x05) // Requiem of Spirit / Spirit Temple
                whichPalFrame = 5;
            else if (whichPedestal === 0x02) // Nocturne of Shadow / Shadow Temple
                whichPalFrame = 1;

            const b = buildModel(zar, `model/mjin_flash_model.cmb`, 1);
            const cmab = parseCMAB(zar, `misc/mjin_flash_model.cmab`);
            renderer.textureHolder.addTextures(device, cmab.textures);
            b.bindCMAB(cmab, animFrame(whichPalFrame));
        });
        else if (actor.actorId === ActorId.Bg_Ydan_Sp) fetchArchive(`zelda_ydan_objects.zar`).then((zar) => {
            const whichModel = (actor.variable >>> 12) & 0x03;
            if (whichModel === 0x00) // Web-Covered Hole
                buildModel(zar, `model/ydan_spyuka_modelT.cmb`, 0.1);
            else if (whichModel === 0x01) // Vertical Web Wall
                buildModel(zar, `model/ydan_spkabe_modelT.cmb`, 0.1);
            else if (whichModel === 0x02) // Web-Hovered Hole
                buildModel(zar, `model/ydan_spyuka_modelT.cmb`, 0.1);
            else
                throw "whoops";
        });
        else if (actor.actorId === ActorId.En_Hata) fetchArchive(`zelda_hata.zar`).then((zar) => {
            // the flag model only shows two red flags, but in noclip it is two red and a blue that comes from nowhere?
            // its not in the model and not in the actor list
            const b = buildModel(zar, `model/ht_hata.cmb`); // hyrule castle flag
            b.bindCSAB(parseCSAB(zar, `anim/ht_hata.csab`));
        });
        else if (actor.actorId === ActorId.En_Wood02) fetchArchive(`zelda_wood02.zar`).then((zar) => {
            const whichModel = actor.variable & 0x00FF;
            // TODO(jstpierre): Why don't these tree models display correctly?
            if (whichModel === 0x02) { // "Small Tree"
                buildModel(zar, `model/tree03_model.cmb`, 0.5);
            } else {
                console.log(`Unknown Wood02 model ${whichModel}`);
            }
        });
        // NPCs.
        else if (actor.actorId === ActorId.En_Ko) fetchArchive(`zelda_kw1.zar`).then((zar) => {
            const b = buildModel(zar, `model/kokiripeople.cmb`);
            b.bindCSAB(parseCSAB(zar, `anim/fad_n_wait.csab`));
            b.setVertexColorScale(characterLightScale);

            const enum Gender { BOY, GIRL };
            function setGender(gender: Gender) {
                b.shapeInstances[2].visible = gender === Gender.GIRL;
                b.shapeInstances[3].visible = gender === Gender.GIRL;
                b.shapeInstances[4].visible = gender === Gender.GIRL;
                b.shapeInstances[5].visible = gender === Gender.BOY;
                b.shapeInstances[6].visible = gender === Gender.BOY;
            }

            const whichNPC = actor.variable & 0xFF;

            if (whichNPC === 0x00) { // Standing boy.
                setGender(Gender.BOY);
            } else if (whichNPC === 0x01) { // Standing girl.
                setGender(Gender.GIRL);
            } else if (whichNPC === 0x02) { // Boxing boy.
                setGender(Gender.BOY);
            } else if (whichNPC === 0x03) { // Blocking boy.
                setGender(Gender.BOY);
            } else if (whichNPC === 0x04) { // Backflipping boy.
                setGender(Gender.BOY);
            } else if (whichNPC === 0x05) { // Sitting girl.
                setGender(Gender.GIRL);
            } else if (whichNPC === 0x06) { // Standing girl.
                setGender(Gender.GIRL);
            } else if (whichNPC === 0x07) { // Unknown -- in Know-it-All Brother's House.
                setGender(Gender.BOY);
            } else if (whichNPC === 0x08) { // Unknown -- in Know-it-All Brother's House.
                setGender(Gender.BOY);
            } else if (whichNPC === 0x0A) { // Unknown -- in Kokiri Shop.
                setGender(Gender.GIRL);
            } else if (whichNPC === 0x0B) { // Unknown -- in Know-it-All Brother's House.
                setGender(Gender.GIRL);
            } else if (whichNPC === 0x0C) { // Blonde girl.
                setGender(Gender.GIRL);
            } else {
                throw "whoops";
            }
        });
        else if (actor.actorId === ActorId.En_Ossan) {
            const whichShopkeeper = actor.variable & 0x0F;
            if (whichShopkeeper === 0x00) {        // Kokiri Shopkeeper
                fetchArchive(`zelda_km1.zar`).then((zar) => {
                    // need to also specify meshes, to turn off his hair
                    const b = buildModel(zar, `model/kokirimaster.cmb`);
                    b.bindCSAB(parseCSAB(zar, `anim/km1_omise.csab`));
                    b.setVertexColorScale(characterLightScale);
                });
            } else if (whichShopkeeper === 0x01) { // Kakariko Potion Shopkeeper
                // TODO(jstpierre)
            } else if (whichShopkeeper === 0x02) { // Bombchu Shopkeeper
                fetchArchive(`zelda_rs.zar`).then((zar) => {
                    const b = buildModel(zar, `model/bomchumaster.cmb`);
                    b.bindCSAB(parseCSAB(zar, `anim/rs_matsu.csab`));
                    b.setVertexColorScale(characterLightScale);
                });
            } else if (whichShopkeeper === 0x03) { // Market Potion Shopkeeper
                // TODO(jstpierre)
            } else if (whichShopkeeper === 0x04) { // Bazaar Shopkeeper
                // TODO(jstpierre)
            } else if (whichShopkeeper === 0x07) { // Zora Shopkeeper
                fetchArchive(`zelda_masterzoora.zar`).then((zar) => {
                    const b = buildModel(zar, `model/zorapeople.cmb`);
                    b.bindCSAB(parseCSAB(zar, `anim/zo_omise.csab`));
                    b.setVertexColorScale(characterLightScale);
                });
            } else if (whichShopkeeper === 0x08) { // Goron Shopkeeper
                fetchArchive(`zelda_mastergolon.zar`).then((zar) => {
                    const b = buildModel(zar, `model/goronpeople.cmb`);
                    b.bindCSAB(parseCSAB(zar, `anim/oF1d_omise.csab`));
                    b.setVertexColorScale(characterLightScale);
                });
            } else if (whichShopkeeper === 0x0A) { // Happy Mask Shopkeeper
                fetchArchive(`zelda_os.zar`).then((zar) => {
                    const b = buildModel(zar, `model/maskmaster.cmb`);
                    b.bindCSAB(parseCSAB(zar, `anim/os_matsu.csab`));
                    b.setVertexColorScale(characterLightScale);
                });
            } else {
                console.log(whichShopkeeper);
                throw "Starschulz";
            }
        }
        else if (actor.actorId === ActorId.En_Brob) fetchArchive('zelda_brob.zar').then((zar) => {
            const b = buildModel(zar, `model/brob.cmb`);
            b.setVertexColorScale(characterLightScale);
        });
        else if (actor.actorId === ActorId.En_Heishi2) fetchArchive(`zelda_sd.zar`).then((zar) => {
            // Purple Royal Guards. They are without an animation as it causes them to spaghettify...
            const b = buildModel(zar, `model/soldier2.cmb`);
            b.setVertexColorScale(characterLightScale);
        });
        else if (actor.actorId === ActorId.En_Cow) fetchArchive('zelda_cow.zar').then((zar) => {
            const b = buildModel(zar, `model/cow.cmb`);
            b.bindCSAB(parseCSAB(zar, `anim/usi_mogmog.csab`));
            b.setVertexColorScale(characterLightScale);
        });
        else if (actor.actorId === ActorId.En_Zo) fetchArchive('zelda_zo.zar').then((zar) => {
            const b = buildModel(zar, `model/zorapeople.cmb`);
            b.bindCSAB(parseCSAB(zar, `anim/zo_riku_matsu.csab`)); 
            b.setVertexColorScale(characterLightScale);
        });
        else if (actor.actorId === ActorId.En_In) fetchArchive('zelda_in.zar').then((zar) => {
            const b = buildModel(zar, `model/ingo.cmb`);
            b.bindCSAB(parseCSAB(zar, `anim/in_shigoto.csab`)); 
            b.setVertexColorScale(characterLightScale);
        });
        else if (actor.actorId === ActorId.En_Ma1) fetchArchive(`zelda_ma1.zar`).then((zar) => {
            const b = buildModel(zar, `model/childmalon.cmb`);
            b.bindCSAB(parseCSAB(zar, `anim/ma1_matsu.csab`));
            b.setVertexColorScale(characterLightScale);
        });
        else if (actor.actorId === ActorId.En_Ma2) fetchArchive(`zelda_ma2.zar`).then((zar) => {
            const b = buildModel(zar, `model/malon.cmb`);
            b.bindCSAB(parseCSAB(zar, `anim/ma2_shigoto.csab`));
            b.setVertexColorScale(characterLightScale);
        });
        else if (actor.actorId === ActorId.En_Horse_Normal) fetchArchive(`zelda_horse_normal.zar`).then((zar) => {
            const b = buildModel(zar, `model/normalhorse.cmb`);
            b.bindCSAB(parseCSAB(zar, `anim/hn_anim_wait.csab`));
            b.setVertexColorScale(characterLightScale);
        });
        else if (actor.actorId === ActorId.En_Ta) fetchArchive(`zelda_ta.zar`).then((zar) => {
            const b = buildModel(zar, `model/talon.cmb`);
            b.bindCSAB(parseCSAB(zar, `anim/ta_matsu.csab`));
            b.setVertexColorScale(characterLightScale);
        });
        else if (actor.actorId === ActorId.En_Ds) fetchArchive(`zelda_ds.zar`).then((zar) => {
            const b = buildModel(zar, `model/magicmaster.cmb`, 0.013);
            b.bindCSAB(parseCSAB(zar, `anim/ds_matsu.csab`));
            b.setVertexColorScale(characterLightScale);
        });
        else if (actor.actorId === ActorId.En_Mk) fetchArchive(`zelda_mk.zar`).then((zar) => {
            const b = buildModel(zar, `model/lakedoctor.cmb`);
            b.bindCSAB(parseCSAB(zar, `anim/mk_matsu.csab`));
            b.setVertexColorScale(characterLightScale);
        });
        else if (actor.actorId === ActorId.En_Niw_Lady) fetchArchive(`zelda_ane.zar`).then((zar) => {
            const b = buildModel(zar, `model/chickenlady.cmb`);
            b.bindCSAB(parseCSAB(zar, `anim/Ane_matsu.csab`));
            b.setVertexColorScale(characterLightScale);
        });
        else if (actor.actorId === ActorId.En_Niw_Girl) fetchArchive(`zelda_gr.zar`).then((zar) => {
            const b = buildModel(zar, `model/chickengirl.cmb`);
            b.bindCSAB(parseCSAB(zar, `anim/gr_wait.csab`));
            b.setVertexColorScale(characterLightScale);
        });
        else if (actor.actorId === ActorId.En_Daiku_Kakariko) fetchArchive('zelda_daiku.zar').then((zar) => {
            const b = buildModel(zar, `model/disciple.cmb`);
            b.bindCSAB(parseCSAB(zar, `anim/dk2_hanasi.csab`));
            b.setVertexColorScale(characterLightScale);
        });
        else if (actor.actorId === ActorId.En_Du) fetchArchive('zelda_du.zar').then((zar) => {
            const b = buildModel(zar, `model/darunia.cmb`);
            b.bindCSAB(parseCSAB(zar, `anim/du_matsu.csab`));
            b.setVertexColorScale(characterLightScale);
        });
        else if (actor.actorId === ActorId.En_Sa) fetchArchive(`zelda_sa.zar`).then((zar) => {
            const b = buildModel(zar, `model/saria.cmb`);
            // Chosen because she's placed to be sitting down on the wood stump in the Sacred Forest Temple room setup we spawn.
            b.bindCSAB(parseCSAB(zar, `anim/sa_okarina_hanasi_wait.csab`));
            b.setVertexColorScale(characterLightScale);
        });
        else if (actor.actorId === ActorId.En_Skj) fetchArchive(`zelda_skj.zar`).then((zar) => {
            const b = buildModel(zar, `model/stalkid.cmb`);
            b.bindCSAB(parseCSAB(zar, `anim/skeltonJR_wait.csab`));
            b.setVertexColorScale(characterLightScale);
        });
        else if (actor.actorId === ActorId.En_Owl) fetchArchive(`zelda_owl.zar`).then((zar) => {
            const b = buildModel(zar, `model/kaeporagaebora1.cmb`);
            b.bindCSAB(parseCSAB(zar, `anim/owl_wait.csab`));
            b.setVertexColorScale(characterLightScale);
        });
        else if (actor.actorId === ActorId.En_Okuta) fetchArchive(`zelda_oc2.zar`).then((zar) => {
            const b = buildModel(zar, `model/octarock.cmb`);
            b.bindCSAB(parseCSAB(zar, `anim/oc_float.csab`));
            b.setVertexColorScale(characterLightScale);
        });
        else if (actor.actorId === ActorId.En_Ani) fetchArchive(`zelda_ani.zar`).then((zar) => {
            const b = buildModel(zar, `model/roofman.cmb`);
            b.bindCSAB(parseCSAB(zar, `anim/ani_suwari_wait.csab`));
            b.modelMatrix[13] -= 25;
        });
        else if (actor.actorId === ActorId.En_Niw) fetchArchive(`zelda_nw.zar`).then((zar) => {
            const b = buildModel(zar, `model/chicken.cmb`);
            b.bindCSAB(parseCSAB(zar, `anim/nw_wait.csab`));
            b.setVertexColorScale(characterLightScale);
        });
        else if (actor.actorId === ActorId.En_Toryo) fetchArchive(`zelda_toryo.zar`).then((zar) => {
            const b = buildModel(zar, `model/bosshead.cmb`);
            b.bindCSAB(parseCSAB(zar, `anim/dk1_matsu.csab`));
            b.setVertexColorScale(characterLightScale);
        });
        else if (actor.actorId === ActorId.En_Ru2) fetchArchive(`zelda_ru2.zar`).then((zar) => {
            const b = buildModel(zar, `model/ruto.cmb`);
            b.bindCSAB(parseCSAB(zar, `anim/ru2_matsu.csab`));
            b.setVertexColorScale(characterLightScale);
        });
        else if (actor.actorId === ActorId.En_Nb) fetchArchive(`zelda_nb.zar`).then((zar) => {
            const b = buildModel(zar, `model/nabooru.cmb`);
            b.bindCSAB(parseCSAB(zar, `anim/nb_matsu.csab`));
            b.setVertexColorScale(characterLightScale);
        });
        else if (actor.actorId === ActorId.Demo_Sa) fetchArchive(`zelda_sa.zar`).then((zar) => {
            const b = buildModel(zar, `model/saria.cmb`);
            b.bindCSAB(parseCSAB(zar, `anim/sa_matsu.csab`));
            b.setVertexColorScale(characterLightScale);
        });
        else if (actor.actorId === ActorId.Demo_Im) fetchArchive(`zelda_im.zar`).then((zar) => {
            const b = buildModel(zar, `model/impa.cmb`, 0.01);
            b.bindCSAB(parseCSAB(zar, `anim/impa_matsu.csab`));
        });
        else if (actor.actorId === ActorId.Demo_Du) fetchArchive(`zelda_du.zar`).then((zar) => {
            const b = buildModel(zar, `model/darunia.cmb`, 0.01);
            b.bindCSAB(parseCSAB(zar, `anim/du_matsu.csab`));
            b.setVertexColorScale(characterLightScale);
        });
        else if (actor.actorId === ActorId.En_Heishi4) fetchArchive(`zelda_sd.zar`).then((zar) => {
            const b = buildModel(zar, `model/soldier.cmb`);
            b.bindCSAB(parseCSAB(zar, `anim/sd_matsu.csab`)); 
            b.setVertexColorScale(characterLightScale);
        });
        else if (actor.actorId === ActorId.En_Heishi1) fetchArchive(`zelda_sd.zar`).then((zar) => {
            const b = buildModel(zar, `model/soldier.cmb`);
            b.bindCSAB(parseCSAB(zar, `anim/sd_matsu.csab`)); 
            b.setVertexColorScale(characterLightScale);
        });
        else if (actor.actorId === ActorId.En_Heishi3) fetchArchive(`zelda_sd.zar`).then((zar) => {
            const b = buildModel(zar, `model/soldier.cmb`);
            b.bindCSAB(parseCSAB(zar, `anim/sd_matsu.csab`)); 
            b.setVertexColorScale(characterLightScale);
        });
        else if (actor.actorId === ActorId.En_Zl4) fetchArchive(`zelda_zl4.zar`).then((zar) => {
            const b = buildModel(zar, `model/childzelda.cmb`);
            b.bindCSAB(parseCSAB(zar, `anim/kozelda_ushiro_wait.csab`)); 
            b.setVertexColorScale(characterLightScale);
        });
        else if (actor.actorId === ActorId.En_Tg) fetchArchive(`zelda_mu.zar`).then((zar) => {
            const b = buildModel(zar, `model/couple.cmb`);
            b.bindCSAB(parseCSAB(zar, `anim/tg_matsu.csab`)); 
            b.setVertexColorScale(characterLightScale);
        });
        else if (actor.actorId === ActorId.En_Mu) fetchArchive(`zelda_mu.zar`).then((zar) => {
            const b = buildModel(zar, `model/marketpeople.cmb`);
            b.bindCSAB(parseCSAB(zar, `anim/mu_matsu.csab`)); 
            b.setVertexColorScale(characterLightScale);
            const whichPalette = actor.variable & 0x000F;
            if (whichPalette === 0x00) {
                b.setConstantColor(1, colorNew(0.39216, 0.5098, 0.92157));
                b.setConstantColor(2, colorNew(0.11765, 0.94118, 0.78431));
                b.setConstantColor(3, colorNew(0.62745, 0.98039, 0.23529));
                b.setConstantColor(4, colorNew(0.35294, 0.23529, 0.03992));
            } else if (whichPalette === 0x01) {
                b.setConstantColor(1, colorNew(0.35294, 0.23529, 0.03992));
                b.setConstantColor(2, colorNew(0.62745, 0.98039, 0.23529));
                b.setConstantColor(3, colorNew(0.11765, 0.94118, 0.78431));
                b.setConstantColor(4, colorNew(0.35294, 0.23529, 0.03992));
            } else {
                throw "whoops";
            }
        });
        else if (actor.actorId === ActorId.En_Dog) fetchArchive(`zelda_dog.zar`).then((zar) => {
            const b = buildModel(zar, `model/dog.cmb`);
            b.bindCSAB(parseCSAB(zar, `anim/dog_sit.csab`)); 
            b.setVertexColorScale(characterLightScale);
        });
        else if (actor.actorId === ActorId.En_Hy) {
            // TODO(jstpierre): verify this with a renderdoc cap
            const whichNPC = (actor.variable & 0x003F);
            if (whichNPC === 0x00) { // "Fat woman in light blue"
                fetchArchive(`zelda_aob.zar`).then((zar) => {
                    const b = buildModel(zar, `model/hyliawoman1.cmb`);
                    b.bindCSAB(parseCSAB(zar, `anim/aob_mastu.csab`));
                    b.setVertexColorScale(characterLightScale);
                });
            } else if (whichNPC === 0x01) { // "Old man in blue"
                fetchArchive(`zelda_cob.zar`).then((zar) => {
                    const b = buildModel(zar, `model/hyliawoman2.cmb`);
                    b.bindCSAB(parseCSAB(zar, `anim/cob_matsu.csab`));
                    b.setVertexColorScale(characterLightScale);
                });
            } else if (whichNPC === 0x02) { // "Bearded man in white & green"
                fetchArchive(`zelda_ahg.zar`).then((zar) => {
                    const b = buildModel(zar, `model/hyliaman2.cmb`);
                    b.bindCSAB(parseCSAB(zar, `anim/ahg_matsu.csab`));
                    b.setVertexColorScale(characterLightScale);
                    b.setConstantColor(3, White);
                    b.setConstantColor(4, White);
                    for (let i = 5; i < 8; i++)
                        b.shapeInstances[i].visible = false;
                });
            } else if (whichNPC === 0x03) { // "Jogging man (Sakon)"
                fetchArchive(`zelda_boj.zar`).then((zar) => {
                    // TODO(jstpierre): Animate on path
                    const b = buildModel(zar, `model/hyliaman1.cmb`);
                    b.setConstantColor(3, colorNew(0.21568, 0.21568, 1));
                    b.setConstantColor(4, White);
                    b.bindCSAB(parseCSAB(zar, `anim/boj2_5.csab`));
                    b.setVertexColorScale(characterLightScale);
                    for (let i = 3; i < 12; i++)
                        b.shapeInstances[i].visible = false;
                    b.shapeInstances[6].visible = true;
                    b.shapeInstances[11].visible = true;
                });
            } else if (whichNPC === 0x04) { // "Staunch man in black & green"
                fetchArchive(`zelda_ahg.zar`).then((zar) => {
                    const b = buildModel(zar, `model/hyliaman2.cmb`);
                    b.bindCSAB(parseCSAB(zar, `anim/ahg2_18.csab`));
                    b.setConstantColor(3, colorNew(1, 0, 0));
                    b.setVertexColorScale(characterLightScale);
                    for (let i = 3; i < 8; i++)
                        b.shapeInstances[i].visible = false;
                    b.shapeInstances[5].visible = true;
                });
            } else if (whichNPC === 0x05) { // "Begging man"
                fetchArchive(`zelda_boj.zar`).then((zar) => {
                    const b = buildModel(zar, `model/hyliaman1.cmb`);
                    b.setConstantColor(3, colorNew(0.19608, 0.31373, 0));
                    b.setConstantColor(4, colorNew(0.19608, 0.31373, 0));
                    b.bindCSAB(parseCSAB(zar, `anim/boj2_9.csab`));
                    b.setVertexColorScale(characterLightScale);
                    for (let i = 3; i < 12; i++)
                        b.shapeInstances[i].visible = false;
                    b.shapeInstances[7].visible = true;
                });
            } else if (whichNPC === 0x06) { // "Old woman in white"
                fetchArchive(`zelda_bba.zar`).then((zar) => {
                    const b = buildModel(zar, `model/hyliaoldwoman.cmb`);
                    b.bindCSAB(parseCSAB(zar, `anim/bba_matsu.csab`));
                    b.setVertexColorScale(characterLightScale);
                });
            } else if (whichNPC === 0x07) { // "Old man in blue"
                fetchArchive(`zelda_bji.zar`).then((zar) => {
                    const b = buildModel(zar, `model/hyliaoldman.cmb`);
                    b.bindCSAB(parseCSAB(zar, `anim/bji_matsu.csab`));
                    b.setConstantColor(3, White);
                    b.setConstantColor(4, colorNew(0, 0.1968, 0.62745));
                    b.setVertexColorScale(characterLightScale);
                });
            } else if (whichNPC === 0x08) { // "Thin woman in lilac"
                fetchArchive(`zelda_cne.zar`).then((zar) => {
                    const b = buildModel(zar, `model/hylialady.cmb`);
                    b.bindCSAB(parseCSAB(zar, `anim/cne_n_wait.csab`));
                    b.setVertexColorScale(characterLightScale);
                    b.setConstantColor(2, colorNew(0.62734, 0.70588, 1));
                    b.setConstantColor(3, colorNew(0.62734, 0.70588, 1));
                    b.setConstantColor(4, colorNew(0.62734, 0.70588, 1));
                    b.shapeInstances[4].visible = false;
                });
            } else if (whichNPC === 0x09) { // "Laughing man in red & white"
                fetchArchive(`zelda_boj.zar`).then((zar) => {
                    const b = buildModel(zar, `model/hyliaman1.cmb`);
                    b.setConstantColor(3, White);
                    b.setConstantColor(4, colorNew(0.86275, 0, 0.31373));
                    b.bindCSAB(parseCSAB(zar, `anim/boj_13.csab`));
                    b.setVertexColorScale(characterLightScale);
                    for (let i = 6; i < 12; i++)
                        b.shapeInstances[i].visible = false;
                });
            } else if (whichNPC === 0x0A) { // "Explaining man in blue & white"
                fetchArchive(`zelda_boj.zar`).then((zar) => {
                    const b = buildModel(zar, `model/hyliaman1.cmb`);
                    b.setConstantColor(3, White);
                    b.setConstantColor(4, colorNew(0, 0.5098, 0.86275));
                    b.bindCSAB(parseCSAB(zar, `anim/boj_14.csab`));
                    b.setVertexColorScale(characterLightScale);
                    for (let i = 6; i < 12; i++)
                        b.shapeInstances[i].visible = false;
                });
            } else if (whichNPC === 0x0B) { // "Thin woman in blue & yellow"
                fetchArchive(`zelda_cne.zar`).then((zar) => {
                    const b = buildModel(zar, `model/hylialady.cmb`);
                    b.bindCSAB(parseCSAB(zar, `anim/cne2_15.csab`));
                    b.setVertexColorScale(characterLightScale);
                    b.setConstantColor(2, White);
                    b.setConstantColor(3, colorNew(1, 1, 0.39216));
                    b.setConstantColor(4, colorNew(0.27451, 0.62734, 0.90196));
                    b.shapeInstances[4].visible = false;
                });
            } else if (whichNPC === 0x0C) { // "Looking man in crimson"
                fetchArchive(`zelda_boj.zar`).then((zar) => {
                    const b = buildModel(zar, `model/hyliaman1.cmb`);
                    b.setConstantColor(3, colorNew(1, 0.94118, 0.58824));
                    b.setConstantColor(4, colorNew(0.58824, 0.23529, 0.35294));
                    b.bindCSAB(parseCSAB(zar, `anim/boj2_17.csab`));
                    b.setVertexColorScale(characterLightScale);
                    for (let i = 3; i < 12; i++)
                        b.shapeInstances[i].visible = false;
                    b.shapeInstances[8].visible = true;
                });
            } else {
                console.warn(`Unknown Hyrule Market NPC ${j} / ${hexzero(whichNPC, 2)}`);
            }
        }
        else if (actor.actorId === ActorId.Fishing) fetchArchive(`zelda_fishing.zar`).then((zar) => {
            const whichModel = actor.variable;
            if (whichModel === 0x0000) {
                const b = buildModel(zar, `model/fishmaster.cmb`);
                b.bindCSAB(parseCSAB(zar, `anim/fs_matsu.csab`));
                b.setVertexColorScale(characterLightScale);
            } else {
                console.log(`Unknown fishing model ${whichModel}`);
            }
        });
        // Enemies
        else if (actor.actorId === ActorId.En_Hintnuts) fetchArchive(`zelda_hintnuts.zar`).then((zar) => {
            const b = buildModel(zar, `model/dekunuts.cmb`);
            b.bindCSAB(parseCSAB(zar, `anim/dnh_wait.csab`));
            b.setVertexColorScale(characterLightScale);
        });
        else if (actor.actorId === ActorId.En_Shopnuts) fetchArchive(`zelda_shopnuts.zar`).then((zar) => {
            const b = buildModel(zar, `model/akindonuts.cmb`);
            b.bindCSAB(parseCSAB(zar, `anim/dnu_wait.csab`));
            b.setVertexColorScale(characterLightScale);
        });
        else if (actor.actorId === ActorId.En_Wf) fetchArchive(`zelda_wf.zar`).then((zar) => {
            const b = buildModel(zar, `model/wolfos.cmb`);
            b.bindCSAB(parseCSAB(zar, `anim/wolfman_wait.csab`));
            b.setVertexColorScale(characterLightScale);
        });
        else if (actor.actorId === ActorId.En_Dekunuts) fetchArchive(`zelda_dekunuts.zar`).then((zar) => {
            const b = buildModel(zar, `model/okorinuts.cmb`);
            b.bindCSAB(parseCSAB(zar, `anim/dn_wait.csab`));
            b.setVertexColorScale(characterLightScale);
        });
        else if (actor.actorId === ActorId.En_Am) fetchArchive('zelda_am.zar').then((zar) => {
            const b = buildModel(zar, `model/amos.cmb`, 0.015);
            b.setVertexColorScale(characterLightScale);
        });
        else if (actor.actorId === ActorId.En_Vm) fetchArchive('zelda_vm.zar').then((zar) => {
            const b = buildModel(zar, `model/beamos.cmb`);
            b.setVertexColorScale(characterLightScale);
        });
        else if (actor.actorId === ActorId.En_Crow) fetchArchive(`zelda_crow.zar`).then((zar) => {
            const b = buildModel(zar, `model/gue.cmb`);
            b.bindCSAB(parseCSAB(zar, `anim/df_hover.csab`));
            b.setVertexColorScale(characterLightScale);
        });
        else if (actor.actorId === ActorId.En_Bb) fetchArchive(`zelda_bb.zar`).then((zar) => {
            const b = buildModel(zar, `model/bubble.cmb`);
            b.bindCSAB(parseCSAB(zar, `anim/bb_fly.csab`));
            b.setVertexColorScale(characterLightScale);
        });
        else if (actor.actorId === ActorId.En_Test) fetchArchive(`zelda_skelton.zar`).then((zar) => {
            const b = buildModel(zar, `model/stalfos.cmb`);
            b.bindCSAB(parseCSAB(zar, `anim/skelton_fighting_wait.csab`));
            b.setVertexColorScale(characterLightScale);
        });
        else if (actor.actorId === ActorId.En_Wallmas) fetchArchive(`zelda_wm2.zar`).then((zar) => {
            const b = buildModel(zar, `model/fallmaster.cmb`);
            b.bindCSAB(parseCSAB(zar, `anim/wm_wait.csab`));
            b.setVertexColorScale(characterLightScale);
        });
        else if (actor.actorId === ActorId.En_Floormas) fetchArchive(`zelda_wm2.zar`).then((zar) => {
            const b = buildModel(zar, `model/floormaster.cmb`);
            b.bindCSAB(parseCSAB(zar, `anim/wm_wait.csab`));
            b.setVertexColorScale(characterLightScale);
        });
        else if (actor.actorId === ActorId.En_St) fetchArchive('zelda_st.zar').then((zar) => {
            const b = buildModel(zar, `model/staltula.cmb`, 0.02);
            b.bindCSAB(parseCSAB(zar, `anim/st_matsu.csab`));
            b.setVertexColorScale(characterLightScale);
        });
        else if (actor.actorId === ActorId.En_Dodojr) fetchArchive('zelda_dodojr.zar').then((zar) => {
            const b = buildModel(zar, `model/babydodongo.cmb`, 0.02);
            b.bindCSAB(parseCSAB(zar, `anim/dd_wait.csab`));
            b.setVertexColorScale(characterLightScale);
        });
        else if (actor.actorId === ActorId.En_Dodongo) fetchArchive('zelda_dodongo.zar').then((zar) => {
            const b = buildModel(zar, `model/dodongo.cmb`, 0.02);
            b.bindCSAB(parseCSAB(zar, `anim/da_wait.csab`));
            b.setVertexColorScale(characterLightScale);
        });
        else if (actor.actorId === ActorId.En_Sw) fetchArchive('zelda_st.zar').then((zar) => {
            const whichSkulltula = (actor.variable >>> 12) & 0x07;
            if (whichSkulltula === 0x00)  { // Skullwalltula
                const b = buildModel(zar, `model/staltula.cmb`, 0.02);
                b.bindCSAB(parseCSAB(zar, `anim/st_matsu.csab`));
                b.setVertexColorScale(characterLightScale);
            } else if (whichSkulltula === 0x04) { // Golden Skulltula
                const b = buildModel(zar, `model/staltula_gold.cmb`, 0.02);
                b.bindCSAB(parseCSAB(zar, `anim/st_matsu.csab`));
                b.setVertexColorScale(characterLightScale);
            } else if (whichSkulltula === 0x05) { // Golden Skulltula (only spawns at night)
                const b = buildModel(zar, `model/staltula_gold.cmb`, 0.02);
                b.bindCSAB(parseCSAB(zar, `anim/st_matsu.csab`));
                b.setVertexColorScale(characterLightScale);
            }
        });
        else if (actor.actorId === ActorId.En_Dekubaba) fetchArchive(`zelda_dekubaba.zar`).then((zar) => {
            // The Deku Baba lies in hiding...
            buildModel(zar, `model/db_ha_model.cmb`);
        });
        // Bosses
        else if (actor.actorId === ActorId.Boss_Goma) fetchArchive('zelda_goma.zar').then((zar) => {
            const b = buildModel(zar, `model/goma.cmb`);
            b.bindCSAB(parseCSAB(zar, `anim/go_startdemo02.csab`)); 
            b.setVertexColorScale(characterLightScale);
        });
        else if (actor.actorId === ActorId.Boss_Dodongo) fetchArchive(`zelda_kdodongo.zar`).then((zar) => {
            const b = buildModel(zar, `model/kingdodongo.cmb`);
            b.bindCSAB(parseCSAB(zar, `anim/kd_wait.csab`)); 
            b.setVertexColorScale(characterLightScale);
        });
        // Navi message, doesn't have a visible actor.
        else if (actor.actorId === ActorId.Elf_Msg) return;
        else if (actor.actorId === ActorId.Elf_Msg2) return;
        else if (actor.actorId === ActorId.En_Wonder_Talk) return;
        else if (actor.actorId === ActorId.En_Wonder_Talk2) return;
        // Ambient sound effects
        else if (actor.actorId === ActorId.En_River_Sound) return;
        // Invisible item spawn
        else if (actor.actorId === ActorId.En_Wonder_Item) return;
        else console.warn(`Unknown actor ${j} / ${hexzero(actor.actorId, 4)} / ${hexzero(actor.variable, 4)}`);
    }

    private createSceneFromData(device: GfxDevice, abortSignal: AbortSignal, zarBuffer: ArrayBufferSlice, zsiBuffer: ArrayBufferSlice): Progressable<Viewer.SceneGfx> {
        const textureHolder = new CtrTextureHolder();
        const modelCache = new ModelCache();
        const renderer = new OoT3DRenderer(device, textureHolder, modelCache);

        const zar = zarBuffer.byteLength ? ZAR.parse(zarBuffer) : null;

        const zsi = ZSI.parseScene(zsiBuffer);
        assert(zsi.rooms !== null);
        (renderer as any).zsi = zsi;

        // TODO(jstpierre): Fix this.
        const scene = chooseSceneFromId(this.id);

        const roomZSINames: string[] = [];
        for (let i = 0; i < zsi.rooms.length; i++) {
            const filename = zsi.rooms[i].split('/').pop();
            const roomZSIName = `${pathBase}/scene/${filename}`;
            roomZSINames.push(roomZSIName);
            modelCache.fetchFileData(roomZSIName, abortSignal);
        }

        return modelCache.waitForLoad().then(() => {
            for (let i = 0; i < roomZSINames.length; i++) {
                const roomSetups = ZSI.parseRooms(modelCache.getFileData(roomZSINames[i]));

                let roomSetup: ZSI.ZSIRoomSetup;
                if (this.setupIndex === -1)
                    roomSetup = roomSetups.find((setup) => setup.mesh !== null);
                else
                    roomSetup = roomSetups[this.setupIndex];

                assert(roomSetup.mesh !== null);
                const filename = roomZSINames[i].split('/').pop();
                const roomRenderer = new RoomRenderer(device, textureHolder, roomSetup.mesh, filename);
                (roomRenderer as any).roomSetups = roomSetups;
                if (zar !== null) {
                    const cmabFile = zar.files.find((file) => file.name.startsWith(`ROOM${i}`) && file.name.endsWith('.cmab') && !file.name.endsWith('_t.cmab'));
                    if (cmabFile) {
                        const cmab = CMAB.parse(CMB.Version.Ocarina, cmabFile.buffer);
                        textureHolder.addTextures(device, cmab.textures);
                        roomRenderer.bindCMAB(cmab);
                    }
                }
                roomRenderer.addToViewRenderer(device, renderer.viewRenderer);

                roomRenderer.setEnvironmentSettings(zsi.environmentSettings);

                renderer.roomRenderers.push(roomRenderer);

                for (let j = 0; j < roomSetup.actors.length; j++)
<<<<<<< HEAD
                    this.spawnActorForRoom(device, abortSignal, scene, renderer, roomRenderer, zsi.environmentSettings, roomSetup.actors[j]);
=======
                    this.spawnActorForRoom(device, abortSignal, scene, renderer, roomRenderer, zsi.environmentSettings[envIndex], roomSetup.actors[j], j);
>>>>>>> 57e59778
            }

            return modelCache.waitForLoad().then(() => {
                return renderer;
            });
        });
    }
}

const id = "oot3d";
const name = "Ocarina of Time 3D";
// Courses organized by Starschulz
const sceneDescs = [
    "Kokiri Forest",
    new SceneDesc("spot04", "Kokiri Forest"),
    new SceneDesc("ydan", "Inside the Deku Tree"),
    new SceneDesc("ydan_boss", "Inside the Deku Tree (Boss)"),
    new SceneDesc("spot10", "Lost Woods"),
    new SceneDesc("spot05", "Sacred Forest Meadow"),
    new SceneDesc('bmori1', "Forest Temple"),
    new SceneDesc("moriboss", "Forest Temple (Boss)"),
    new SceneDesc("k_home", "Know-It-All Brothers' Home"),
    new SceneDesc("kokiri", "Kokiri Shop"),
    new SceneDesc("link", "Link's Home"),

    "Kakariko Village",
    new SceneDesc("spot01", "Kakariko Village"),
    new SceneDesc("kinsuta", "Skulltula House"),
    new SceneDesc("labo", "Impa's House"),
    new SceneDesc("mahouya", "Granny's Potion Shop"),
    new SceneDesc("shop_drag", "Kakariko Potion Shop"),
    new SceneDesc("spot02", "Kakariko Graveyard"),
    new SceneDesc("hut", "Dampe's Hut"),
    new SceneDesc("hakasitarelay", "Dampe's Grave & Windmill Hut"),
    new SceneDesc("hakaana_ouke", "Royal Family's Tomb"),
    new SceneDesc("hakadan", "Shadow Temple"),
    new SceneDesc("hakadan_boss", "Shadow Temple (Boss)"),
    new SceneDesc("hakadan_ch", "Bottom of the Well"),
    new SceneDesc("hakaana", "Heart Piece Grave"),
    new SceneDesc("kakariko", "Generous Woman's House"),

    "Death Mountain",
    new SceneDesc("spot16", "Death Mountain"),
    new SceneDesc("spot17", "Death Mountain Crater"),
    new SceneDesc("spot18", "Goron City"),
    new SceneDesc("shop_golon", "Goron Shop"),
    new SceneDesc("ddan", "Dodongo's Cavern"),
    new SceneDesc("ddan_boss", "Dodongo's Cavern (Boss)"),
    new SceneDesc("hidan", "Fire Temple"),
    new SceneDesc("fire_bs", "Fire Temple (Boss)"),

    "Hyrule Field",
    new SceneDesc("spot00", "Hyrule Field"),
    new SceneDesc("spot20", "Lon Lon Ranch"),
    new SceneDesc("souko", "Talon's House"),
    new SceneDesc("stable", "Stables"),
    new SceneDesc("spot99", "Link's Nightmare"),
    new SceneDesc("spot03", "Zora's River"),
    new SceneDesc("daiyousei_izumi", "Great Fairy Fountain"),
    new SceneDesc("yousei_izumi_tate", "Small Fairy Fountain"),
    new SceneDesc("yousei_izumi_yoko", "Magic Fairy Fountain"),
    new SceneDesc("kakusiana", "Grottos"),
    // new SceneDesc("hiral_demo", "Cutscene Map"),

    "Hyrule Castle / Town",
    new SceneDesc("spot15", "Hyrule Castle"),
    new SceneDesc("hairal_niwa", "Castle Courtyard"),
    new SceneDesc("hairal_niwa_n", "Castle Courtyard (Night)"),
    new SceneDesc("nakaniwa", "Zelda's Courtyard"),
    new SceneDesc("entra_day", "Market Entrance (Day)"),
    new SceneDesc("entra_night", "Market Entrance (Night)"),
    new SceneDesc("entra_ruins", "Market Entrance (Ruins)"),
    new SceneDesc("miharigoya", "Lots'o'Pots"),
    new SceneDesc("market_day", "Market (Day)"),
    new SceneDesc("market_night", "Market (Night)"),
    new SceneDesc("market_ruins", "Market (Ruins)"),
    new SceneDesc("market_alley", "Market Back-Alley (Day)"),
    new SceneDesc("market_alley_n", "Market Back-Alley (Night)"),
    new SceneDesc('bowling', "Bombchu Bowling Alley"),
    new SceneDesc("shop_night", "Bombchu Shop"),
    new SceneDesc("takaraya", "Treasure Chest Game"),
    new SceneDesc("kakariko_impa", "Puppy Woman's House"),
    new SceneDesc("shop_alley", "Market Potion Shop"),
    new SceneDesc("shop_face", "Happy Mask Shop"),
    new SceneDesc("syatekijyou", "Shooting Gallery"),
    new SceneDesc("shrine", "Temple of Time (Outside, Day)"),
    new SceneDesc("shrine_n", "Temple of Time (Outside, Night)"),
    new SceneDesc("shrine_r", "Temple of Time (Outside, Adult)"),
    new SceneDesc("tokinoma", "Temple of Time (Interior)"),
    new SceneDesc("kenjyanoma", "Chamber of the Sages"),
    new SceneDesc("shop", 'Bazaar'),

    "Lake Hylia",
    new SceneDesc("spot06", "Lake Hylia"),
    new SceneDesc("hylia_labo", "Hylia Lakeside Laboratory"),
    new SceneDesc("turibori", "Fishing Pond"),
    new SceneDesc("mizusin", "Water Temple"),
    new SceneDesc("mizusin_boss", "Water Temple (Boss)"),

    "Zora's Domain",
    new SceneDesc("spot07", "Zora's Domain"),
    new SceneDesc("spot08", "Zora's Fountain"),
    new SceneDesc("zoora", "Zora Shop"),
    new SceneDesc('bdan', "Jabu-Jabu's Belly"),
    new SceneDesc('bdan_boss', "Jabu-Jabu's Belly (Boss)"),
    new SceneDesc("ice_doukutu", "Ice Cavern"),

    "Gerudo Desert",
    new SceneDesc("spot09", "Gerudo Valley"),
    new SceneDesc("tent", "Carpenter's Tent"),
    new SceneDesc("spot12", "Gerudo's Fortress"),
    new SceneDesc("men", "Gerudo Training Grounds"),
    new SceneDesc("gerudoway", "Thieves' Hideout"),
    new SceneDesc("spot13", "Haunted Wasteland"),
    new SceneDesc("spot11", "Desert Colossus"),
    new SceneDesc("jyasinzou", "Spirit Temple"),
    new SceneDesc("jyasinzou_boss", "Spirit Temple (Mid-Boss)"),

    "Ganon's Castle",
    new SceneDesc("ganontika", "Ganon's Castle"),
    new SceneDesc("ganontikasonogo", "Ganon's Castle (Crumbling)"),
    new SceneDesc("ganon_tou", "Ganon's Castle (Outside)"),
    new SceneDesc("ganon", "Ganon's Castle Tower"),
    new SceneDesc("ganon_sonogo", "Ganon's Castle Tower (Crumbling)"),
    new SceneDesc("ganon_boss", "Second-To-Last Boss Ganondorf"),
    new SceneDesc("ganon_demo", "Final Battle Against Ganon"),
    new SceneDesc("ganon_final", "Ganondorf's Death"),
];

export const sceneGroup: SceneGroup = { id, name, sceneDescs };<|MERGE_RESOLUTION|>--- conflicted
+++ resolved
@@ -384,7 +384,7 @@
         });
     }
 
-    private spawnActorForRoom(device: GfxDevice, abortSignal: AbortSignal, scene: Scene, renderer: OoT3DRenderer, roomRenderer: RoomRenderer, environmentSettings: ZSI.ZSIEnvironmentSettings, actor: ZSI.Actor, j: number): void {
+    private spawnActorForRoom(device: GfxDevice, abortSignal: AbortSignal, scene: Scene, renderer: OoT3DRenderer, roomRenderer: RoomRenderer, environmentSettings: ZSI.ZSIEnvironmentSettings[], actor: ZSI.Actor, j: number): void {
         function fetchArchive(archivePath: string): Progressable<ZAR.ZAR> { 
             return renderer.modelCache.fetchArchive(`${pathBase}/actor/${archivePath}`, abortSignal);
         }
@@ -1357,11 +1357,7 @@
                 renderer.roomRenderers.push(roomRenderer);
 
                 for (let j = 0; j < roomSetup.actors.length; j++)
-<<<<<<< HEAD
-                    this.spawnActorForRoom(device, abortSignal, scene, renderer, roomRenderer, zsi.environmentSettings, roomSetup.actors[j]);
-=======
-                    this.spawnActorForRoom(device, abortSignal, scene, renderer, roomRenderer, zsi.environmentSettings[envIndex], roomSetup.actors[j], j);
->>>>>>> 57e59778
+                    this.spawnActorForRoom(device, abortSignal, scene, renderer, roomRenderer, zsi.environmentSettings, roomSetup.actors[j], j);
             }
 
             return modelCache.waitForLoad().then(() => {
