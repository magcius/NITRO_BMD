--- conflicted
+++ resolved
@@ -386,8 +386,8 @@
     v_Normal = a_Normal;
     v_Depth = gl_Position.w;
     v_FogColor = FOG_COLOR;
-    v_DrawDistance = DRAW_DISTANCE;
-    v_FogStart = FOG_START;
+    v_DrawDistance = DRAW_DISTANCE / 5.0;
+    v_FogStart = FOG_START / 5.0;
 
 #ifdef USE_MONOCHROME_VERTEX_COLOR
     v_Color.rgb = Monochrome(v_Color.rgb);
@@ -496,13 +496,13 @@
         this.createProgram();
     }
 
-<<<<<<< HEAD
     public setEnvironmentIndex(index: number): void {
         this.environmentIndex = index;
-=======
+        this.createProgram();
+    }
+
     public setVertexColorScale(n: number): void {
         this.vertexColorScale = n;
->>>>>>> 57e59778
         this.createProgram();
     }
 
@@ -516,14 +516,10 @@
 
         let tempEnvironmentSettings;
 
-<<<<<<< HEAD
-        if (this.environmentSettings && this.environmentSettings[this.environmentIndex]) tempEnvironmentSettings = this.environmentSettings[this.environmentIndex];
-=======
-        if (this.environmentSettings)
-            tempEnvironmentSettings = this.environmentSettings;
+        if (this.environmentSettings && this.environmentSettings[this.environmentIndex]) 
+            tempEnvironmentSettings = this.environmentSettings[this.environmentIndex];
         else
             tempEnvironmentSettings = new ZSI.ZSIEnvironmentSettings();
->>>>>>> 57e59778
 
         additionalParameters += `vec3 AMBIENT_LIGHT_COLOR = vec3(${tempEnvironmentSettings.ambientLightCol});\n`;
         additionalParameters += `vec3 PRIMARY_LIGHT_COLOR = vec3(${tempEnvironmentSettings.primaryLightCol});\n`;
@@ -1000,15 +996,14 @@
             this.materialInstances[i].setEnvironmentSettings(environmentSettings);
     }
 
-<<<<<<< HEAD
     public setEnvironmentIndex(index: number): void {
         for (let i = 0; i < this.materialInstances.length; i++)
             this.materialInstances[i].setEnvironmentIndex(index);
-=======
+    }
+    
     public setVertexColorScale(n: number): void {
         for (let i = 0; i < this.materialInstances.length; i++)
             this.materialInstances[i].setVertexColorScale(n);
->>>>>>> 57e59778
     }
 
     private updateBoneMatrices(): void {
@@ -1228,8 +1223,6 @@
             this.opaqueMesh.setEnvironmentIndex(index);
         if (this.transparentMesh !== null)
             this.transparentMesh.setEnvironmentIndex(index);
-        if (this.wMesh !== null)
-            this.wMesh.setEnvironmentIndex(index);
         for (let i = 0; i < this.objectRenderers.length; i++)
             this.objectRenderers[i].setEnvironmentIndex(index);
     }
