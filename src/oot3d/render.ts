--- conflicted
+++ resolved
@@ -290,11 +290,7 @@
 
     #ifdef USE_LIGHTING
         float t_FogFactor = clamp((v_DrawDistance - v_Depth) / (v_DrawDistance - v_FogStart), 0.0, 1.0);
-<<<<<<< HEAD
-        t_ResultColor.rgb = mix(v_FogColor, t_ResultColor.rgb * v_Lighting, t_FogFactor);
-=======
         t_ResultColor.rgb = mix(v_FogColor, t_ResultColor.rgb, t_FogFactor);
->>>>>>> 25a53036
     #endif
 
     #ifdef USE_VERTEX_NORMAL
@@ -348,10 +344,6 @@
 out vec2 v_TexCoord1;
 out vec2 v_TexCoord2;
 
-<<<<<<< HEAD
-out vec3 v_Lighting;
-=======
->>>>>>> 25a53036
 out vec3 v_FogColor;
 out vec3 v_Normal;
 out float v_Depth;
@@ -400,12 +392,6 @@
     v_FogColor = FOG_COLOR;
     v_DrawDistance = DRAW_DISTANCE;
     v_FogStart = FOG_START;
-<<<<<<< HEAD
-    v_Lighting = AMBIENT_LIGHT_COLOR * 2.0;
-    v_Lighting += clamp(dot(-a_Normal, PRIMARY_LIGHT_DIRECTION), 0.0, 1.0) * PRIMARY_LIGHT_COLOR;
-    v_Lighting += clamp(dot(-a_Normal, SECONDARY_LIGHT_DIRECTION), 0.0, 1.0) * SECONDARY_LIGHT_COLOR;
-=======
->>>>>>> 25a53036
 
 #ifdef USE_MONOCHROME_VERTEX_COLOR
     v_Color.rgb = Monochrome(v_Color.rgb);
@@ -512,13 +498,8 @@
     private createProgram(): void {
         const program = new OoT3DProgram(this.material, this);
         program.setTexCoordGen(0, 0, 0);
-<<<<<<< HEAD
-        program.setTexCoordGen(1, 0, 0);
-        program.setTexCoordGen(2, 0, 0);
-=======
         program.setTexCoordGen(1, 1, 0);
         program.setTexCoordGen(2, 2, 0);
->>>>>>> 25a53036
 
         let additionalParameters = "";
 
