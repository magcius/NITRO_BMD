--- conflicted
+++ resolved
@@ -1643,7 +1643,6 @@
         this.contents.style.lineHeight = '36px';
 
         this.contents.innerHTML += `
-<<<<<<< HEAD
         <div id="About">
         <p>To enable VR in Chrome, make sure you go to <font color="aqua">chrome://flags/</font> and change the following settings:</p>
         <ul>
@@ -1664,19 +1663,6 @@
         this.EnableXRCheckBox.onchanged = this.enableXRChecked.bind(this);
 
         let displayScaleValue = (value: Number) => {
-=======
-<div id="About">
-<p>Click on the <strong>Enable VR</strong> checkbox to go in VR mode.</p>
-<p>Press the <strong>Trigger</strong> to go up, and use the <strong>Grab Button</strong> to go down.
-You can move horizontally by using the <strong>Joystick</strong>.
-</div>`;
-
-        this.enableXRCheckBox = new Checkbox('Enable VR');
-        this.contents.appendChild(this.enableXRCheckBox.elem);
-        this.enableXRCheckBox.onchanged = this.enableXRChecked.bind(this);
-
-        const displayScaleValue = (value: Number) => {
->>>>>>> 3511111b
             return value.toPrecision(5).toString();
         };
 
