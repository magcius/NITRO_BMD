
// New UI system

import * as Viewer from './viewer';
import { assertExists, assert } from './util';
import { CameraControllerClass, OrbitCameraController, FPSCameraController, OrthoCameraController } from './Camera';
import { Color, colorToCSS } from './Color';
import { GITHUB_REVISION_URL, GITHUB_URL, GIT_SHORT_REVISION, IS_DEVELOPMENT } from './BuildVersion';
import { SaveManager, GlobalSaveManager } from "./SaveManager";
import { RenderStatistics } from './RenderStatistics';
import { GlobalGrabManager } from './GrabManager';
import { clamp } from './MathHelpers';

// @ts-ignore
import logoURL from './assets/logo.png';
import { DebugFloaterHolder, FloatingPanel } from './DebugFloaters';
import { LinearEaseType, Keyframe, CameraAnimationManager } from './CameraAnimationManager';
import { DraggingMode } from './InputManager';

export const HIGHLIGHT_COLOR = 'rgb(210, 30, 30)';
export const COOL_BLUE_COLOR = 'rgb(20, 105, 215)';
export const PANEL_BG_COLOR = '#411';

export function createDOMFromString(s: string): DocumentFragment {
    return document.createRange().createContextualFragment(s);
}

const enum FontelloIcon {
    share = '\ue800',
    resize_full = '\ue801',
    pause = '\ue802',
    resize_small = '\ue803',
    play = '\ue804',
    fast_backward = '\ue805',
};

function setFontelloIcon(elem: HTMLElement, icon: FontelloIcon): void {
    elem.style.fontFamily = 'fontello';
    elem.textContent = icon;
}

const OPEN_ICON = `<svg xmlns="http://www.w3.org/2000/svg" viewBox="0 2 92 92" height="20" fill="white"><path d="M84.3765045,45.2316481 L77.2336539,75.2316205 L77.2336539,75.2316205 C77.1263996,75.6820886 76.7239081,76 76.2608477,76 L17.8061496,76 C17.2538649,76 16.8061496,75.5522847 16.8061496,75 C16.8061496,74.9118841 16.817796,74.8241548 16.8407862,74.739091 L24.7487983,45.4794461 C24.9845522,44.607157 25.7758952,44.0012839 26.6794815,44.0012642 L83.4036764,44.0000276 L83.4036764,44.0000276 C83.9559612,44.0000156 84.4036862,44.4477211 84.4036982,45.0000058 C84.4036999,45.0780163 84.3945733,45.155759 84.3765045,45.2316481 L84.3765045,45.2316481 Z M15,24 L26.8277004,24 L26.8277004,24 C27.0616369,24 27.2881698,24.0820162 27.4678848,24.2317787 L31.799078,27.8411064 L31.799078,27.8411064 C32.697653,28.5899189 33.8303175,29 35,29 L75,29 C75.5522847,29 76,29.4477153 76,30 L76,38 L76,38 C76,38.5522847 75.5522847,39 75,39 L25.3280454,39 L25.3280454,39 C23.0690391,39 21.0906235,40.5146929 20.5012284,42.6954549 L14.7844016,63.8477139 L14.7844016,63.8477139 C14.7267632,64.0609761 14.5071549,64.1871341 14.2938927,64.1294957 C14.1194254,64.0823423 13.9982484,63.9240598 13.9982563,63.7433327 L13.9999561,25 L14,25 C14.0000242,24.4477324 14.4477324,24.0000439 15,24.0000439 L15,24 Z"/></svg>`;
const SEARCH_ICON = `<svg xmlns="http://www.w3.org/2000/svg" viewBox="0 0 21 26.25" height="20" fill="white"><path d="M8.6953,14.3916 C5.5543,14.3916 3.0003,11.8356 3.0003,8.6956 C3.0003,5.5546 5.5543,2.9996 8.6953,2.9996 C11.8363,2.9996 14.3913,5.5546 14.3913,8.6956 C14.3913,11.8356 11.8363,14.3916 8.6953,14.3916 L8.6953,14.3916 Z M15.8423,13.7216 L15.6073,13.9566 C16.7213,12.4956 17.3913,10.6756 17.3913,8.6956 C17.3913,3.8936 13.4983,-0.0004 8.6953,-0.0004 C3.8933,-0.0004 0.0003,3.8936 0.0003,8.6956 C0.0003,13.4976 3.8933,17.3916 8.6953,17.3916 C10.6753,17.3916 12.4953,16.7216 13.9573,15.6076 L13.7213,15.8426 L18.3343,20.4546 L20.4553,18.3336 L15.8423,13.7216 Z"/></svg>`;
const TEXTURES_ICON = `<svg xmlns="http://www.w3.org/2000/svg" viewBox="0 0 512 512" height="20" fill="white"><path d="M143.5,143.5v300h300v-300H143.5z M274.8,237.2c10.3,0,18.7,8.4,18.7,18.9c0,10.3-8.4,18.7-18.7,18.7   c-10.3,0-18.7-8.4-18.7-18.7C256,245.6,264.4,237.2,274.8,237.2z M406,406H181v-56.2l56.2-56.1l37.5,37.3l75-74.8l56.2,56.1V406z"/><polygon points="387.2,68.6 68.5,68.6 68.5,368.5 106,368.5 106,106 387.2,106"/></svg>`;
const FRUSTUM_ICON = `<svg xmlns="http://www.w3.org/2000/svg" viewBox="0 0 100 100" height="20" fill="white"><polygon points="48.2573,19.8589 33.8981,15.0724 5,67.8384 48.2573,90.3684" /><polygon points="51.5652,19.8738 51.5652,90.3734 95,67.8392 65.9366,15.2701" /><polygon points="61.3189,13.2756 49.9911,9.6265 38.5411,13.1331 49.9213,16.9268" /></svg>`;
const STATISTICS_ICON = `<svg xmlns="http://www.w3.org/2000/svg" viewBox="5 0 55 60" height="16" fill="white"><g><polygon points="6.9,11.5 6.9,56 55.4,56 55.4,53 9.9,53 9.9,11.5"/><path d="M52.7,15.8c-2.7,0-4.9,2.2-4.9,4.9c0,1,0.3,1.8,0.8,2.6l-5,6.8c-0.4-0.1-0.9-0.2-1.3-0.2c-1.5,0-2.9,0.7-3.8,1.8l-5.6-2.8   c0-0.2,0.1-0.5,0.1-0.8c0-2.7-2.2-4.9-4.9-4.9s-4.9,2.2-4.9,4.9c0,1.1,0.3,2,0.9,2.8l-3.9,5.1c-0.5-0.2-1.1-0.3-1.7-0.3   c-2.7,0-4.9,2.2-4.9,4.9s2.2,4.9,4.9,4.9s4.9-2.2,4.9-4.9c0-1-0.3-2-0.8-2.7l4-5.2c0.5,0.2,1.1,0.3,1.6,0.3c1.4,0,2.6-0.6,3.5-1.5   l5.8,2.9c0,0.1,0,0.2,0,0.3c0,2.7,2.2,4.9,4.9,4.9c2.7,0,4.9-2.2,4.9-4.9c0-1.2-0.4-2.2-1.1-3.1l4.8-6.5c0.6,0.2,1.2,0.4,1.9,0.4   c2.7,0,4.9-2.2,4.9-4.9S55.4,15.8,52.7,15.8z"/></g></svg>`;
const ABOUT_ICON = `<svg xmlns="http://www.w3.org/2000/svg" viewBox="0 0 100 100" height="16" fill="white"><path d="M50,1.1C23,1.1,1.1,23,1.1,50S23,98.9,50,98.9C77,98.9,98.9,77,98.9,50S77,1.1,50,1.1z M55.3,77.7c0,1.7-1.4,3.1-3.1,3.1  h-7.9c-1.7,0-3.1-1.4-3.1-3.1v-5.1c0-1.7,1.4-3.1,3.1-3.1h7.9c1.7,0,3.1,1.4,3.1,3.1V77.7z M67.8,47.3c-2.1,2.9-4.7,5.2-7.9,6.9  c-1.8,1.2-3,2.4-3.6,3.8c-0.4,0.9-0.7,2.1-0.9,3.5c-0.1,1.1-1.1,1.9-2.2,1.9h-9.7c-1.3,0-2.3-1.1-2.2-2.3c0.2-2.7,0.9-4.8,2-6.4  c1.4-1.9,3.9-4.2,7.5-6.7c1.9-1.2,3.3-2.6,4.4-4.3c1.1-1.7,1.6-3.7,1.6-6c0-2.3-0.6-4.2-1.9-5.6c-1.3-1.4-3-2.1-5.3-2.1  c-1.9,0-3.4,0.6-4.7,1.7c-0.8,0.7-1.3,1.6-1.6,2.8c-0.4,1.4-1.7,2.3-3.2,2.3l-9-0.2c-1.1,0-2-1-1.9-2.1c0.3-4.8,2.2-8.4,5.5-11  c3.8-2.9,8.7-4.4,14.9-4.4c6.6,0,11.8,1.7,15.6,5c3.8,3.3,5.7,7.8,5.7,13.5C70.9,41.2,69.8,44.4,67.8,47.3z"/></svg>`;
const CLAPBOARD_ICON = `<svg xmlns="http://www.w3.org/2000/svg" viewBox="0 0 64 64" height="20" fill="white"><path d="M61,22H14.51l3.41-.72h0l7.74-1.64,2-.43h0l6.85-1.46h0l1.17-.25,8.61-1.83h0l.78-.17,9-1.91h0l.4-.08L60,12.33a1,1,0,0,0,.77-1.19L59.3,4.3a1,1,0,0,0-1.19-.77l-19,4-1.56.33h0L28.91,9.74,27.79,10h0l-9.11,1.94-.67.14h0L3.34,15.17a1,1,0,0,0-.77,1.19L4,23.11V60a1,1,0,0,0,1,1H61a1,1,0,0,0,1-1V23A1,1,0,0,0,61,22ZM57,5.8l.65.6.89,4.19-1.45.31L52.6,6.75ZM47.27,7.88,51.8,12,47.36,13,42.82,8.83ZM37.48,10,42,14.11l-4.44.94L33,10.91ZM27.7,12l4.53,4.15-4.44.94L23.26,13Zm-9.78,2.08,4.53,4.15L18,19.21l-4.53-4.15ZM19.49,29H14.94l3.57-5h4.54Zm9-5h4.54l-3.57,5H24.94ZM39,45.88l-11,6A1,1,0,0,1,26.5,51V39A1,1,0,0,1,28,38.12l11,6a1,1,0,0,1,0,1.76ZM39.49,29H34.94l3.57-5h4.54Zm10,0H44.94l3.57-5h4.54ZM60,29H54.94l3.57-5H60Z"/></svg>`;

// Custom icons used by game-specific panels.
export const LAYER_ICON = `<svg xmlns="http://www.w3.org/2000/svg" viewBox="0 0 16 16" height="20" fill="white"><g transform="translate(0,-1036.3622)"><path d="m 8,1039.2486 -0.21875,0.125 -4.90625,2.4375 5.125,2.5625 5.125,-2.5625 L 8,1039.2486 z m -3,4.5625 -2.125,0.9688 5.125,2.5625 5.125,-2.5625 -2.09375,-0.9688 -3.03125,1.5 -1,-0.5 -0.90625,-0.4375 L 5,1043.8111 z m 0,3 -2.125,0.9688 5.125,2.5625 5.125,-2.5625 -2.09375,-0.9688 -3.03125,1.5 -1,-0.5 -0.90625,-0.4375 L 5,1046.8111 z"/></g></svg>`;
export const TIME_OF_DAY_ICON = `<svg xmlns="http://www.w3.org/2000/svg" viewBox="0 0 100 100" height="20" fill="white"><path d="M50,93.4C74,93.4,93.4,74,93.4,50C93.4,26,74,6.6,50,6.6C26,6.6,6.6,26,6.6,50C6.6,74,26,93.4,50,93.4z M37.6,22.8  c-0.6,2.4-0.9,5-0.9,7.6c0,18.2,14.7,32.9,32.9,32.9c2.6,0,5.1-0.3,7.6-0.9c-4.7,10.3-15.1,17.4-27.1,17.4  c-16.5,0-29.9-13.4-29.9-29.9C20.3,37.9,27.4,27.5,37.6,22.8z"/></svg>`;
export const RENDER_HACKS_ICON = `<svg xmlns="http://www.w3.org/2000/svg" viewBox="0 0 110 105" height="20" fill="white"><path d="M95,5v60H65c0-16.6-13.4-30-30-30V5H95z"/><path d="M65,65c0,16.6-13.4,30-30,30C18.4,95,5,81.6,5,65c0-16.6,13.4-30,30-30v30H65z"/></svg>`;
export const SAND_CLOCK_ICON = '<svg xmlns="http://www.w3.org/2000/svg" viewBox="0 0 100 100" height="20" fill="white"><g><path d="M79.3,83.3h-6.2H24.9h-6.2c-1.7,0-3,1.3-3,3s1.3,3,3,3h60.6c1.7,0,3-1.3,3-3S81,83.3,79.3,83.3z"/><path d="M18.7,14.7h6.2h48.2h6.2c1.7,0,3-1.3,3-3s-1.3-3-3-3H18.7c-1.7,0-3,1.3-3,3S17,14.7,18.7,14.7z"/><path d="M73.1,66c0-0.9-0.4-1.8-1.1-2.4L52.8,48.5L72,33.4c0.7-0.6,1.1-1.4,1.1-2.4V20.7H24.9V31c0,0.9,0.4,1.8,1.1,2.4l19.1,15.1   L26,63.6c-0.7,0.6-1.1,1.4-1.1,2.4v11.3h48.2V66z"/></g></svg>';
export const VR_ICON = `<svg xmlns="http://www.w3.org/2000/svg" viewBox="0 0 32 32" height="20" fill="white"><g><path d="M29,8H3A1,1,0,0,0,2,9V23a1,1,0,0,0,1,1H13a1,1,0,0,0,1-.83l.66-4A1.36,1.36,0,0,1,16,18a1.38,1.38,0,0,1,1.36,1.26L18,23.17A1,1,0,0,0,19,24H29a1,1,0,0,0,1-1V9A1,1,0,0,0,29,8ZM8.5,19A3.5,3.5,0,1,1,12,15.5,3.5,3.5,0,0,1,8.5,19Zm15,0A3.5,3.5,0,1,1,27,15.5,3.5,3.5,0,0,1,23.5,19Z"/></g></svg>`;

export function setChildren(parent: Element, children: Element[]): void {
    // We want to swap children around without removing them, since removing them will cause
    // a relayout and possibly break scroll positions.

    // Go through and add any new children.
    for (let i = 0; i < children.length; i++)
        if (children[i].parentNode !== parent)
            parent.appendChild(children[i]);

    // Remove any children that we don't want.
    for (let i = 0; i < parent.childElementCount;) {
        const child = parent.children.item(i)!;
        if (children.includes(child))
            i++;
        else
            parent.removeChild(child);
    }

    // Now the DOM node should only contain the children.
    assert(parent.childElementCount === children.length);

    // Put them in the right order by making as few moves as possible.
    for (let i = 0; i < children.length - 1; i++)
        if (parent.children.item(i) !== children[i])
            parent.insertBefore(children[i], parent.children.item(i));
}

function setElementVisible(elem: HTMLElement, v: boolean, normalDisplay = 'block') {
    elem.style.display = v ? normalDisplay : 'none';
}

export function setElementHighlighted(elem: HTMLElement, highlighted: boolean, normalTextColor: string = '') {
    if (highlighted) {
        elem.style.backgroundColor = HIGHLIGHT_COLOR;
        elem.style.color = 'black';
    } else {
        elem.style.backgroundColor = PANEL_BG_COLOR;
        elem.style.color = normalTextColor;
    }
}

export interface Flair {
    index: number;
    background?: string;
    color?: string;
    bulletColor?: string;
    extraHTML?: string;
    fontWeight?: string;
}

export interface Widget {
    elem: HTMLElement;
}

declare global {
    interface CSSStyleDeclaration {
        caretColor: string;
    }
}

function svgStringToCSSBackgroundImage(svgString: string) {
    return `url(data:image/svg+xml,${encodeURI(svgString)})`;
}

export class TextField implements Widget {
    public textarea: HTMLInputElement;
    public elem: HTMLElement;

    constructor() {
        this.textarea = document.createElement('input');
        this.textarea.style.color = 'white';
        this.textarea.style.backgroundColor = 'transparent';
        this.textarea.style.font = '16px monospace';
        this.textarea.style.border = 'none';
        this.textarea.style.width = '100%';
        this.textarea.style.caretColor = 'white';

        this.elem = this.textarea;
    }

    public selectAll() {
        this.textarea.setSelectionRange(0, this.textarea.value.length);
        this.textarea.scrollLeft = 0;
    }

    public getValue() {
        return this.textarea.value;
    }

    public setValue(v: string) {
        this.textarea.value = v;
    }

    public setPlaceholder(placeholder: string): void {
        this.textarea.placeholder = placeholder;
    }
}

export class TextEntry implements Widget {
    public elem: HTMLElement;
    public ontext: ((string: string) => void) | null = null;
    public onfocus: (() => void) | null = null;

    protected toplevel: HTMLElement;
    public textfield: TextField;
    protected clearButton: HTMLElement;
    protected svgIcon: SVGSVGElement;

    constructor() {
        this.toplevel = document.createElement('div');
        this.toplevel.style.position = 'relative';

        this.textfield = new TextField();
        const textarea = this.textfield.textarea;
        textarea.style.boxSizing = 'border-box';
        textarea.style.padding = '12px';
        textarea.style.paddingLeft = '32px';
        textarea.style.backgroundRepeat = 'no-repeat';
        textarea.style.backgroundPosition = '10px 14px';
        textarea.style.lineHeight = '20px';
        textarea.onkeydown = (e) => {
            if (e.code === 'Escape' && this.textfield.getValue().length > 0) {
                e.stopPropagation();
                this.clear();
            }
        };
        textarea.oninput = () => {
            this.textChanged();
        };
        textarea.onfocus = () => {
            if (this.onfocus !== null)
                this.onfocus();
        };
        this.toplevel.appendChild(this.textfield.elem);

        this.clearButton = document.createElement('div');
        this.clearButton.textContent = '🗙';
        this.clearButton.style.color = 'white';
        this.clearButton.style.position = 'absolute';
        this.clearButton.style.width = '24px';
        this.clearButton.style.height = '24px';
        this.clearButton.style.right = '4px';
        this.clearButton.style.top = '12px';
        this.clearButton.style.bottom = '12px';
        this.clearButton.style.lineHeight = '20px';
        this.clearButton.style.cursor = 'pointer';
        this.clearButton.onclick = () => {
            this.clear();
        };
        this.syncClearButtonVisible();
        this.toplevel.appendChild(this.clearButton);

        this.elem = this.toplevel;
    }

    private syncClearButtonVisible(): void {
        this.clearButton.style.display = this.textfield.getValue().length > 0 ? '' : 'none';
    }

    public textChanged(): void {
        if (this.ontext !== null)
            this.ontext(this.textfield.getValue());
        this.syncClearButtonVisible();
    }

    public clear(): void {
        this.textfield.setValue('');
        this.textChanged();
    }

    public setIcon(icon: string): void {
        this.textfield.textarea.style.backgroundImage = svgStringToCSSBackgroundImage(icon);
    }

    public setPlaceholder(placeholder: string): void {
        this.textfield.setPlaceholder(placeholder);
    }
}

export const enum ScrollSelectItemType {
    Selectable, Header,
}

interface ScrollSelectItemHeader {
    type: ScrollSelectItemType.Header;
    visible?: boolean;
    html: string;
}

interface ScrollSelectItemSelectable {
    type: ScrollSelectItemType.Selectable;
    visible?: boolean;
    name?: string;
    html?: string;
}

export type ScrollSelectItem = ScrollSelectItemHeader | ScrollSelectItemSelectable;

export abstract class ScrollSelect implements Widget {
    public elem: HTMLElement;

    protected toplevel: HTMLElement;
    protected scrollContainer: HTMLElement;
    protected flairs: Flair[] = [];
    protected internalFlairs: Flair[] = [];
    private isDragging: boolean = false;

    constructor() {
        this.toplevel = document.createElement('div');

        this.scrollContainer = document.createElement('div');
        this.setHeight(`200px`);
        this.setTextSelectable(false);
        this.scrollContainer.style.overflow = 'auto';
        this.toplevel.appendChild(this.scrollContainer);

        this.elem = this.toplevel;
    }

    public setTextSelectable(v: boolean): void {
        this.scrollContainer.style.userSelect = v ? '' : 'none'
    }

    public setHeight(height: string): void {
        this.scrollContainer.style.height = height;
    }

    protected getOuterForIndex(i: number): HTMLElement {
        return this.scrollContainer.children.item(i) as HTMLElement;
    }

    public focusItem(i: number): boolean {
        const outer = this.getOuterForIndex(i);
        if (!this.itemIsVisible(outer))
            return false;
        const selector = outer.querySelector('.selector') as HTMLElement;
        if (selector) {
            outer.focus();
            return true;
        } else {
            return false;
        }
    }

    public setItems(items: ScrollSelectItem[]): void {
        this.scrollContainer.style.display = (items.length > 0) ? '' : 'none';
        this.scrollContainer.innerHTML = '';
        let hasHeader = false;
        for (let i = 0; i < items.length; i++) {
            const item = items[i];

            const outer = document.createElement('div');
            outer.tabIndex = -1;
            outer.style.display = 'grid';
            outer.style.gridAutoFlow = 'column';
            outer.style.outline = 'none';

            if (item.type === ScrollSelectItemType.Selectable) {
                outer.style.cursor = 'pointer';
                outer.style.paddingLeft = hasHeader ? '24px' : '';

                const selector = document.createElement('div');
                selector.classList.add('selector');
                selector.style.display = 'list-item';
                selector.style.lineHeight = '24px';
                selector.style.textShadow = `0 0 8px black`;
                outer.appendChild(selector);
                const textSpan = document.createElement('span');
                textSpan.classList.add('text');
                if (item.html !== undefined)
                    textSpan.innerHTML = item.html;
                else if (item.name !== undefined)
                    textSpan.textContent = item.name;
                else
                    throw "whoops";
                selector.appendChild(textSpan);

                const index = i;
                outer.onfocus = () => {
                    this.itemFocused(index, !this.isDragging);
                };
                outer.onmousedown = () => {
                    if (document.activeElement === outer)
                        outer.onfocus!(null as unknown as FocusEvent);
                    else
                        outer.focus();
                    this.isDragging = true;
                };
                outer.onmouseup = () => {
                    this.isDragging = false;
                };
                outer.onmouseover = (e) => {
                    if (this.isDragging)
                        outer.focus();
                };
            } else if (item.type === ScrollSelectItemType.Header) {
                const textSpan = document.createElement('span');
                textSpan.classList.add('header');
                textSpan.style.fontWeight = 'bold';
                textSpan.style.lineHeight = `36px`;
                textSpan.style.textShadow = `0 0 8px black`;
                textSpan.style.paddingLeft = `8px`;
                textSpan.style.verticalAlign = `baseline`;
                textSpan.innerHTML = item.html;
                outer.appendChild(textSpan);
                hasHeader = true;
            }

            const extraSlot = document.createElement('span');
            extraSlot.classList.add('extra');
            extraSlot.style.justifySelf = 'end';
            outer.appendChild(extraSlot);

            if (item.visible !== undefined)
                this._setItemVisible(outer, item.visible);

            this.scrollContainer.appendChild(outer);
        }

        this.computeHeaderVisibility();
    }

    public setStrings(strings: string[]): void {
        this.setItems(strings.map((string): ScrollSelectItem => {
            return { type: ScrollSelectItemType.Selectable, name: string };
        }));
    }

    protected itemIsHeader(outer: HTMLElement): boolean {
        const header = outer.querySelector('span.header');
        return !!header;
    }

    protected itemIsVisible(outer: HTMLElement): boolean {
        return outer.style.display !== 'none';
    }

    public computeHeaderVisibility(): void {
        const n = this.getNumItems();
        for (let i = 0; i < n;) {
            const outer = this.getOuterForIndex(i);

            if (this.itemIsHeader(outer)) {
                // Find next header.
                let j = i + 1;
                let shouldBeVisible = false;
                for (; j < n; j++) {
                    const outer = this.getOuterForIndex(j);
                    if (this.itemIsHeader(outer))
                        break;
                    if (this.itemIsVisible(outer)) {
                        shouldBeVisible = true;
                        break;
                    }
                }
                this._setItemVisible(outer, shouldBeVisible);
                i = j;
            } else
                i++;
        }
    }

    private _setItemVisible(outer: HTMLElement, v: boolean) {
        outer.style.display = v ? 'grid' : 'none';
    }

    public setItemVisible(i: number, v: boolean): void {
        const outer = this.scrollContainer.children.item(i) as HTMLElement;
        this._setItemVisible(outer, v);
    }

    public getNumItems() {
        return this.scrollContainer.childElementCount;
    }

    public setFlairs(flairs: Flair[]) {
        this.flairs = flairs;
        this.syncInternalFlairs();
    }

    protected abstract syncInternalFlairs(): void;

    protected setInternalFlairs(flairs: Flair[]) {
        this.internalFlairs = flairs;
        this.syncFlairDisplay();
    }

    private syncFlairDisplay(): void {
        const flairs = this.internalFlairs;
        for (let i = 0; i < this.getNumItems(); i++) {
            const outer = this.getOuterForIndex(i);

            const selector = outer.firstElementChild as HTMLElement;
            if (!selector.classList.contains('selector'))
                continue;

            const flair = flairs.find((flair) => flair.index === i);

            const background = (flair !== undefined && flair.background !== undefined) ? flair.background : '';
            outer.style.background = background;
            const textSpan = assertExists(outer.querySelector('span.text') as HTMLElement);
            const color = (flair !== undefined && flair.color !== undefined) ? flair.color : '';
            textSpan.style.color = color;
            const fontWeight = (flair !== undefined && flair.fontWeight !== undefined) ? flair.fontWeight : '';
            textSpan.style.fontWeight = fontWeight;

            if (flair !== undefined && flair.bulletColor !== undefined) {
                selector.style.listStyleType = 'disc';
                selector.style.listStylePosition = 'inside';
                selector.style.paddingLeft = `4px`;
                selector.style.color = flair.bulletColor;
            } else {
                selector.style.listStyleType = 'none';
                selector.style.color = '';
            }

            const extraHTML = (flair !== undefined && flair.extraHTML) ? flair.extraHTML : '';
            const extraSpan = assertExists(outer.querySelector('span.extra') as HTMLElement);
            extraSpan.innerHTML = extraHTML;
        }
    }

    protected abstract itemFocused(index: number, first: boolean): void;
}

export function ensureFlairIndex(flairs: Flair[], index: number): Flair {
    const flairIndex = flairs.findIndex((f) => f.index === index);
    if (flairIndex >= 0) {
        flairs[flairIndex] = Object.assign({}, flairs[flairIndex]);
        return flairs[flairIndex];
    } else {
        const flair = { index };
        flairs.push(flair);
        return flair;
    }
}

export class SingleSelect extends ScrollSelect {
    public highlightedIndex: number = -1;
    public onselectionchange: (index: number) => void;
    public setHighlightFlair = true;

    constructor() {
        super();

        this.toplevel.onkeydown = (e: KeyboardEvent) => {
            let handled = false;
            if (e.code === 'ArrowUp')
                handled = this.navigate(-1);
            else if (e.code === 'ArrowDown')
                handled = this.navigate(1);
            if (handled) {
                e.stopPropagation();
                e.preventDefault();
            }
        };
    }

    private navigate(direction: number): boolean {
        const n = this.getNumItems();
        let newIndex = this.highlightedIndex;
        // If it's not visible, reset us to the beginning/end.
        if (newIndex < 0 || newIndex >= n || !this.itemIsVisible(this.getOuterForIndex(newIndex))) {
            if (direction > 0)
                newIndex = 0;
            else if (direction < 0)
                newIndex = n - 1;
        } else {
            newIndex += direction;
        }
        while (true) {
            if (newIndex < 0 || newIndex >= n)
                break;
            if (this.focusItem(newIndex))
                break;
            newIndex += direction;
        }
        return true;
    }

    public setItems(items: ScrollSelectItem[]): void {
        this.highlightedIndex = -1;
        super.setItems(items);
    }

    public itemFocused(index: number, first: boolean) {
        this.selectItem(index);
    }

    public selectItem(index: number) {
        this.setHighlighted(index);
        this.onselectionchange(index);
    }

    public setHighlighted(highlightedIndex: number) {
        if (this.highlightedIndex === highlightedIndex)
            return;
        this.highlightedIndex = highlightedIndex;
        this.syncInternalFlairs();
    }

    protected syncInternalFlairs(): void {
        const flairs = [...this.flairs];
        if (this.setHighlightFlair && this.highlightedIndex >= 0) {
            const flair = ensureFlairIndex(flairs, this.highlightedIndex);
            flair.background = HIGHLIGHT_COLOR;
            flair.fontWeight = 'bold';
        }
        this.setInternalFlairs(flairs);
    }
}

export class MultiSelect extends ScrollSelect {
    public itemIsOn: boolean[] = [];
    public onitemchanged: (index: number, v: boolean) => void;
    private itemShouldBeOn: boolean;

    constructor() {
        super();

        const allNone = createDOMFromString(`
<div style="display: grid; grid-template-columns: 1fr 1fr; grid-gap: 4px;">
<style>
.AllButton, .NoneButton {
    text-align: center;
    line-height: 32px;
    cursor: pointer;
    background: #666;
    font-weight: bold;
    user-select: none;
}
</style>
<div class="AllButton">All</div><div class="NoneButton">None</div>
</div>
`);
        this.toplevel.insertBefore(allNone, this.toplevel.firstChild);

        const allButton = this.toplevel.querySelector('.AllButton') as HTMLElement;
        allButton.onclick = () => {
            for (let i = 0; i < this.getNumItems(); i++)
                this.setItemIsOn(i, true);
            this.syncInternalFlairs();
        };
        const noneButton = this.toplevel.querySelector('.NoneButton') as HTMLElement;
        noneButton.onclick = () => {
            for (let i = 0; i < this.getNumItems(); i++)
                this.setItemIsOn(i, false);
            this.syncInternalFlairs();
        };
    }

    private setItemIsOn(index: number, v: boolean) {
        this.itemIsOn[index] = v;
        this.onitemchanged(index, this.itemIsOn[index]);
    }

    public itemFocused(index: number, first: boolean) {
        if (first)
            this.itemShouldBeOn = !this.itemIsOn[index];
        this.setItemIsOn(index, this.itemShouldBeOn);
        this.syncInternalFlairs();
    }

    protected syncInternalFlairs() {
        const flairs: Flair[] = [...this.flairs];
        for (let i = 0; i < this.getNumItems(); i++) {
            const flair = ensureFlairIndex(flairs, i);
            flair.bulletColor = !!this.itemIsOn[i] ? HIGHLIGHT_COLOR : '#aaa';
            flair.color = !!this.itemIsOn[i] ? 'white' : '#aaa';
        }
        this.setInternalFlairs(flairs);
    }

    public setItemsSelected(isOn: boolean[]) {
        this.itemIsOn = isOn;
        this.syncInternalFlairs();
    }

    public setItemSelected(index: number, v: boolean) {
        this.itemIsOn[index] = v;
        this.syncInternalFlairs();
    }
}

export class Checkbox implements Widget {
    public elem: HTMLElement;
    public checked: boolean = false;
    public onchanged: (() => void) | null = null;

    private toplevel: HTMLElement;
    private label: HTMLElement;
    private emblem: HTMLElement;

    constructor(label: string = '', initiallyChecked: boolean = false) {
        this.toplevel = document.createElement('div');
        this.toplevel.style.display = 'grid';
        this.toplevel.style.gridTemplateColumns = '1fr 24px';
        this.toplevel.style.alignItems = 'center';
        this.toplevel.style.cursor = 'pointer';
        this.toplevel.onclick = this._toggle.bind(this);

        this.label = document.createElement('div');
        this.label.style.userSelect = 'none';
        this.toplevel.appendChild(this.label);

        this.emblem = document.createElement('div');
        this.emblem.style.width = '10px';
        this.emblem.style.height = '10px';
        this.emblem.style.justifySelf = 'center';
        this.emblem.style.margin = '4px';
        this.emblem.style.borderRadius = '4px';
        this.emblem.style.border = '2px solid white';
        this.toplevel.appendChild(this.emblem);

        this.setLabel(label);
        this.setChecked(initiallyChecked);

        this.elem = this.toplevel;
    }

    public setChecked(v: boolean): void {
        this.checked = v;

        if (this.checked) {
            this.emblem.style.backgroundColor = HIGHLIGHT_COLOR;
            this.emblem.style.borderColor = 'white';
            this.label.style.fontWeight = 'bold';
            this.label.style.color = 'white';
        } else {
            this.emblem.style.backgroundColor = 'transparent';
            this.emblem.style.borderColor = '#aaa';
            this.label.style.fontWeight = '';
            this.label.style.color = '#aaa';
        }
    }

    private _toggle(): void {
        this.setChecked(!this.checked);
        if (this.onchanged !== null)
            this.onchanged();
    }

    public setLabel(text: string): void {
        this.label.textContent = text;
    }
}

export class Panel implements Widget {
    public elem: HTMLElement;

    public expanded: boolean | null = null;
    public manuallyExpanded: boolean = false;
    public autoClosed: boolean = false;
    public customHeaderBackgroundColor: string = '';
    protected header: HTMLElement;
    protected headerContainer: HTMLElement;
    protected svgIcon: SVGSVGElement;

    private toplevel: HTMLElement;
    private ignoreAutoCloseTimeout: number = 0;
    public extraRack: HTMLElement;
    public mainPanel: HTMLElement;
    public contents: HTMLElement;

    constructor() {
        this.toplevel = document.createElement('div');
        this.toplevel.style.color = 'white';
        this.toplevel.style.font = '16px monospace';
        this.toplevel.style.overflow = 'hidden';
        this.toplevel.style.display = 'grid';
        this.toplevel.style.gridAutoFlow = 'column';
        this.toplevel.style.gridGap = '20px';
        this.toplevel.style.transition = '.25s ease-out';
        this.toplevel.style.alignItems = 'start';
        this.toplevel.style.outline = 'none';
        this.toplevel.onkeydown = this.onKeyDown.bind(this);
        this.toplevel.onmouseover = this.syncSize.bind(this);
        this.toplevel.onmouseout = this.syncSize.bind(this);
        this.toplevel.tabIndex = -1;

        this.mainPanel = document.createElement('div');
        this.mainPanel.style.overflow = 'hidden';
        this.mainPanel.style.transition = '.25s ease-out';
        this.mainPanel.style.backgroundColor = 'rgba(0, 0, 0, 0.8)';
        this.toplevel.appendChild(this.mainPanel);

        this.extraRack = document.createElement('div');
        this.extraRack.style.gridAutoFlow = 'column';
        this.extraRack.style.gridGap = '20px';
        this.extraRack.style.transition = '.15s ease-out .10s';
        this.toplevel.appendChild(this.extraRack);

        this.headerContainer = document.createElement('div');
        this.mainPanel.appendChild(this.headerContainer);

        this.header = document.createElement('h1');
        this.header.style.lineHeight = '28px';
        this.header.style.width = '440px';
        this.header.style.margin = '0';
        this.header.style.fontSize = '100%';
        this.header.style.cursor = 'pointer';
        this.header.style.userSelect = 'none';
        this.header.style.display = 'grid';
        this.header.style.gridTemplateColumns = '28px 1fr';
        this.header.style.alignItems = 'center';
        this.header.style.justifyItems = 'center';
        this.header.style.gridAutoFlow = 'column';
        this.header.onclick = () => {
            if (this.ignoreAutoCloseTimeout > 0) {
                this.ignoreAutoCloseTimeout = 0;
                return;
            }

            this.toggleExpanded();
        };
        this.headerContainer.appendChild(this.header);

        this.contents = document.createElement('div');
        this.contents.style.width = '440px';
        this.mainPanel.appendChild(this.contents);

        this.elem = this.toplevel;
    }

    protected onKeyDown(e: KeyboardEvent): void {
        if (e.code === 'Escape' && this.expanded) {
            e.preventDefault();
            e.stopPropagation();
            this.setExpanded(false);
        }
    }

    private syncSize() {
        const widthExpanded = this.expanded || this.mainPanel.matches(':hover');
        this.mainPanel.style.width = widthExpanded ? '440px' : '28px';

        const heightExpanded = this.expanded;
        if (heightExpanded) {
            const height = Math.max(this.header.offsetHeight + this.contents.offsetHeight, this.extraRack.offsetHeight);
            this.toplevel.style.height = `${height}px`;
            this.extraRack.style.opacity = '1';
            this.extraRack.style.width = 'auto';
        } else {
            this.toplevel.style.transition = '.25s ease-out';
            this.toplevel.style.height = '28px';
            this.extraRack.style.opacity = '0';
            this.extraRack.style.width = '0';
        }
    }

    public setVisible(v: boolean) {
        this.toplevel.style.display = v ? 'grid' : 'none';
    }

    public setTitle(icon: string, title: string) {
        this.svgIcon = createDOMFromString(icon).querySelector('svg')!;
        this.svgIcon.style.gridColumn = '1';
        this.header.textContent = title;
        this.header.appendChild(this.svgIcon);
        this.toplevel.dataset.title = title;

        this.setExpanded(false);
    }

    protected syncHeaderStyle() {
        if (this.customHeaderBackgroundColor) {
            this.svgIcon.style.fill = '';
            this.header.style.backgroundColor = this.customHeaderBackgroundColor;
            this.header.style.color = 'white';
        } else {
            this.svgIcon.style.fill = this.expanded ? 'black' : '';
            setElementHighlighted(this.header, !!this.expanded, HIGHLIGHT_COLOR);
        }
    }

    public syncExpanded(): boolean {
        const newExpanded = this.manuallyExpanded && !this.autoClosed;
        if (this.expanded === newExpanded)
            return false;
        this.expanded = newExpanded;
        this.syncHeaderStyle();
        this.syncSize();
        if (!this.expanded)
            document.body.focus();
        return true;
    }

    public setExpanded(v: boolean, focus: boolean = true) {
        this.manuallyExpanded = v;
        this.syncExpanded();
        if (this.expanded && focus)
            this.elem.focus();
    }

    private toggleExpanded() {
        this.setExpanded(!this.expanded);
    }

    public setAutoClosed(v: boolean) {
        if (this.autoClosed === v)
            return;
        this.autoClosed = v;
        const changed = this.syncExpanded();
        if (changed && this.expanded) {
            // If we're coming back from auto-closing, then start a timeout to ignore clicks during this time.
            this.ignoreAutoCloseTimeout = window.setTimeout(() => {
                this.ignoreAutoCloseTimeout = 0;
            }, 250);
        }
    }
}

// https://stackoverflow.com/questions/3446170/escape-string-for-use-in-javascript-regex
function escapeRegExp(S: string): string {
    return S.replace(/[.*+?^${}()|[\]\\]/g, '\\$&');
}

function searchRegExps(S: string): RegExp[] {
    return S.split(/\s+/).filter((n) => n.length).map((str) => new RegExp(`(\\b${escapeRegExp(str)})`, 'i'));
}

function matchRegExps(n: RegExp[], S: string): boolean {
    // Empty list matches everything.
    if (n.length === 0)
        return true;
    return n.every((re) => {
        return re.test(S);
    })
}

class SceneSelect extends Panel {
    private sceneGroups: (string | Viewer.SceneGroup)[] = [];
    private sceneDescs: (string | Viewer.SceneDesc)[] = [];

    private searchEntry: TextEntry;
    private sceneGroupList: SingleSelect;
    private sceneDescList: SingleSelect;

    private selectedSceneGroup: Viewer.SceneGroup;
    private currentSceneGroup: Viewer.SceneGroup;
    private currentSceneDesc: Viewer.SceneDesc;
    private loadProgress: number;

    private currentSearchTokens: RegExp[] = [];

    public onscenedescselected: (sceneGroup: Viewer.SceneGroup, sceneDesc: Viewer.SceneDesc) => void;

    constructor(public viewer: Viewer.Viewer) {
        super();
        this.setTitle(OPEN_ICON, 'Games');

        this.searchEntry = new TextEntry();
        this.searchEntry.elem.style.background = 'rgba(0, 0, 0, 1.0)';
        this.searchEntry.setIcon(SEARCH_ICON);
        this.searchEntry.setPlaceholder('Search...');
        this.searchEntry.ontext = (searchString: string) => {
            this._setSearchString(searchString);
        };
        this.searchEntry.onfocus = () => {
            // If the search entry manages to get itself focused (which can happen if the user hits Tab),
            // then expand the panel.
            this.setExpanded(true, false);
            this.setAutoClosed(false);
        };
        this.contents.appendChild(this.searchEntry.elem);

        this.sceneGroupList = new SingleSelect();
        this.sceneGroupList.setHeight('400px');
        this.contents.appendChild(this.sceneGroupList.elem);

        this.sceneDescList = new SingleSelect();
        this.sceneDescList.setHighlightFlair = false;
        this.sceneDescList.elem.style.backgroundColor = 'rgba(0, 0, 0, 0.8)';
        this.sceneDescList.elem.style.width = '500px';
        this.sceneDescList.setHeight('472px');
        this.extraRack.appendChild(this.sceneDescList.elem);

        this.sceneGroupList.onselectionchange = (i: number) => {
            this.selectSceneGroup(i);
        };

        this.sceneDescList.onselectionchange = (i: number) => {
            this.selectSceneDesc(i);
        };
    }

    protected onKeyDown(e: KeyboardEvent): void {
        if (e.code === 'ArrowUp' || e.code === 'ArrowDown') {
            this.sceneGroupList.elem.onkeydown!(e);
        } else {
            const textarea = this.searchEntry.textfield.textarea;
            textarea.focus();
            textarea.onkeydown!(e);
        }

        if (e.defaultPrevented)
            return;
        super.onKeyDown(e);
    }

    public expandAndFocus(): void {
        this.setExpanded(true);
        this.setAutoClosed(false);
        this.elem.focus();
    }

    private _setSearchString(str: string): void {
        this.currentSearchTokens = searchRegExps(str);
        this.syncVisibility();
    }

    private syncVisibility(): void {
        // Start searching!
        const n = this.currentSearchTokens;

        let lastDescHeaderVisible = false;
        function matchSceneDesc(item: (string | Viewer.SceneDesc)): boolean {
            if (typeof item === 'string') {
                // If this is a header, then all items under the header should match.
                lastDescHeaderVisible = matchRegExps(n, item);
                return false;
            } else {
                // If header matches, then so do we.
                if (lastDescHeaderVisible)
                    return true;
                return matchRegExps(n, item.name);
            }
        }

        let lastGroupHeaderVisible = false;
        let selectedGroupExplicitlyVisible = false;
        for (let i = 0; i < this.sceneGroups.length; i++) {
            const item = this.sceneGroups[i];
            if (typeof item === 'string') {
                // If this is a header, then all items under the header should match.
                lastGroupHeaderVisible = matchRegExps(n, item);
            } else {
                let visible = false;
                let explicitlyInvisible = false;

                const isHidden = (!!item.hidden) && !IS_DEVELOPMENT;
                explicitlyInvisible = item.sceneDescs.length <= 0 || isHidden;

                if (!explicitlyInvisible) {
                    // If header matches, then we are explicitly visible.
                    if (!visible == lastGroupHeaderVisible)
                        visible = true;

                    // If name matches, then we are explicitly visible.
                    if (!visible && matchRegExps(n, item.name))
                        visible = true;

                    if (item === this.selectedSceneGroup)
                        selectedGroupExplicitlyVisible = visible;

                    // Now check for any children.
                    if (!visible) {
                        lastDescHeaderVisible = false;
                        visible = item.sceneDescs.some((g) => matchSceneDesc(g));
                    }
                }

                this.sceneGroupList.setItemVisible(i, visible);
            }
        }

        lastDescHeaderVisible = false;
        for (let i = 0; i < this.sceneDescs.length; i++) {
            let visible;
            if (!visible && selectedGroupExplicitlyVisible)
                visible = true;
            if (!visible)
                visible = matchSceneDesc(this.sceneDescs[i]);
            this.sceneDescList.setItemVisible(i, visible);
        }

        this.sceneGroupList.computeHeaderVisibility();
        this.sceneDescList.computeHeaderVisibility();
    }

    public setCurrentDesc(sceneGroup: Viewer.SceneGroup, sceneDesc: Viewer.SceneDesc) {
        this.selectedSceneGroup = sceneGroup;
        this.currentSceneGroup = sceneGroup;
        this.currentSceneDesc = sceneDesc;

        const index = this.sceneGroups.indexOf(this.currentSceneGroup);
        this.sceneGroupList.setHighlighted(index);

        this.syncSceneDescs();
    }

    public setSceneGroups(sceneGroups: (string | Viewer.SceneGroup)[]) {
        this.sceneGroups = sceneGroups;
        this.sceneGroupList.setItems(sceneGroups.map((g): ScrollSelectItem => {
            if (typeof g === 'string')
                return { type: ScrollSelectItemType.Header, html: g };
            else
                return { type: ScrollSelectItemType.Selectable, name: g.name };
        }));
        this.syncSceneDescs();
    }

    public setProgress(pct: number): void {
        this.loadProgress = pct;
        this.syncFlairs();
        this.syncHeaderStyle();
    }

    private selectSceneDesc(i: number) {
        this.onscenedescselected(this.selectedSceneGroup, this.sceneDescs[i] as Viewer.SceneDesc);
    }

    private getLoadingGradient(rightColor: string) {
        const pct = `${Math.round(this.loadProgress * 100)}%`;
        return `linear-gradient(to right, ${HIGHLIGHT_COLOR} ${pct}, ${rightColor} ${pct})`;
    }

    protected syncHeaderStyle() {
        super.syncHeaderStyle();

        setElementHighlighted(this.header, !!this.expanded);
        this.header.style.backgroundColor = 'transparent';

        if (this.expanded)
            this.headerContainer.style.background = HIGHLIGHT_COLOR;
        else
            this.headerContainer.style.background = this.getLoadingGradient(PANEL_BG_COLOR);
    }

    private syncFlairs() {
        const sceneGroupFlairs: Flair[] = [];
        const currentGroupIndex = this.sceneGroups.indexOf(this.currentSceneGroup);
        if (currentGroupIndex >= 0) {
            const flair = ensureFlairIndex(sceneGroupFlairs, currentGroupIndex);
            flair.background = '#666';
        }
        this.sceneGroupList.setFlairs(sceneGroupFlairs);

        const sceneDescFlairs: Flair[] = [];
        const selectedDescIndex = this.sceneDescs.indexOf(this.currentSceneDesc);
        if (selectedDescIndex >= 0) {
            const flair = ensureFlairIndex(sceneDescFlairs, selectedDescIndex);
            flair.background = this.getLoadingGradient('transparent');
            flair.fontWeight = 'bold';
            const pct = `${Math.round(this.loadProgress * 100)}%`;
            flair.extraHTML = this.loadProgress < 1.0 ? `<span style="font-weight: bold; color: #aaa">${pct}</span>` : ``;
        }
        this.sceneDescList.setFlairs(sceneDescFlairs);
    }

    private selectSceneGroup(i: number) {
        const sceneGroup = this.sceneGroups[i];
        this.selectedSceneGroup = sceneGroup as Viewer.SceneGroup;
        this.syncSceneDescs();
    }

    private syncSceneDescs() {
        if (this.selectedSceneGroup)
            this.setSceneDescs(this.selectedSceneGroup.sceneDescs);
        else
            this.setSceneDescs([]);
    }

    private setSceneDescs(sceneDescs: (string | Viewer.SceneDesc)[]) {
        this.sceneDescs = sceneDescs;
        this.sceneDescList.setItems(sceneDescs.map((g): ScrollSelectItem => {
            if (typeof g === 'string')
                return { type: ScrollSelectItemType.Header, html: g };
            else
                return { type: ScrollSelectItemType.Selectable, name: g.name };
        }));
        this.syncFlairs();
        this.syncVisibility();
    }
}

function makeHashSafe(s: string): string {
    // The set of characters that we encode is basically determined by Twitter's URL parsing.
    return s.replace(/[{}()^]/g, (c) => {
        return `%${c.charCodeAt(0).toString(16)}`;
    });
}

function buildShareURL(saveState: string): string {
    const loc = window.location;
    return `${loc.origin}${loc.pathname}#${makeHashSafe(saveState)}`;
}

function cloneCanvas(dst: HTMLCanvasElement, src: HTMLCanvasElement): void {
    dst.width = src.width;
    dst.height = src.height;
    dst.title = src.title;
    const ctx = dst.getContext('2d')!;
    ctx.drawImage(src, 0, 0);
}

const CHECKERBOARD_IMAGE = 'url("data:image/png;base64,iVBORw0KGgoAAAANSUhEUgAAAAoAAAAKCAYAAACNMs+9AAAAGElEQVQYlWNgYGCQwoKxgqGgcJA5h3yFAAs8BRWVSwooAAAAAElFTkSuQmCC")';

export interface TextureListHolder {
    viewerTextures: Viewer.Texture[];
    onnewtextures: (() => void) | null;
}

class FrameDebouncer {
    private queued: boolean = false;
    public callback: (() => void) | null = null;

    private onframe = (): void => {
        if (this.callback !== null)
            this.callback();
        this.queued = false;
    }

    public trigger(): void {
        if (this.queued)
            return;
        if (this.callback !== null)
            window.requestAnimationFrame(this.onframe);
        this.queued = true;
    }
}

export class TextureViewer extends Panel {
    private scrollList: SingleSelect;
    private surfaceView: HTMLElement;
    private fullSurfaceView: HTMLElement;
    private properties: HTMLElement;
    private textureList: Viewer.Texture[] = [];
    private newTexturesDebouncer = new FrameDebouncer();

    constructor() {
        super();

        this.setTitle(TEXTURES_ICON, 'Textures');

        this.scrollList = new SingleSelect();
        this.scrollList.elem.style.height = `200px`;
        this.scrollList.elem.style.overflow = 'auto';
        this.scrollList.onselectionchange = (i: number) => {
            this.selectTexture(i);
        };
        this.contents.appendChild(this.scrollList.elem);

        this.surfaceView = document.createElement('div');
        this.surfaceView.style.width = '100%';
        this.surfaceView.style.height = '200px';

        // TODO(jstpierre): Make a less-sucky UI for the texture view.
        this.surfaceView.onmouseover = () => {
            // Checkerboard
            this.surfaceView.style.backgroundColor = 'white';
            this.surfaceView.style.backgroundImage = CHECKERBOARD_IMAGE;
        };
        this.surfaceView.onmouseout = () => {
            this.surfaceView.style.backgroundColor = 'black';
            this.surfaceView.style.backgroundImage = '';
        };
        this.surfaceView.onmouseout(null as unknown as MouseEvent);

        this.contents.appendChild(this.surfaceView);

        this.properties = document.createElement('div');
        this.contents.appendChild(this.properties);

        this.fullSurfaceView = document.createElement('div');
        this.fullSurfaceView.style.backgroundColor = 'rgba(0, 0, 0, 0.2)';
        this.fullSurfaceView.style.padding = '20px';
        this.extraRack.appendChild(this.fullSurfaceView);
    }

    public async getViewerTextureList(): Promise<Viewer.Texture[]> {
        const promises: Promise<void>[] = [];
        for (let i = 0; i < this.textureList.length; i++)
            promises.push(this.maybeActivateTexture(this.textureList[i]));
        await Promise.all(promises);
        return this.textureList;
    }

    private showInSurfaceView(surface: HTMLCanvasElement) {
        this.surfaceView.innerHTML = '';
        surface.style.width = '100%';
        surface.style.height = '100%';
        surface.style.objectFit = 'scale-down';
        this.surfaceView.appendChild(surface);
    }

    private showInFullSurfaceView(surfaces: HTMLCanvasElement[]) {
        this.fullSurfaceView.innerHTML = '';

        for (let i = 0; i < surfaces.length; i++) {
            const newCanvas = document.createElement('canvas');
            cloneCanvas(newCanvas, surfaces[i]);
            newCanvas.style.display = 'block';
            newCanvas.style.backgroundColor = 'white';
            newCanvas.style.backgroundImage = CHECKERBOARD_IMAGE;

            this.fullSurfaceView.appendChild(newCanvas);
        }
    }

    private async maybeActivateTexture(texture: Viewer.Texture): Promise<void> {
        if (texture.surfaces.length === 0 && texture.activate !== undefined) {
            await texture.activate();
        } else {
            // We're good.
        }
    }

    private selectTexture(i: number): void {
        const texture: Viewer.Texture = this.textureList[i];

        if (texture.surfaces.length === 0 && texture.activate !== undefined) {
            texture.activate().then(() => {
                this.selectTexture(i);
            });
            return;
        }

        this.scrollList.setHighlighted(i);

        const properties = new Map<string, string>();
        properties.set('Name', texture.name);
        properties.set('Mipmaps', '' + texture.surfaces.length);
        properties.set('Width', '' + texture.surfaces[0].width);
        properties.set('Height', '' + texture.surfaces[0].height);

        if (texture.extraInfo) {
            texture.extraInfo.forEach((value, key) => properties.set(key, value));
        }

        this.properties.innerHTML = `<div style="display: grid; grid-template-columns: 1fr 1fr"></div>`;

        const div = this.properties.firstElementChild!;
        properties.forEach((value, name) => {
            const nameSpan = document.createElement('span');
            nameSpan.textContent = name;
            div.appendChild(nameSpan);
            const valueSpan = document.createElement('span');
            valueSpan.style.textAlign = 'right';
            valueSpan.textContent = value;
            div.appendChild(valueSpan);
        });

        if (texture.surfaces.length > 0)
            this.showInSurfaceView(texture.surfaces[0]);

        this.showInFullSurfaceView(texture.surfaces);
    }

    public setThingList(things: { viewerTexture: Viewer.Texture }[]) {
        this.setTextureList(things.map((thing) => thing.viewerTexture));
    }

    public setTextureList(textures: Viewer.Texture[]) {
        textures = textures.filter((tex) => tex.surfaces.length > 0 || tex.activate !== undefined);

        this.setVisible(textures.length > 0);
        if (textures.length === 0)
            return;

        const strings = textures.map((texture) => texture.name);
        this.scrollList.setStrings(strings);
        this.textureList = textures;
    }

    public setTextureHolder(textureHolder: TextureListHolder): void {
        this.newTexturesDebouncer.callback = () => {
            this.setTextureList(textureHolder.viewerTextures);
        };
        textureHolder.onnewtextures = () => {
            this.newTexturesDebouncer.trigger();
        };
        this.newTexturesDebouncer.trigger();
    }
}

export class Slider implements Widget {
    private toplevel: HTMLElement;
    private sliderInput: HTMLInputElement;

    public elem: HTMLElement;
    public onvalue: ((value: number) => void) | null = null;

    constructor() {
        this.toplevel = document.createElement('div');

        // DOM lacks a coherent way of adjusting pseudostyles, so this is what we end up with...
        this.toplevel.innerHTML = `
<style>
.Slider {
    -webkit-appearance: none;
    width: 100%;
    margin: 0;
}
.Slider::-moz-range-thumb {
    width: 16px;
    height: 24px;
    cursor: pointer;
    background: ${HIGHLIGHT_COLOR};
    border-radius: 0;
    border: none;
}
.Slider::-webkit-slider-thumb {
    -webkit-appearance: none;
    width: 16px;
    height: 24px;
    cursor: pointer;
    background: ${HIGHLIGHT_COLOR};
    border-radius: 0;
    border: none;
}
.Slider::-moz-range-track {
    cursor: pointer;
    background: #444;
}
.Slider::-webkit-slider-runnable-track {
    cursor: pointer;
    background: #444;
}
.Slider::-moz-range-progress, .Slider::-webkit-slider-thumb {
    cursor: pointer;
    background: #aaa;
}
</style>
<div style="display: grid; grid-template-columns: 1fr 1fr; align-items: center">
<div style="font-weight: bold; user-select: none" class="Label"></div>
<input class="Slider" type="range">
</div>
`;

        this.sliderInput = this.toplevel.querySelector('.Slider') as HTMLInputElement;
        this.sliderInput.oninput = this.onInput.bind(this);

        this.elem = this.toplevel;
    }

    private onInput(): void {
        if (this.onvalue !== null)
            this.onvalue(this.getValue());
    }

    public setRange(min: number, max: number, step: number = (max - min) / 100) {
        this.sliderInput.min = '' + min;
        this.sliderInput.max = '' + max;
        this.sliderInput.step = '' + step;
    }

    public setLabel(label: string): void {
        this.toplevel.querySelector('.Label')!.textContent = label;
    }

    public getValue(): number {
        return +this.sliderInput.value;
    }

    public setValue(v: number): void {
        this.sliderInput.value = '' + v;
    }

    public getT(): number {
        return (+this.sliderInput.value - +this.sliderInput.min) / (+this.sliderInput.max - +this.sliderInput.min);
    }

    public setT(t: number): void {
        const v = (t * (+this.sliderInput.max - +this.sliderInput.min)) + +this.sliderInput.min;
        this.setValue(v);
    }
}

class ViewerSettings extends Panel {
    private fovSlider: Slider;
    private camSpeedSlider: Slider;
    private cameraControllerWASD: HTMLElement;
    private cameraControllerOrbit: HTMLElement;
    private cameraControllerOrtho: HTMLElement;
    private invertYCheckbox: Checkbox;
    private invertXCheckbox: Checkbox;

    constructor(private ui: UI, private viewer: Viewer.Viewer) {
        super();

        this.setTitle(FRUSTUM_ICON, 'Viewer Settings');

        // TODO(jstpierre): make css not leak
        this.contents.innerHTML = `
<style>
.SettingsHeader, .SettingsButton {
    font-weight: bold;
}
.SettingsButton {
    background: #444;
    text-align: center;
    line-height: 24px;
    cursor: pointer;
}
</style>

<div style="display: grid; grid-template-columns: 3fr 1fr 1fr 1fr; align-items: center;">
<div class="SettingsHeader">Camera Controller</div>
<div class="SettingsButton CameraControllerWASD">WASD</div><div class="SettingsButton CameraControllerOrbit">Orbit</div><div class="SettingsButton CameraControllerOrtho">Ortho</div>
</div>

<div class="SliderContainer">
</div>
`;
        this.contents.style.lineHeight = '36px';

        const sliderContainer = this.contents.querySelector('.SliderContainer')!;
        this.fovSlider = new Slider();
        this.fovSlider.setLabel("Field of View");
        this.fovSlider.setRange(1, 100);
        this.fovSlider.setValue(25);
        this.fovSlider.onvalue = this.onFovSliderChange.bind(this);
        sliderContainer.appendChild(this.fovSlider.elem);

        this.camSpeedSlider = new Slider();
        this.camSpeedSlider.setLabel("Camera Speed");
        this.camSpeedSlider.setRange(0, 200);
        this.camSpeedSlider.onvalue = this.updateCameraSpeedFromSlider.bind(this);
        sliderContainer.appendChild(this.camSpeedSlider.elem);

        this.viewer.addKeyMoveSpeedListener(this.onKeyMoveSpeedChanged.bind(this));
        this.viewer.inputManager.addScrollListener(this.onScrollWheel.bind(this));

        this.cameraControllerWASD = this.contents.querySelector('.CameraControllerWASD') as HTMLInputElement;
        this.cameraControllerWASD.onclick = () => {
            if (!ui.studioModeEnabled) {
                this.setCameraControllerClass(FPSCameraController);
            }
        };

        this.cameraControllerOrbit = this.contents.querySelector('.CameraControllerOrbit') as HTMLInputElement;
        this.cameraControllerOrbit.onclick = () => {
            if (!ui.studioModeEnabled) {
                this.setCameraControllerClass(OrbitCameraController);
            }
        };

        this.cameraControllerOrtho = this.contents.querySelector('.CameraControllerOrtho') as HTMLInputElement;
        this.cameraControllerOrtho.onclick = () => {
            if (!ui.studioModeEnabled) {
                this.setCameraControllerClass(OrthoCameraController);
            }
        };

        this.invertYCheckbox = new Checkbox('Invert Y Axis?');
        this.invertYCheckbox.onchanged = () => { GlobalSaveManager.saveSetting(`InvertY`, this.invertYCheckbox.checked); };
        this.contents.appendChild(this.invertYCheckbox.elem);
        GlobalSaveManager.addSettingListener('InvertY', this.invertYChanged.bind(this));

        this.invertXCheckbox = new Checkbox('Invert X Axis?');
        this.invertXCheckbox.onchanged = () => { GlobalSaveManager.saveSetting(`InvertX`, this.invertXCheckbox.checked); };
        this.contents.appendChild(this.invertXCheckbox.elem);
        GlobalSaveManager.addSettingListener('InvertX', this.invertXChanged.bind(this));
    }

    private onFovSliderChange(e: UIEvent): void {
        const value = this.fovSlider.getT();
        this.viewer.fovY = value * (Math.PI * 0.995);
    }

    private onKeyMoveSpeedChanged(): void {
        const keyMoveSpeed = this.viewer.cameraController!.getKeyMoveSpeed();
        if (keyMoveSpeed !== null) {
            setElementVisible(this.camSpeedSlider.elem, true);
            this.camSpeedSlider.setValue(keyMoveSpeed);
            this.ui.cameraSpeedIndicator.setCameraSpeed(keyMoveSpeed);
        } else {
            setElementVisible(this.camSpeedSlider.elem, false);
        }
    }

    public setInitialKeyMoveSpeed(v: number): void {
        this.camSpeedSlider.setValue(v);
    }

    private setCameraControllerClass(cameraControllerClass: CameraControllerClass) {
        this.viewer.setCameraController(new cameraControllerClass());
        this.cameraControllerSelected(cameraControllerClass);
        this.updateCameraSpeedFromSlider();
    }

    private onScrollWheel(): void {
        const v = clamp(this.camSpeedSlider.getValue() + Math.sign(this.viewer.inputManager.dz)*4, 0, 200);
        this.ui.setMouseActive();
        this.viewer.setKeyMoveSpeed(v);
    }

    private updateCameraSpeedFromSlider(): void {
        this.viewer.setKeyMoveSpeed(this.camSpeedSlider.getValue());
    }

    public cameraControllerSelected(cameraControllerClass: CameraControllerClass) {
        setElementHighlighted(this.cameraControllerWASD, cameraControllerClass === FPSCameraController);
        setElementHighlighted(this.cameraControllerOrbit, cameraControllerClass === OrbitCameraController);
        setElementHighlighted(this.cameraControllerOrtho, cameraControllerClass === OrthoCameraController);

        setElementVisible(this.fovSlider.elem, cameraControllerClass === FPSCameraController);
    }

    private invertYChanged(saveManager: SaveManager, key: string): void {
        const invertY = saveManager.loadSetting<boolean>(key, false);
        this.invertYCheckbox.setChecked(invertY);
    }

    private invertXChanged(saveManager: SaveManager, key: string): void {
        const invertX = saveManager.loadSetting<boolean>(key, false);
        this.invertXCheckbox.setChecked(invertX);
    }
}

class XRSettings extends Panel {
    public onWebXRStateRequested: (state: boolean)=>void = (state: boolean) => {};

    public enableXRCheckBox: Checkbox;
    private scaleSlider: Slider;

    constructor(private ui: UI, private viewer: Viewer.Viewer) {
        super();

        this.setTitle(VR_ICON, 'VR Settings');

        this.contents.style.lineHeight = '36px';

        this.contents.innerHTML += `
        <div id="About">
        <p>To enable VR in Chrome, make sure you go to <font color="aqua">chrome://flags/</font> and change the following settings:</p>
        <ul>
            <li> WebXR Device API - <font color="green"><strong>Enabled</strong></font></li>
            <li>OpenXR support - <font color="green"><strong>Enabled</strong></font></li>
            <li>OpenVR hardware support - <font color="green"><strong>Enabled</strong></font></li>
            <li>Oculus hardware support - <font color="green"><strong>Enabled</strong></font></li>
            <li>XR device sandboxing - <font color="red"><strong>Disabled</strong></font></li>
        </ul>
        <p>Click on the <strong>Enable VR</strong> checkbox to go in VR mode.</p>
        <p>Press the <strong>Trigger</strong> to go up, and use the <strong>Grab Button</strong> to go down.
        You can move horizontally by using the <strong>Joystick</strong>.
        </div>
        `;

        this.enableXRCheckBox = new Checkbox('Enable VR');
        this.contents.appendChild(this.enableXRCheckBox.elem);
        this.enableXRCheckBox.onchanged = this.enableXRChecked.bind(this);

        const displayScaleValue = (value: Number) => {
            return value.toPrecision(5).toString();
        };

        const getSliderLabel = () => {
            return `VR World Scale: ${displayScaleValue(this.viewer.xrCameraController.worldScale)}`;
        };

        this.scaleSlider = new Slider();
        this.scaleSlider.setLabel(getSliderLabel());
        this.scaleSlider.setRange(10, 10000);
        this.scaleSlider.setValue(this.viewer.xrCameraController.worldScale);
        this.scaleSlider.onvalue = () => {
            this.viewer.xrCameraController.worldScale = this.scaleSlider.getValue();
            this.scaleSlider.setValue(this.viewer.xrCameraController.worldScale);
            this.scaleSlider.setLabel(getSliderLabel());
        };
        this.contents.appendChild(this.scaleSlider.elem);
    }

    private async enableXRChecked(saveManager: SaveManager, key: string) {
        const enableXR = this.enableXRCheckBox.checked;
        this.enableXRCheckBox.setChecked(enableXR);
        this.onWebXRStateRequested(enableXR);
    }
}

class LineGraph {
    public canvas: HTMLCanvasElement;
    public ctx: CanvasRenderingContext2D;
    public textYOffset: number = 0;

    constructor(public minY: number = 0, public maxY: number = 160) {
        this.canvas = document.createElement('canvas');
        this.ctx = this.canvas.getContext('2d')!;
    }

    public beginDraw(width: number, height: number): void {
        Viewer.resizeCanvas(this.canvas, width, height, window.devicePixelRatio);

        const ctx = this.ctx;
        ctx.clearRect(0, 0, width, height);

        this.textYOffset = 24;
    }

    public drawPoints(points: number[], color: Color): void {
        const width = this.canvas.width;
        const height = this.canvas.height;

        const ctx = this.ctx;

        const pointsRange = points.length - 1;
        const valuesRange = (this.maxY - this.minY) - 1;

        const scaleX = width / pointsRange;
        const scaleY = height / valuesRange;

        ctx.lineWidth = 2;
        ctx.strokeStyle = colorToCSS(color);
        ctx.fillStyle = colorToCSS({ r: color.r, g: color.g, b: color.b, a: color.a - 0.8 });
        ctx.beginPath();
        ctx.lineTo(width + 20, height + 20);
        for (let i = 0; i < points.length; i++) {
            ctx.lineTo(width - i * scaleX, height - (points[i] - this.minY) * scaleY);
        }
        ctx.lineTo(-20, height + 20);
        ctx.closePath();
        ctx.fill();
        ctx.stroke();
    }

    public drawText(text: string): void {
        const ctx = this.ctx;

        ctx.fillStyle = 'white';
        ctx.font = '12pt monospace';
        ctx.fillText(text, 16, this.textYOffset);
        this.textYOffset += 16;
    }
}


class StatisticsPanel extends Panel {
    public history: RenderStatistics[] = [];
    private fpsGraph = new LineGraph();
    private fpsPoints: number[] = [];
    private fpsColor: Color = { r: 0.4, g: 0.9, b: 0.6, a: 1.0 };

    constructor(private viewer: Viewer.Viewer) {
        super();
        this.setTitle(STATISTICS_ICON, 'Statistics');

        this.contents.appendChild(this.fpsGraph.canvas);
    }

    public addRenderStatistics(renderStatistics: RenderStatistics): void {
        if (!this.expanded)
            return;

        this.history.unshift({ ...renderStatistics });

        while (this.history.length > 100) {
            this.history.pop();
        }

        this.fpsPoints.length = 100;
        for (let i = 0; i < this.fpsPoints.length; i++) {
            this.fpsPoints[i] = this.history[i] !== undefined ? this.history[i].fps : 0;
        }

        this.fpsGraph.beginDraw(this.elem.offsetWidth, 200);
        this.fpsGraph.drawPoints(this.fpsPoints, this.fpsColor);

        this.fpsGraph.drawText(`FPS: ${renderStatistics.fps | 0}`);
        if (renderStatistics.drawCallCount)
            this.fpsGraph.drawText(`Draw Calls: ${renderStatistics.drawCallCount}`);
        if (renderStatistics.triangleCount)
            this.fpsGraph.drawText(`Drawn Triangles: ${renderStatistics.triangleCount}`);
        if (renderStatistics.textureBindCount)
            this.fpsGraph.drawText(`Texture Binds: ${renderStatistics.textureBindCount}`);
        if (renderStatistics.bufferUploadCount)
            this.fpsGraph.drawText(`Buffer Uploads: ${renderStatistics.bufferUploadCount}`);

        const camPositionX = this.viewer.camera.worldMatrix[12].toFixed(2);
        const camPositionY = this.viewer.camera.worldMatrix[13].toFixed(2);
        const camPositionZ = this.viewer.camera.worldMatrix[14].toFixed(2);
        this.fpsGraph.drawText(`Camera Position: ${camPositionX} ${camPositionY} ${camPositionZ}`);

        const vendorInfo = this.viewer.gfxDevice.queryVendorInfo();
        this.fpsGraph.drawText(`Platform: ${vendorInfo.platformString}`);
    }
}

class StudioPanel extends FloatingPanel {
    private animationManager: CameraAnimationManager;
    private enableStudioBtn: HTMLElement;
    private disableStudioBtn: HTMLElement;

    private studioPanelContents: HTMLElement;
    private studioHelpText: HTMLElement;

    private studioDataBtn: HTMLInputElement;
    private studioSaveLoadControls: HTMLElement;
    private loadAnimationBtn: HTMLInputElement;
    private saveAnimationBtn: HTMLInputElement;

    private studioControlsContainer: HTMLElement;

    private keyframeList: HTMLElement;
    private selectedKeyframeListItem?: HTMLElement;

    private editKeyframePositionBtn: HTMLElement;
    private editingKeyframePosition: boolean = false;

    private keyframeControls: HTMLElement;
    private selectedKeyframe: Keyframe;
    private keyframeNameInput: HTMLInputElement;
    private keyframeDurationContainer: HTMLElement;
    private keyframeDurationInput: HTMLInputElement;
    private keyframeHoldDurationInput: HTMLInputElement;

    private interpolationSettings: HTMLElement;
    private hermiteBtn: HTMLElement;
    private linearBtn: HTMLElement;
    private linearEaseSettingsDiv: HTMLElement;
    private noEaseBtn: HTMLElement;
    private easeInBtn: HTMLElement;
    private easeOutBtn: HTMLElement;
    private easeBothBtn: HTMLElement;
    private selectedEaseBtn?: HTMLElement;
    private moveKeyframeUpBtn: HTMLElement;
    private moveKeyframeDownBtn: HTMLElement;

    private previewKeyframeBtn: HTMLElement;
    private stopPreviewKeyframeBtn: HTMLElement;

    private firstKeyframeBtn: HTMLElement;
    private previousKeyframeBtn: HTMLElement;
    private nextKeyframeBtn: HTMLElement;
    private lastKeyframeBtn: HTMLElement;

    private playbackControls: HTMLElement;
    private hideUiCheckbox: Checkbox;
    private delayStartCheckbox: Checkbox;
    private loopAnimationCheckbox: Checkbox;
    private playAnimationBtn: HTMLElement;
    private stopAnimationBtn: HTMLElement;

    constructor(private ui: UI, private viewer: Viewer.Viewer) {
        super();
        this.setWidth(500);
        this.contents.style.maxHeight = '';
        this.contents.style.overflow = '';
        this.elem.onmouseout = () => {
            this.elem.style.opacity = '0.8';
        };
        this.elem.style.opacity = '0.8';
        this.setTitle(CLAPBOARD_ICON, 'Studio');
        this.contents.insertAdjacentHTML('beforeend', `
        <div style="display: grid; grid-template-columns: 3fr 1fr 1fr; align-items: center;">
            <div class="SettingsHeader">Studio Mode</div>
            <div id="enableStudioBtn" class="SettingsButton EnableStudioMode">Enable</div><div id="disableStudioBtn" class="SettingsButton DisableStudioMode">Disable</div>
        </div>
        <div id="studioPanelContents" hidden></div>
        `);
        this.contents.style.lineHeight = '36px';
        this.enableStudioBtn = this.contents.querySelector('#enableStudioBtn') as HTMLInputElement;
        this.disableStudioBtn = this.contents.querySelector('#disableStudioBtn') as HTMLInputElement;
        this.studioPanelContents = this.contents.querySelector('#studioPanelContents') as HTMLElement;

        // A listener to give focus to the canvas whenever it's clicked, even if the panel is still up.
        const keepFocus = function (e: MouseEvent) {
            if (e.target === viewer.canvas)
                document.body.focus();
        }

        this.enableStudioBtn.onclick = () => {
            if (!ui.studioModeEnabled) {
                // Switch to the FPS Camera Controller ().
                (ui.viewerSettings.elem.querySelector('.CameraControllerWASD') as HTMLElement).click();
                ui.studioModeEnabled = true;
                // Disable switching of camera controllers in studio mode.
                ui.viewerSettings.contents.querySelectorAll('.SettingsButton').forEach(el => {
                    el.classList.add('disabled');
                });
                // If this is the first time Studio Mode is being enabled, we need to initialize things.
                if (!this.studioPanelContents.children.length) {
                    this.initStudio();
                }
                this.animationManager.enableStudioController(this.viewer);
                this.studioPanelContents.removeAttribute('hidden');
                document.addEventListener('mousedown', keepFocus);
                setElementHighlighted(this.enableStudioBtn, true);
                setElementHighlighted(this.disableStudioBtn, false);
            }
        }
        this.disableStudioBtn.onclick = () => {
            if (ui.studioModeEnabled) {
                ui.studioModeEnabled = false;
                // Re-enable camera controller switching.
                ui.viewerSettings.contents.querySelectorAll('.SettingsButton').forEach(el => {
                    el.classList.remove('disabled');
                });
                // Switch back to the FPS Camera Controller.
                (ui.viewerSettings.elem.querySelector('.CameraControllerWASD') as HTMLElement).click();
                this.studioPanelContents.setAttribute('hidden', '');
                document.removeEventListener('mousedown', keepFocus);
                setElementHighlighted(this.disableStudioBtn, true);
                setElementHighlighted(this.enableStudioBtn, false);
            }
        };
        setElementHighlighted(this.disableStudioBtn, true);
        setElementHighlighted(this.enableStudioBtn, false);

        this.elem.style.display = 'none';
    }

    public v(): void {
        this.elem.style.display = '';
    }

    private initStudio(): void {
        // Add Studio Mode-specific CSS.
        document.head.insertAdjacentHTML('beforeend', `
        <style>
            #studioHelpText {
                line-height:1.5;
                padding: 0 1rem 0.5rem 1rem;
                min-height:3rem;
            }
            #keyframeList {
                list-style: none;
                padding: 0;
                margin: 0;
                height: 27rem;
                overflow-y: scroll;
                border: 1px solid #555;
            }
            #keyframeList > li {
                position: relative;
                background-color: #441111;
            }
            #keyframeControls {
                line-height: 1.2;
            }
            #keyframeControls input {
                background: #000;
                color: white;
                font-weight: bold;
                font: 16px monospace;
                border: 1px solid #444444;
            }
            .KeyframeSettingsName {
                margin-top: 0.5rem;
                margin-bottom: 0.25rem;
            }
            .KeyframeNumericInput {
                width: 4rem;
            }
            #studioControlsContainer .disabled,
            .SettingsButton.disabled {
                cursor: not-allowed!important;
            }
            #playbackControls {
                padding: 0 5rem 1rem;
                border-top: 1px solid #444;
            }
            button.SettingsButton {
                font: 16px monospace;
                font-weight: bold;
                border: none;
                width: 100%;
                color: inherit;
                padding: 0.15rem;
            }
        </style>
        `);
        this.studioPanelContents.insertAdjacentHTML('afterbegin', `
        <div style="width: 40%;margin: auto;">
            <button type="button" id="studioDataBtn" class="SettingsButton">📁</button>
            <div id="studioSaveLoadControls" hidden>
                <div style="display: grid;grid-template-columns: 1fr 1fr;gap: 1rem;">
                    <button type="button" id="loadAnimationBtn" class="SettingsButton">Load</button>
                    <button type="button" id="saveAnimationBtn" class="SettingsButton">Save</button>
                </div>
            </div>
        </div>
        <div id="studioHelpText"></div>
        <div id="studioControlsContainer" hidden>
            <div style="display: grid; grid-template-columns: 1fr 1fr;">
                <div style="margin: 0 0.5rem 0 0.25rem">
                    <ol id="keyframeList" class="KeyframeList"></ol>
                    <div id="keyframeNavControls" style="display: grid; grid-template-columns: 1fr 1fr 1fr 1fr; gap: 0.25rem;">
                        <button type="button" id="firstKeyframeBtn" class="SettingsButton">&lt;&lt;-</button>
                        <button type="button" id="previousKeyframeBtn" class="SettingsButton">&lt;-</button>
                        <button type="button" id="nextKeyframeBtn" class="SettingsButton">-&gt;</button>
                        <button type="button" id="lastKeyframeBtn" class="SettingsButton">-&gt;&gt;</button>
                    </div>
                </div>
                <div id="keyframeControls" hidden>
                    <button type="button" id="editKeyframePositionBtn" class="SettingsButton">Edit Position</button>
                    <div>
                        <div class="SettingsHeader KeyframeSettingsName">Name</div>
                        <input id="keyframeName" type="text" minLength="1" maxLength="20" size="20" autocomplete="off"/>
                    </div>
                    <div id="keyframeDurationContainer">
                        <div class="SettingsHeader KeyframeSettingsName">Duration</div>
                        <input id="keyframeDuration" class="KeyframeNumericInput" type="number" min="0" max="100.0" step="0.1"/> <span>s</span>
                    </div>
                    <div id="interpolationSettings">
                        <div class="SettingsHeader KeyframeSettingsName">Motion Interpolation</div>
                            <div style="display:grid; grid-template-columns: 1fr 1fr;">
                                <div class="SettingsSubHeader KeyframeSettingsName">Type:</div>
                                <div>
                                    <button type="button" id="hermiteBtn" class="SettingsButton">Hermite</button>
                                    <button type="button" id="linearBtn" class="SettingsButton">Linear</button>
                                </div>
                            </div>
                        <div id="linearEaseSettingsDiv" hidden>
                            <div class="SettingsHeader KeyframeSettingsName">Linear Easing Method</div>
                            <div style="display: grid; grid-template-columns: 1fr 1fr;">
                                <button type="button" id="noEaseBtn" class="SettingsButton EaseButton" data-ease-type="NoEase">No Ease</button>
                                <button type="button" id="easeInBtn" class="SettingsButton EaseButton" data-ease-type="EaseIn">Ease In</button>
                                <button type="button" id="easeOutBtn" class="SettingsButton EaseButton" data-ease-type="EaseOut">Ease Out</button>
                                <button type="button" id="easeBothBtn" class="SettingsButton EaseButton" data-ease-type="EaseBoth">Ease Both</button>
                            </div>
                        </div>
                    </div>
                    <div>
                        <div class="SettingsHeader KeyframeSettingsName">Hold Duration</div>
                        <input id="keyframeHoldDuration" class="KeyframeNumericInput" type="number" min="0" max="100.0" step="0.1"/> <span>s</span>
                    </div>
                    <div style="margin: 1rem;">
                        <button type="button" id="moveKeyframeUpBtn" style="margin-bottom:0.5rem;" class="SettingsButton">Move up</button>
                        <button type="button" id="moveKeyframeDownBtn" class="SettingsButton">Move down</button>
                    </div>
                    <button type="button" id="previewKeyframeBtn" class="SettingsButton">Preview keyframe</button>
                    <button type="button" id="stopPreviewKeyframeBtn" class="SettingsButton" hidden>Stop Preview</button>
                </div>
            </div>
            <div id="playbackControls">
                <button type="button" id="playAnimationBtn" class="SettingsButton">▶</button>
                <button type="button" id="stopAnimationBtn" class="SettingsButton" hidden>■</button>
            </div>
        </div>`);
        this.studioHelpText = this.contents.querySelector('#studioHelpText') as HTMLElement;
        this.studioHelpText.dataset.startPosHelpText = 'Move the camera to the desired starting position and press Enter.';
        this.studioHelpText.dataset.editPosHelpText = 'Move the camera to the desired position and press Enter. Press Escape to cancel.';
        this.studioHelpText.dataset.default = 'Move the camera to the desired starting position and press Enter.';
        this.studioHelpText.innerText = this.studioHelpText.dataset.startPosHelpText;

        this.studioDataBtn = this.contents.querySelector('#studioDataBtn') as HTMLInputElement;
        this.studioDataBtn.dataset.helpText = 'Save the current animation, or load a previously-saved animation.';
        this.studioSaveLoadControls = this.contents.querySelector('#studioSaveLoadControls') as HTMLElement;
        this.loadAnimationBtn = this.contents.querySelector('#loadAnimationBtn') as HTMLInputElement;
        this.loadAnimationBtn.dataset.helpText = 'Load the previously-saved animation for this map. Overwrites the current keyframes!';
        this.saveAnimationBtn = this.contents.querySelector('#saveAnimationBtn') as HTMLInputElement;
        this.saveAnimationBtn.dataset.helpText = 'Save the current animation for this map to your browser\'s local storage.';

        this.studioControlsContainer = this.contents.querySelector('#studioControlsContainer') as HTMLElement;
        this.keyframeList = this.contents.querySelector('#keyframeList') as HTMLElement;

        this.editKeyframePositionBtn = this.contents.querySelector('#editKeyframePositionBtn') as HTMLInputElement;
        setElementHighlighted(this.editKeyframePositionBtn, false);

        this.keyframeControls = this.contents.querySelector('#keyframeControls') as HTMLElement;
        this.keyframeNameInput = this.contents.querySelector('#keyframeName') as HTMLInputElement;
        this.keyframeDurationContainer = this.contents.querySelector('#keyframeDurationContainer') as HTMLElement;
        this.keyframeDurationInput = this.contents.querySelector('#keyframeDuration') as HTMLInputElement;
        this.keyframeHoldDurationInput = this.contents.querySelector('#keyframeHoldDuration') as HTMLInputElement;

        this.interpolationSettings = this.contents.querySelector('#interpolationSettings') as HTMLElement;

        this.hermiteBtn = this.contents.querySelector('#hermiteBtn') as HTMLInputElement;
        this.hermiteBtn.dataset.helpText = 'Hermite interpolation. Use for smooth motion between and through keyframes.';
        this.linearBtn = this.contents.querySelector('#linearBtn') as HTMLInputElement;
        this.linearBtn.dataset.helpText = 'Linear interpolation. Use if Hermite produces excessive undesired motion.';

        this.linearEaseSettingsDiv = this.contents.querySelector('#linearEaseSettingsDiv') as HTMLElement;
        this.linearEaseSettingsDiv.dataset.helpText = 'Motion easing method for linear interpolation.';
        this.noEaseBtn = this.contents.querySelector('#noEaseBtn') as HTMLInputElement;
        this.easeInBtn = this.contents.querySelector('#easeInBtn') as HTMLInputElement;
        this.easeOutBtn = this.contents.querySelector('#easeOutBtn') as HTMLInputElement;
        this.easeBothBtn = this.contents.querySelector('#easeBothBtn') as HTMLInputElement;

        this.moveKeyframeUpBtn = this.contents.querySelector('#moveKeyframeUpBtn') as HTMLInputElement;
        this.moveKeyframeDownBtn = this.contents.querySelector('#moveKeyframeDownBtn') as HTMLInputElement;

        this.previewKeyframeBtn = this.contents.querySelector('#previewKeyframeBtn') as HTMLInputElement;
        this.stopPreviewKeyframeBtn = this.contents.querySelector('#stopPreviewKeyframeBtn') as HTMLInputElement;

        this.firstKeyframeBtn = this.contents.querySelector('#firstKeyframeBtn') as HTMLInputElement;
        this.previousKeyframeBtn = this.contents.querySelector('#previousKeyframeBtn') as HTMLInputElement;
        this.nextKeyframeBtn = this.contents.querySelector('#nextKeyframeBtn') as HTMLInputElement;
        this.lastKeyframeBtn = this.contents.querySelector('#lastKeyframeBtn') as HTMLInputElement;

        this.playbackControls = this.contents.querySelector('#playbackControls') as HTMLElement;

        this.delayStartCheckbox = new Checkbox('Delay animation playback');
        this.loopAnimationCheckbox = new Checkbox('Loop animation');
        this.hideUiCheckbox = new Checkbox('Hide UI during playback');
        this.delayStartCheckbox.elem.dataset.helpText = 'Delay the start of the animation by 2s. Useful for avoiding capture of the mouse cursor.';
        this.loopAnimationCheckbox.elem.dataset.helpText = 'Loop the animation until manually stopped.'
        this.hideUiCheckbox.elem.dataset.helpText = 'Hide the noclip UI during playback. (Press Escape to stop playback.)';
        this.playbackControls.insertAdjacentElement('afterbegin', this.delayStartCheckbox.elem);
        this.playbackControls.insertAdjacentElement('afterbegin', this.loopAnimationCheckbox.elem);
        this.playbackControls.insertAdjacentElement('afterbegin', this.hideUiCheckbox.elem);

        this.playAnimationBtn = this.contents.querySelector('#playAnimationBtn') as HTMLInputElement;
        this.stopAnimationBtn = this.contents.querySelector('#stopAnimationBtn') as HTMLInputElement;

        this.animationManager = new CameraAnimationManager(this.keyframeList, this.studioControlsContainer);

        this.studioDataBtn.onclick = () => {
            this.studioSaveLoadControls.toggleAttribute('hidden');
        }
        this.loadAnimationBtn.onclick = () => {
            const jsonAnim = window.localStorage.getItem('studio-animation-' + GlobalSaveManager.getCurrentSceneDescId());
            if (jsonAnim) {
                this.keyframeList.innerText = '';
                const animation: Keyframe[] = JSON.parse(jsonAnim);
                this.animationManager.loadAnimation(animation);
            }
        }
        this.saveAnimationBtn.onclick = () => {
            const jsonAnim: string = this.animationManager.serializeAnimation();
            window.localStorage.setItem('studio-animation-' + GlobalSaveManager.getCurrentSceneDescId(), jsonAnim);
        }

        this.keyframeList.dataset.helpText = 'Click on a keyframe to jump to its end position.';
        // Event fired when start position for an animation is first set.
        this.keyframeList.addEventListener('startPositionSet', () => {
            this.studioHelpText.dataset.default = 'Move the camera and press Enter to place keyframes.';
            this.studioHelpText.innerText = this.studioHelpText.dataset.default;
            this.studioControlsContainer.removeAttribute('hidden');
            const startPositionListItem: HTMLElement = document.createElement('li');
            startPositionListItem.innerText = 'Starting Position';
            startPositionListItem.dataset.name = startPositionListItem.innerText;
            startPositionListItem.onclick = (e: MouseEvent) => {
                this.selectKeyframeListItem(e);
                this.keyframeNameInput.setAttribute('disabled', '');
                this.moveKeyframeDownBtn.setAttribute('hidden', '');
                this.moveKeyframeUpBtn.setAttribute('hidden', '');
                if (this.loopAnimationCheckbox.checked) {
                    this.keyframeDurationContainer.removeAttribute('hidden');
                    this.previewKeyframeBtn.removeAttribute('hidden');
                    if (this.selectedKeyframe.interpDuration > 0) {
                        this.interpolationSettings.removeAttribute('hidden');
                    }
                } else {
                    this.keyframeDurationContainer.setAttribute('hidden', '');
                    this.interpolationSettings.setAttribute('hidden', '');
                    this.previewKeyframeBtn.setAttribute('hidden', '');
                }
            };
            startPositionListItem.dataset.index = '0';
            this.keyframeList.insertAdjacentElement('afterbegin', startPositionListItem);
            startPositionListItem.click();
        });

        // Event fired whenever a new keyframe is added.
        this.keyframeList.addEventListener('newKeyframe', e => this.handleNewKeyframeEvent(e as CustomEvent));

        this.editKeyframePositionBtn.onclick = () => {
<<<<<<< HEAD
            if (this.selectedKeyframeListItem) {
                const index = parseInt(this.selectedKeyframeListItem.dataset.index as string);
                this.disableKeyframeControls();
                this.editingKeyframePosition = true;
                this.keyframeList.dataset.editingKeyframePosition = 'true';
                this.studioHelpText.innerText = this.studioHelpText.dataset.editPosHelpText as string;
                setElementHighlighted(this.editKeyframePositionBtn, true);
            }
=======
            this.disableKeyframeControls();
            if (this.animationManager.editingKeyframePosition)
                this.animationManager.cancelEditKeyframePosition();
            else
                this.animationManager.enableEditKeyframePosition();
            this.studioHelpText.innerText = this.studioHelpText.dataset.editPosHelpText as string;
            setElementHighlighted(this.editKeyframePositionBtn, true);
>>>>>>> 5581351e
        }

        // Event fired when a keyframe's position is edited.
        this.keyframeList.addEventListener('keyframePositionEdited', () => {
            if (this.editingKeyframePosition) {
                this.editingKeyframePosition = false;
                this.resetHelpText();
                this.enableKeyframeControls();
                this.keyframeList.removeAttribute('data-editing-keyframe-position');
                setElementHighlighted(this.editKeyframePositionBtn, false);
            }
        });

        this.firstKeyframeBtn.onclick = () => this.navigateKeyframeList(-this.keyframeList.children.length);
        this.previousKeyframeBtn.onclick = () => this.navigateKeyframeList(-1);
        this.nextKeyframeBtn.onclick = () => this.navigateKeyframeList(1);
        this.lastKeyframeBtn.onclick = () => this.navigateKeyframeList(this.keyframeList.children.length);

        this.keyframeNameInput.onkeyup = () => {
            if (this.selectedKeyframeListItem) {
                this.selectedKeyframeListItem.dataset.name = this.keyframeNameInput.value;
                this.selectedKeyframeListItem.childNodes[0].nodeValue = this.keyframeNameInput.value;
            }
        }

        this.keyframeNameInput.onchange = () => {
            if (this.selectedKeyframeListItem &&
                (!this.keyframeNameInput.value || this.keyframeNameInput.value.trim() === '')) {
                this.keyframeNameInput.value = 'Keyframe';
                this.selectedKeyframeListItem.dataset.name = 'Keyframe';
                this.selectedKeyframeListItem.childNodes[0].nodeValue = 'Keyframe';
            }
        }

        const MAX_KEYFRAME_DURATION = 100.0;
        const MIN_KEYFRAME_DURATION = 0;
        this.keyframeDurationInput.dataset.helpText = 'The length of time spent animating between the previous keyframe and this one.';
        this.keyframeDurationInput.onchange = () => {
            let durationVal = parseFloat(this.keyframeDurationInput.value)
            if (Number.isNaN(durationVal))
                durationVal = 5;
            else
                clamp(durationVal, MIN_KEYFRAME_DURATION, MAX_KEYFRAME_DURATION);
            this.selectedKeyframe.interpDuration = durationVal;
            this.keyframeDurationInput.value = durationVal.toString();
            if (this.interpolationSettings.hasAttribute('hidden')) {
                if (durationVal > 0) {
                    this.interpolationSettings.removeAttribute('hidden');
                }
            } else if (durationVal === 0) {
                this.interpolationSettings.setAttribute('hidden', '');
            }
        }

        this.hermiteBtn.onclick = () => {
            this.linearEaseSettingsDiv.setAttribute('hidden', '');
            this.selectedKeyframe.usesLinearInterp = false;
            setElementHighlighted(this.hermiteBtn, true);
            setElementHighlighted(this.linearBtn, false);
        }
        this.linearBtn.onclick = () => {
            this.linearEaseSettingsDiv.removeAttribute('hidden');
            this.selectedKeyframe.usesLinearInterp = true;
            setElementHighlighted(this.hermiteBtn, false);
            setElementHighlighted(this.linearBtn, true);
        }
        setElementHighlighted(this.hermiteBtn, false);
        setElementHighlighted(this.linearBtn, false);

        const easeBtns: NodeList = document.querySelectorAll('#interpolationSettings .EaseButton');
        for (let i = 0; i < easeBtns.length; i++) {
            const btn: HTMLElement = easeBtns[i] as HTMLElement;
            btn.onclick = () => this.setEaseType(btn);
            setElementHighlighted(btn, false);
        }

        this.keyframeHoldDurationInput.dataset.helpText = 'The length of time to hold on this keyframe\'s end position before moving to the next.';
        this.keyframeHoldDurationInput.onchange = () => {
            let durationVal = parseFloat(this.keyframeHoldDurationInput.value);
            if (Number.isNaN(durationVal))
                durationVal = 0;
            else
                durationVal = clamp(durationVal, MIN_KEYFRAME_DURATION, MAX_KEYFRAME_DURATION);
            this.selectedKeyframe.holdDuration = durationVal;
            this.keyframeHoldDurationInput.value = durationVal.toString();
        }

        this.moveKeyframeUpBtn.onclick = () => {
            if (this.selectedKeyframeListItem) {
                const index = parseInt(this.selectedKeyframeListItem.dataset.index as string);
                if (this.animationManager.moveKeyframeUp(index)) {
                    const listItems = this.keyframeList.children;
                    this.keyframeList.insertBefore(listItems[index], listItems[index - 1]);
                    this.updateKeyframeIndices(index - 1);
                    this.selectedKeyframeListItem.click();
                }
            }
        }

        this.moveKeyframeDownBtn.onclick = () => {
            if (this.selectedKeyframeListItem) {
                const index = parseInt(this.selectedKeyframeListItem.dataset.index as string);
                if (this.animationManager.moveKeyframeDown(index)) {
                    const index = parseInt(this.selectedKeyframeListItem.dataset.index as string);
                    const listItems = this.keyframeList.children;
                    this.keyframeList.insertBefore(listItems[index + 1], listItems[index]);
                    this.updateKeyframeIndices(index);
                    this.selectedKeyframeListItem.click();
                }
            }
        }

        this.previewKeyframeBtn.dataset.helpText = 'Preview the animation between the previous keyframe and this one.'
        this.previewKeyframeBtn.onclick = () => {
            if (this.keyframeList.children.length > 1 && this.selectedKeyframeListItem) {
                this.disableKeyframeControls();
                this.playAnimationBtn.setAttribute('hidden', '');
                this.previewKeyframeBtn.setAttribute('hidden', '');
                this.stopPreviewKeyframeBtn.removeAttribute('hidden');
                this.stopPreviewKeyframeBtn.removeAttribute('disabled');
                this.stopPreviewKeyframeBtn.classList.remove('disabled');
                this.stopAnimationBtn.removeAttribute('hidden');
                this.stopAnimationBtn.removeAttribute('disabled');
                this.animationManager.previewKeyframe(parseInt(this.selectedKeyframeListItem.dataset.index as string));
            }
        }

        this.stopPreviewKeyframeBtn.onclick = () => {
            this.animationManager.stopAnimation();
        }

        this.loopAnimationCheckbox.onchanged = () => {
            if (this.selectedKeyframeListItem === this.keyframeList.children[0] && this.keyframeList.children.length > 1) {
                if (this.loopAnimationCheckbox.checked) {
                    this.keyframeDurationContainer.removeAttribute('hidden');
                    if (this.selectedKeyframe.interpDuration > 0)
                        this.interpolationSettings.removeAttribute('hidden');
                    this.previewKeyframeBtn.removeAttribute('hidden');
                } else {
                    this.keyframeDurationContainer.setAttribute('hidden', '');
                    this.interpolationSettings.setAttribute('hidden', '');
                    this.previewKeyframeBtn.setAttribute('hidden', '');
                }
            }
        }

        this.playAnimationBtn.onclick = (e) => {
            if (this.keyframeList.children.length > 1) {
                e.stopPropagation();
                this.disableKeyframeControls();
                this.playAnimationBtn.setAttribute('hidden', '');
                this.stopAnimationBtn.removeAttribute('disabled');
                this.stopAnimationBtn.classList.remove('disabled');
                this.stopAnimationBtn.removeAttribute('hidden');
                if (this.hideUiCheckbox.checked) {
                    this.ui.toggleUI(false);
                    this.elem.style.display = 'none';
                }
                if (this.delayStartCheckbox.checked) {
                    setTimeout(() => {
                        this.animationManager.playAnimation(this.loopAnimationCheckbox.checked);
                    }, 2000);
                } else {
                    this.animationManager.playAnimation(this.loopAnimationCheckbox.checked);
                }
            }
        }

        this.stopAnimationBtn.onclick = () => {
            this.animationManager.stopAnimation();
            this.playAnimationBtn.removeAttribute('hidden');
            this.stopAnimationBtn.setAttribute('hidden', '');
        }

        this.studioControlsContainer.addEventListener('animationStopped', () => {
            this.enableKeyframeControls();

            if (this.selectedKeyframeListItem) {
                if (this.loopAnimationCheckbox.checked || this.selectedKeyframeListItem !== this.keyframeList.children[0]) {
                    this.keyframeDurationContainer.removeAttribute('hidden');
                    this.previewKeyframeBtn.removeAttribute('hidden');
                }
            }

            this.playAnimationBtn.removeAttribute('hidden');
            this.stopPreviewKeyframeBtn.setAttribute('hidden', '');
            this.stopAnimationBtn.setAttribute('hidden', '');
            this.ui.toggleUI(true);
            this.elem.style.display = '';
        });

        // Set a mouseover event for any elements in the panel with defined help text.
        const controls: NodeList = document.querySelectorAll('#studioPanelContents *');
        for (let i = 0; i < controls.length; i++) {
            const control: HTMLElement = controls[i] as HTMLElement;
            if (control.dataset.helpText) {
                control.onfocus = () => this.displayHelpText(control);
                control.onmouseenter = () => this.displayHelpText(control);
                control.onmouseleave = () => this.resetHelpText();
            }
        }
    }

    private navigateKeyframeList(amount: number): void {
        if (this.selectedKeyframeListItem) {
            let index = parseInt(this.selectedKeyframeListItem.dataset.index as string) + amount;
            if (index < 0) {
                index = 0;
            } else if (index >= this.keyframeList.children.length) {
                index = this.keyframeList.children.length - 1;
            }
            (this.keyframeList.children[index] as HTMLElement).click();
        }
    }

    private setEaseType(btn: HTMLElement) {
        this.selectedKeyframe.linearEaseType = btn.dataset.easeType as LinearEaseType;
        if (this.selectedEaseBtn) {
            setElementHighlighted(this.selectedEaseBtn, false);
        }
        this.selectedEaseBtn = btn;
        setElementHighlighted(this.selectedEaseBtn, true);
    }

    private displayHelpText(elem: HTMLElement) {
        if (!this.editingKeyframePosition)
            this.studioHelpText.innerText = elem.dataset.helpText ? elem.dataset.helpText : this.studioHelpText.dataset.default as string;
    }

    private resetHelpText() {
        if (!this.editingKeyframePosition)
            this.studioHelpText.innerText = this.studioHelpText.dataset.default as string;
    }

    private handleNewKeyframeEvent(e: CustomEvent) {
        const keyframeListItem: HTMLElement = document.createElement('li');
        // The keyframe index is passed as the CustomEvent detail.
        const keyframeIndex: number = e.detail;
        keyframeListItem.innerText = 'Keyframe ' + (this.animationManager.totalKeyframesAdded());
        keyframeListItem.dataset.index = keyframeIndex.toString();
        keyframeListItem.dataset.name = keyframeListItem.innerText;
        keyframeListItem.onclick = (e: MouseEvent) => this.selectKeyframeListItem(e);
        const clearButton = document.createElement('button');
        clearButton.textContent = '🗙';
        clearButton.type = 'button';
        clearButton.style.color = 'white';
        clearButton.style.position = 'absolute';
        clearButton.style.width = '24px';
        clearButton.style.height = '24px';
        clearButton.style.right = '8px';
        clearButton.style.top = '6px';
        clearButton.style.bottom = '6px';
        clearButton.style.lineHeight = '20px';
        clearButton.style.cursor = 'pointer';
        clearButton.style.backgroundColor = 'transparent';
        clearButton.style.border = '0';
        clearButton.style.fontSize = '16px';
        clearButton.style.padding = '0';
        clearButton.style.fontWeight = 'bold';
        clearButton.onclick = e => {
            e.stopPropagation();
            if (this.keyframeList.hasAttribute('disabled')) {
                return;
            }

            if (this.selectedKeyframeListItem === keyframeListItem) {
                this.keyframeList.dataset.selectedIndex = '-1';
                this.selectedKeyframeListItem = undefined;
                this.keyframeControls.setAttribute('hidden', '');
            }
            const toRemove = parseInt(keyframeListItem.dataset.index as string);
            keyframeListItem.remove();
            this.updateKeyframeIndices(toRemove);
            this.animationManager.removeKeyframe(toRemove);
        };
        keyframeListItem.insertAdjacentElement('beforeend', clearButton);

        if (keyframeIndex === this.keyframeList.children.length) {
            this.keyframeList.insertAdjacentElement('beforeend', keyframeListItem);
        } else {
            this.keyframeList.children[keyframeIndex].insertAdjacentElement('afterend', keyframeListItem);
            this.updateKeyframeIndices(keyframeIndex);
        }
        keyframeListItem.click();
    }

    /**
     * Called when a keyframe in the keyframe list is clicked.
     */
    private selectKeyframeListItem(e: MouseEvent) {
        if (this.keyframeList.hasAttribute('disabled')) {
            return;
        }

        const liElem = e.target as HTMLElement;
        const index: number = parseInt(liElem.dataset.index as string);
        this.keyframeList.dataset.selectedIndex = index.toString();
        this.selectedKeyframe = this.animationManager.getKeyframeByIndex(index);
        if (this.selectedKeyframeListItem) {
            setElementHighlighted(this.selectedKeyframeListItem, false);
        }
        this.selectedKeyframeListItem = liElem;
        this.keyframeNameInput.value = liElem.dataset.name as string;
        this.keyframeDurationInput.value = this.selectedKeyframe.interpDuration.toString();
        this.keyframeHoldDurationInput.value = this.selectedKeyframe.holdDuration.toString();
        if (this.selectedKeyframe.usesLinearInterp) {
            this.linearEaseSettingsDiv.removeAttribute('hidden');
            setElementHighlighted(this.hermiteBtn, false);
            setElementHighlighted(this.linearBtn, true);
        } else {
            this.linearEaseSettingsDiv.setAttribute('hidden','');
            setElementHighlighted(this.hermiteBtn, true);
            setElementHighlighted(this.linearBtn, false);
        }
        const easeType: LinearEaseType = this.selectedKeyframe.linearEaseType;
        if (this.selectedEaseBtn) {
            setElementHighlighted(this.selectedEaseBtn, false);
        }
        switch (easeType) {
            case LinearEaseType.NoEase:
                this.selectedEaseBtn = this.noEaseBtn;
                break;
            case LinearEaseType.EaseIn:
                this.selectedEaseBtn = this.easeInBtn;
                break;
            case LinearEaseType.EaseOut:
                this.selectedEaseBtn = this.easeOutBtn;
                break;
            case LinearEaseType.EaseBoth:
                this.selectedEaseBtn = this.easeBothBtn;
                break;
        }
        setElementHighlighted(this.selectedEaseBtn, true);
        if (this.selectedKeyframe.interpDuration > 0) {
            this.interpolationSettings.removeAttribute('hidden');
        } else {
            this.interpolationSettings.setAttribute('hidden', '');
        }
        this.keyframeControls.removeAttribute('hidden');
        this.keyframeNameInput.removeAttribute('hidden');
        this.keyframeNameInput.removeAttribute('disabled');
        this.keyframeDurationContainer.removeAttribute('hidden');
        this.moveKeyframeDownBtn.removeAttribute('hidden');
        this.moveKeyframeUpBtn.removeAttribute('hidden');
        this.previewKeyframeBtn.removeAttribute('hidden');
        setElementHighlighted(this.selectedKeyframeListItem, true);
    }

    private disableKeyframeControls(): void {
        this.studioControlsContainer.querySelectorAll(`#keyframeList, #keyframeList li, button, input`).forEach((e) => {
            e.setAttribute('disabled', '');
            e.classList.add('disabled');
        });
    }

    private enableKeyframeControls(): void {
        this.studioControlsContainer.querySelectorAll(`#keyframeList, #keyframeList li, button, input`).forEach((e) => {
            e.removeAttribute('disabled');
            e.classList.remove('disabled');
        });
    }

    private updateKeyframeIndices(updatedPos: number) {
        for (let i = updatedPos; i < this.keyframeList.children.length; i++) {
            (this.keyframeList.children[i] as HTMLElement).dataset.index = i.toString();
        }
    }
}

class About extends Panel {
    public onfaq: (() => void) | null = null;

    constructor() {
        super();
        this.setTitle(ABOUT_ICON, 'About');

        this.contents.innerHTML = `
<div id="About">
<style>
#About {
    padding: 12px;
    line-height: 1.2;
}
#About a {
    color: white;
}
#About li span {
    color: #aaa;
}
#About h1 {
    margin: 0px;
    font-size: 2em;
}
#About h2 {
    font-size: 12.8pt;
}
#About h1 span, #About h1 img {
    vertical-align: middle;
    line-height: 64px;
}
#About .BuildVersion a {
    color: #666;
    font-size: smaller;
}
</style>

<h1> <img src="${logoURL}"> <span> noclip.website </span> </h1>
<h2> A digital museum of video game levels </h2>

<a href="#" class="FAQLink"> What is this? / FAQ </a>

<p> <strong>CLICK AND DRAG</strong> to look around and use <strong>WASD</strong> to move the camera </p>
<p> Hold <strong>SHIFT</strong> to go faster, and use <strong>MOUSE WHEEL</strong> to fine tune the speed
<strong>Z</strong> toggles the UI. </p>

<p><a href="https://discord.gg/bkJmKKv"><strong>JOIN THE DISCORD</strong> by clicking here</a></p>

<p><strong>CODE PRIMARILY WRITTEN</strong> by <a href="https://twitter.com/JasperRLZ">Jasper</a></p>

<p><strong>OPEN SOURCE</strong> at <a href="${GITHUB_URL}">GitHub</a></p>

<p class="BuildVersion"><a href="${GITHUB_REVISION_URL}">build ${GIT_SHORT_REVISION}</a></p>
</div>
`;
        const faqLink = this.contents.querySelector('.FAQLink') as HTMLAnchorElement;
        faqLink.onclick = () => {
            if (this.onfaq !== null)
                this.onfaq();
        };
    }
}

class FAQPanel implements Widget {
    private toplevel: HTMLElement;
    private panel: HTMLElement;

    public elem: HTMLElement;

    constructor() {
        this.toplevel = document.createElement('div');
        this.toplevel.classList.add('FAQPanel');
        this.toplevel.style.position = 'absolute';
        this.toplevel.style.left = '0';
        this.toplevel.style.top = '0';
        this.toplevel.style.right = '0';
        this.toplevel.style.bottom = '0';
        this.toplevel.style.background = 'rgba(0, 0, 0, 0.8)';
        this.toplevel.onclick = () => {
            this.elem.style.display = 'none';
        };

        const styleFrag = createDOMFromString(`
<style>
.FAQPanel a:link, .FAQPanel a:visited { color: #ddd; }
.FAQPanel a:hover { color: #fff; }
</style>
`);
        this.toplevel.appendChild(styleFrag);

        this.panel = document.createElement('div');
        this.panel.style.boxSizing = 'border-box';
        this.panel.style.width = '50vw';
        this.panel.style.margin = '5vh auto';
        this.panel.style.height = '90vh';
        this.panel.style.backgroundColor = 'black';
        this.panel.style.padding = '2em';
        this.panel.style.font = '11pt monospace';
        this.panel.style.overflow = 'auto';
        this.panel.style.color = '#ddd';
        this.panel.style.textAlign = 'justify';
        this.panel.onclick = (e) => {
            e.stopPropagation();
        };

        const qa = document.createElement('div');
        this.panel.appendChild(qa);

        const faq = `
## What is noclip.website?

<p>noclip.website is a celebration of video game level design and art. It's a chance to
explore and deepen your appreciation for some of your favorite games.</p>

## Why did you make this?

<p>I've always had an appreciation for the incredible worlds that game developers make.
Sometimes staring closely at levels might help you understand the challenges the designers
were facing, and what problems and techniques they used to solve them. You can learn a lot
about a game by looking in the places they <em>don't</em> show in the game itself. It's
also a ton of fun to test your memory, seeing if you can remember how a level is laid
out, or where two rooms might connect to each other.</p>

## It doesn't work!

<p>Oops, sorry about that. Please let me know through either the <a href="https://discord.gg/bkJmKKv">official noclip.website Discord</a>
or <a href="https://twitter.com/JasperRLZ/">Twitter</a>. Try to let me know what
OS/browser/GPU you were using, and what game you tried to view, and I'll investigate.</p>

## Can I request a game?

<p>Maybe. Check around to see if anybody has looked at the game files before. If there's
existing community documentation, that helps a lot. And if you're around to help answer
questions or provide map names, I'm even more inclined.</p>

<p>Even having documentation, games can take months of my time to add. So I have to be
very careful with which games I choose to spend my time with.</p>

<p>If you have some programming skills and want to try to add a game yourself, I fully
welcome that. Join the Discord and I will be happy to help you get set up with a
development environment and walk you through the code.</p>

## Why do some levels look broken?

<p>In order to put a game on the website, I first need to take apart the game, extract
the data, and then figure out how to put it back together. Some of these games, especially
the newer ones, are really complex with their levels and their models, and that often means
it takes more work to make it look correct. The line between "game engine" and "game data"
is only getting blurrier and blurrier.</p>

<p>My dream is that the site contains fully accurate versions of each game, and I try
to get closer to that goal when I can, but the effort and time involved to make an accurate
recreation can sometimes be far too much, or would push me more into recreating large
parts of the original game's engine, which I'm less interested in doing myself.</p>

## How do I export models from the site?

<p>You can't. From the technical side, there is no one consistent file format that has
all of the features that an accurate model would require. From a personal perspective,
I'm not ready to take on the support burden of writing an export tool.</p>

<p>That said, if you would like to use my work as a base to build your own tools, the website
is open-source and source code can be found at <a href="https://github.com/magcius/noclip.website">GitHub</a>.</p>

<p>If you are looking for art for your own projects, there are some fantastic artists
out there in the community that are always looking for work. Hire them instead of
using art assets from other games.</p>

## This is cool! Any way I can help you out!

<p>Absolutely. Join <a href="https://discord.gg/bkJmKKv">the official Discord</a> and ask around if you would like to help out.
The easiest things to help out with are providing savestates and naming maps, and can
be done even if you do not know how to code. There's also some work that would be
appreciated to help me improve accuracy, like running games in certain modes to help
me compare the two.</p>

<p>If you have a more tech-y background, there's always coding work to be done. All
the source code to the site is available at <a href="https://github.com/magcius/noclip.website">GitHub</a>,
whether you want to browse around, use it for your own purposes, or help contribute.</p>

## Why does Skyward Sword have a level called Despacito? Is that its official name?

<p>Nah. The internal names of a lot of the Zelda games is often just a letter-number code,
something like 'F203_05'. Most of the maps have no real in-game name as far as I can
tell, so I often spend a lot of time hunting down longplays on YouTube or playing the
game myself to try and come up with a name for it. I had done this for most of
Skyward Sword, but got a bit stumped on some of the maps, and put "Despacito" as an
inside joke.</p>

<p>If you come up with a better name for these maps, feel free to tell me, either on
the <a href="https://discord.gg/bkJmKKv">official noclip.website Discord</a> or through
<a href="https://twitter.com/JasperRLZ/">Twitter</a>.</p>

## Are you afraid of being taken down?

<p>Less than you might think. Companies take down fan projects when they're competing
with their in-house projects. I don't see noclip.website as competing with any game
out there &mdash; it's more of a museum, not a game. The worlds on display are incredible
and I hope they encourage you to go out and buy a copy of the game itself.</p>

<p>That said, I have enormous respect for the developers and dev teams and if I received
a take-down request, I would honor it. It is their work on display, after all.</p>

<p>Developers are only able to make these fantastic worlds if we collectively support
them. noclip would not exist without their hard work and dedication. To ensure that they
remain healthy, please try to buy games instead of pirating them. I also put in extra effort
to ensure that all assets available on this site cannot be used to pirate the game itself.</p>

## Do you accept donations?

<p>No. Use the money to buy some games instead.</p>

## Any affiliation to noclip, the documentary people?

<p>I chatted with them once, but the name is a coincidence. The name comes from an old Quake
command that would let you fly through the levels here, just like in the game.</p>

## Have you seen the YouTube show Boundary Break?

<p>Of course! I love that show. I'm ecstatic to see that exploring video game levels from
different angles has captured the imaginations of such a wide audience. And I hope that this
site encourages that same curiosity that's visible all throughout Boundary Break, trekking
through these levels on your own adventures!</p>

## Who made this site?

<p>In my opinion? The artists and game developers. They made everything you actually see here
on display.</p>

<p>But in terms of, you know, developing the site itself, that would be me, <a href="https://twitter.com/JasperRLZ/">Jasper</a>,
but I could not have done it alone. I've been assisted by so many others throughout:
<a href="https://twitter.com/beholdnec">N.E.C.</a>,
<a href="https://twitter.com/JuPaHe64">JuPaHe64</a>,
<a href="https://twitter.com/Jawchewa">Jawchewa</a>,
<a href="https://twitter.com/Starschulz">Starschulz</a>,
<a href="https://twitter.com/kittensandals">SpaceCats</a>,
<a href="https://twitter.com/arukidev">Aruki</a>,
<a href="https://twitter.com/TanukiMatthew">TanukiMatthew</a>,
<a href="https://twitter.com/QuadeZaban">Quade Zaban</a>,
<a href="https://twitter.com/Murugalstudio">Murugo</a>,
<a href="https://twitter.com/ambienttiger">pat</a>,
<a href="https://github.com/agentcatcat/">catcat</a>,
<a href="https://twitter.com/PistonMiner">PistonMiner</a>,
<a href="https://twitter.com/LordNed">LordNed</a>,
<a href="https://twitter.com/SageOfMirrors">SageOfMirrors</a>,
<a href="https://github.com/blank63">blank63</a>,
<a href="https://twitter.com/StapleButter">StapleButter</a>,
<a href="https://twitter.com/xdanieldzd">xdanieldzd</a>,
<a href="https://github.com/vlad001">vlad001</a>,
<a href="https://twitter.com/Jewelots_">Jewel</a>,
<a href="https://twitter.com/instant_grat">Instant Grat</a>,
along with countless others from the modding communities, game reverse
engineering and research communities, and emulation communities.</p>

<p>All icons you see are from <a href="https://thenounproject.com/">The Noun Project</a>,
used under Creative Commons CC-BY:</p>
<ul>
<li> Truncated Pyramid <span>by</span> Bohdan Burmich
<li> Images <span>by</span> Creative Stall
<li> Help <span>by</span> Gregor Cresnar
<li> Open <span>by</span> Landan Lloyd
<li> Nightshift <span>by</span> mikicon
<li> Layer <span>by</span> Chameleon Design
<li> Sand Clock <span>by</span> James
<li> Line Chart <span>by</span> Shastry
<li> Search <span>by</span> Alain W.
<li> Save <span>by</span> Prime Icons
<li> Overlap <span>by</span> Zach Bogart
<li> VR <span>by</span> Fauzan Adaiima
<li> Play Clapboard <span>by</span> Yoyon Pujiyono
</ul>
`;

        const qas = faq.split('##').slice(1).map((qa) => {
            const firstNewline = qa.indexOf('\n');
            const question = qa.slice(0, firstNewline).trim();
            const answer = qa.slice(firstNewline).trim();

            return { question, answer };
        });

        for (let i = 0; i < qas.length; i++) {
            const block = document.createElement('div');

            const title = qas[i].question;

            const q = document.createElement('p');
            q.style.color = '#ccc';
            q.style.fontWeight = 'bold';
            q.style.marginTop = '0';
            q.style.fontSize = '12pt';
            q.textContent = title;
            block.appendChild(q);
            const a = document.createElement('p');
            a.style.marginBottom = '1.6em';
            a.innerHTML = qas[i].answer;
            block.appendChild(a);

            qa.appendChild(block);
        }

        this.toplevel.appendChild(this.panel);

        this.elem = this.toplevel;
    }
}

export interface Layer {
    name: string;
    visible: boolean;
    setVisible(v: boolean): void;
}

export class LayerPanel extends Panel {
    private multiSelect: MultiSelect;
    private layers: Layer[] = [];
    public onlayertoggled: (() => void) | null = null;

    constructor(layers: Layer[] | null = null) {
        super();
        this.customHeaderBackgroundColor = COOL_BLUE_COLOR;
        this.setTitle(LAYER_ICON, 'Layers');
        this.multiSelect = new MultiSelect();
        this.multiSelect.onitemchanged = this._onItemChanged.bind(this);
        this.contents.appendChild(this.multiSelect.elem);
        if (layers !== null)
            this.setLayers(layers);
    }

    private _onItemChanged(index: number, visible: boolean): void {
        this.layers[index].setVisible(visible);
        if (this.onlayertoggled !== null)
            this.onlayertoggled();
    }

    public syncLayerVisibility(): void {
        const isOn = this.layers.map((layer) => layer.visible);
        this.multiSelect.setItemsSelected(isOn);
    }

    public setLayers(layers: Layer[]): void {
        this.layers = layers;
        const strings = layers.map((layer) => layer.name);
        this.multiSelect.setStrings(strings);
        this.syncLayerVisibility();
        this.setVisible(layers.length > 1);
    }
}

class CameraSpeedIndicator implements BottomBarWidget {
    public elem: HTMLElement;

    private currentAnimation: Animation | null = null;

    constructor() {
        this.elem = document.createElement('div');
        this.elem.style.opacity = '0';
        this.elem.style.textShadow = `0 0 8px black`;
        this.elem.style.padding = '0 8px';
        this.elem.style.font = 'bold 16px monospace';
        this.elem.style.color = 'white';
        this.elem.style.pointerEvents = 'none';
        this.elem.style.lineHeight = '32px';
    }

    public setVisible(v: boolean): void {
        this.elem.style.display = v ? 'block' : 'none';
    }

    public setArea(): void {
    }

    public isAnyPanelExpanded(): boolean {
        return false;
    }

    public setCameraSpeed(v: number, displayIndicator: boolean = true): void {
        const dispV = Math.max(v, 1);
        this.elem.textContent = `Camera Speed: ${dispV.toFixed(0)}`;

        const pct = `${(dispV / 200) * 100}%`;
        this.elem.style.backgroundImage = `linear-gradient(to right, ${HIGHLIGHT_COLOR} ${pct}, rgba(0, 0, 0, 0.75) ${pct})`;

        if (displayIndicator) {
            if (this.currentAnimation !== null)
                this.currentAnimation.cancel();

            this.currentAnimation = this.elem.animate([
                { opacity: 1, offset: 0 },
                { opacity: 1, offset: 0.5 },
                { opacity: 0, offset: 1.0 },
            ], 2000);
        }
    }
}

const enum BottomBarArea { Left, Center, Right }

function setAreaAnchor(elem: HTMLElement, area: BottomBarArea) {
    if (area === BottomBarArea.Left) {
        elem.style.transform = '';
        elem.style.marginLeft = '';
        elem.style.right = '';
    } else if (area === BottomBarArea.Center) {
        elem.style.transform = 'translate(-50%, 0)';
        elem.style.marginLeft = '16px';
        elem.style.right = '';
    } else if (area === BottomBarArea.Right) {
        elem.style.transform = '';
        elem.style.marginLeft = '';
        elem.style.right = '0';
    }
}

interface BottomBarWidget {
    elem: HTMLElement;
    setArea(area: BottomBarArea): void;
    setVisible(v: boolean): void;
    isAnyPanelExpanded(): boolean;
}

class BottomBar {
    public elem: HTMLElement;
    public widgets: BottomBarWidget[] = [];

    constructor() {
        this.elem = document.createElement('div');
        this.elem.id = 'BottomBar';
        this.elem.style.position = 'absolute';
        this.elem.style.bottom = '32px';
        this.elem.style.left = '32px';
        this.elem.style.right = '32px';
        this.elem.style.display = 'grid';
        this.elem.style.gridTemplateColumns = '1fr 1fr 1fr';
        this.elem.style.gridGap = '8px';
        this.elem.style.transition = '.1s ease-out';
        this.elem.style.pointerEvents = 'none';

        const leftArea = this.newArea();
        leftArea.style.justifySelf = 'start';
        this.elem.appendChild(leftArea);

        const centerArea = this.newArea();
        centerArea.style.justifySelf = 'center';
        this.elem.appendChild(centerArea);

        const rightArea = this.newArea();
        rightArea.style.justifySelf = 'end';
        this.elem.appendChild(rightArea);
    }

    private newArea(): HTMLElement {
        const area = document.createElement('div');
        area.style.display = 'grid';
        area.style.gridAutoFlow = 'column';
        area.style.gridGap = '8px';
        return area;
    }

    public addWidgets(area: BottomBarArea, widget: BottomBarWidget): void {
        widget.setArea(area);
        this.widgets.push(widget);
        this.elem.children.item(area)!.appendChild(widget.elem);
    }

    public isAnyPanelExpanded(): boolean {
        for (let i = 0; i < this.widgets.length; i++)
            if (this.widgets[i].isAnyPanelExpanded())
                return true;
        return false;
    }

    public setActive(active: boolean): void {
        this.elem.style.opacity = active ? '1' : '0';
    }

    public setVisible(v: boolean): void {
        this.elem.style.display = v ? 'grid' : 'none';
    }
}

abstract class SingleIconButton implements BottomBarWidget {
    public elem: HTMLElement;
    public icon: HTMLElement;
    public tooltipElem: HTMLElement;
    public isOpen: boolean = false;
    public isHover: boolean = false;

    constructor() {
        this.elem = document.createElement('div');
        this.elem.style.position = 'relative';
        this.elem.style.transition = '.1s ease-out';
        this.elem.style.width = '32px';
        this.elem.style.height = '32px';
        this.elem.style.pointerEvents = 'auto';
        this.elem.onclick = this.onClick.bind(this);
        this.elem.onmouseover = () => {
            this.isHover = true;
            this.syncStyle();
        };
        this.elem.onmouseout = () => {
            this.isHover = false;
            this.syncStyle();
        };

        this.icon = document.createElement('div');
        this.icon.style.width = '32px';
        this.icon.style.height = '32px';
        this.icon.style.cursor = 'pointer';
        this.icon.style.font = '16px monospace';
        this.icon.style.color = 'white';
        this.icon.style.lineHeight = '32px';
        this.icon.style.textAlign = 'center';
        this.icon.style.textShadow = '0px 0px 6px rgba(0, 0, 0, 0.5)';
        this.icon.style.transition = '0.1s ease-out';
        this.icon.style.userSelect = 'none';
        this.elem.appendChild(this.icon);

        this.tooltipElem = document.createElement('div');
        this.tooltipElem.style.position = 'absolute';
        this.tooltipElem.style.top = '0';
        this.tooltipElem.style.marginTop = '-32px';
        this.tooltipElem.style.padding = '0 8px';
        this.tooltipElem.style.background = 'rgba(0, 0, 0, 0.75)';
        this.tooltipElem.style.font = 'bold 16px monospace';
        this.tooltipElem.style.lineHeight = '32px';
        this.tooltipElem.style.color = 'white';
        this.tooltipElem.style.textShadow = `0 0 8px black`;
        this.tooltipElem.style.transition = '0.1s ease-out';
        this.tooltipElem.style.pointerEvents = 'none';
        this.tooltipElem.style.userSelect = 'none';
        this.tooltipElem.style.opacity = '0';
        this.elem.appendChild(this.tooltipElem);
    }

    public setShow(v: boolean): void {
        this.elem.style.display = v ? 'block' : 'none';
    }

    public setArea(area: BottomBarArea): void {
        setAreaAnchor(this.tooltipElem, area);
    }

    public setVisible(v: boolean): void {
        this.elem.style.display = v ? 'block' : 'none';
    }

    public isAnyPanelExpanded(): boolean {
        return this.isOpen;
    }

    public abstract onClick(e: MouseEvent): void;

    public setIsOpen(v: boolean): void {
        this.isOpen = v;
        this.syncStyle();
    }

    public syncStyle(): void {
        if (this.isOpen) {
            this.icon.style.background = 'rgba(0, 0, 0, 0.75)';
            this.icon.style.color = HIGHLIGHT_COLOR;
            this.tooltipElem.style.opacity = '0';
        } else if (this.isHover) {
            this.icon.style.background = 'rgba(0, 0, 0, 0.75)';
            this.icon.style.color = 'white';
            this.tooltipElem.style.opacity = '1';
        } else {
            this.icon.style.background = 'rgba(0, 0, 0, 0.0)';
            this.icon.style.color = 'white';
            this.tooltipElem.style.opacity = '0';
        }
    }
}

class PanelButton extends SingleIconButton {
    protected panel: HTMLElement;

    constructor() {
        super();

        this.panel = document.createElement('div');
        this.panel.style.position = 'absolute';
        this.panel.style.top = '0';
        this.panel.style.marginTop = '-32px';
        this.panel.style.lineHeight = '32px';
        this.panel.style.background = 'rgba(0, 0, 0, 0.75)';
        this.panel.style.transition = '0.1s ease-out';

        this.elem.appendChild(this.panel);

        this.syncStyle();
    }

    public setArea(area: BottomBarArea): void {
        super.setArea(area);
        setAreaAnchor(this.panel, area);
    }

    public onClick(e: MouseEvent): void {
        if (!this.isOpen) {
            this.setIsOpen(true);
            GlobalGrabManager.takeGrab(this, e, { takePointerLock: false, useGrabbingCursor: false, releaseOnMouseUp: false, grabElement: this.panel });
        }
    }

    public onMotion(): void {
        // Doesn't matter.
    }

    public onGrabReleased(): void {
        this.setIsOpen(false);
    }

    public syncStyle(): void {
        super.syncStyle();

        if (this.isOpen) {
            this.panel.style.opacity = '1';
            this.panel.style.pointerEvents = '';
        } else {
            this.panel.style.opacity = '0';
            this.panel.style.pointerEvents = 'none';
        }
    }
}

class ShareButton extends PanelButton {
    public currentShareURLEntry: TextField;
    public copyButton: HTMLElement;
    private copyButtonState: 'copy' | 'copied';

    constructor() {
        super();
        this.tooltipElem.textContent = 'Share';
        setFontelloIcon(this.icon, FontelloIcon.share);

        this.panel.style.display = 'grid';
        this.panel.style.width = '400px';
        this.panel.style.gridAutoFlow = 'column';

        this.currentShareURLEntry = new TextField();
        this.currentShareURLEntry.textarea.readOnly = true;
        this.currentShareURLEntry.textarea.onfocus = () => {
            this.currentShareURLEntry.selectAll();
        };
        this.currentShareURLEntry.elem.style.width = 'auto';
        this.currentShareURLEntry.elem.style.lineHeight = '32px';
        this.currentShareURLEntry.elem.style.padding = '0 16px';
        this.panel.appendChild(this.currentShareURLEntry.elem);

        this.copyButton = document.createElement('div');
        this.copyButton.style.font = '16px monospace';
        this.copyButton.style.textShadow = '0px 0px 6px rgba(0, 0, 0, 0.5)';
        this.copyButton.style.color = 'white';
        this.copyButton.style.lineHeight = '32px';
        this.copyButton.style.textAlign = 'center';
        this.copyButton.style.userSelect = 'none';
        this.copyButton.onclick = () => {
            if (this.copyButtonState === 'copy') {
                window.navigator.clipboard.writeText(this.currentShareURLEntry.getValue());
                this.currentShareURLEntry.selectAll();
                this.setCopyButtonState('copied');
            }
        };
        this.setCopyButtonState('copy');
        this.panel.appendChild(this.copyButton);
    }

    private setCopyButtonState(state: 'copy' | 'copied'): void {
        if (this.copyButtonState === state)
            return;
        this.copyButtonState = state;
        if (state === 'copy') {
            this.copyButton.style.backgroundColor = HIGHLIGHT_COLOR;
            this.copyButton.style.cursor = 'pointer';
            this.copyButton.textContent = 'COPY';
        } else {
            this.copyButton.style.backgroundColor = '#666';
            this.copyButton.style.cursor = '';
            this.copyButton.textContent = 'COPIED';
        }
    }

    public setShareURL(shareURL: string) {
        this.setCopyButtonState('copy');
        this.currentShareURLEntry.setValue(shareURL);
    }
}

class FullscreenButton extends SingleIconButton {
    constructor() {
        super();
        if (document.body.requestFullscreen === undefined)
            this.setShow(false);
        document.addEventListener('fullscreenchange', this.syncStyle.bind(this));
        this.syncStyle();
    }

    private isFS() {
        return document.fullscreenElement === document.body;
    }

    public syncStyle() {
        super.syncStyle();
        setFontelloIcon(this.icon, this.isFS() ? FontelloIcon.resize_small : FontelloIcon.resize_full);
        this.tooltipElem.textContent = this.isFS() ? 'Unfullscreen' : 'Fullscreen';
    }

    public onClick() {
        if (this.isFS())
            document.exitFullscreen();
        else
            document.body.requestFullscreen();
    }
}

class PlayPauseButton extends SingleIconButton {
    public onplaypause: ((shouldBePlaying: boolean) => void) | null = null;
    public isPlaying: boolean;

    public syncStyle(): void {
        super.syncStyle();
        setFontelloIcon(this.icon, this.isPlaying ? FontelloIcon.pause : FontelloIcon.play);
        this.tooltipElem.textContent = this.isPlaying ? 'Pause' : 'Play';
    }

    public setIsPlaying(isPlaying: boolean): void {
        this.isPlaying = isPlaying;
        this.syncStyle();
    }

    public onClick() {
        if (this.onplaypause !== null)
            this.onplaypause(!this.isPlaying);
    }
}

class RecordingBranding {
    public elem: HTMLElement;

    constructor() {
        this.elem = document.createElement('div');
        this.elem.style.position = 'absolute';
        this.elem.style.right = '0';
        this.elem.style.bottom = '0';
        this.elem.style.backgroundColor = 'rgba(0, 0, 0, 0.3)';
        this.elem.style.borderTopLeftRadius = '8px';
        this.elem.style.font = '32px Norwester';
        this.elem.style.color = 'white';
        this.elem.style.padding = '4px 8px 4px 12px';
        this.elem.style.pointerEvents = 'none';
        this.elem.style.textShadow = '0px 0px 10px rgba(0, 0, 0, 0.8)';
        this.elem.style.visibility = 'hidden';
        this.elem.style.userSelect = 'none';
        this.elem.textContent = 'noclip.website';
    }

    public v(): void {
        this.elem.style.visibility = '';
        ((window.main.ui) as UI).toggleUI(false);
    }
}

export class UI {
    public elem: HTMLElement;

    private toplevel: HTMLElement;

    public dragHighlight: HTMLElement;
    public sceneUIContainer: HTMLElement;

    private panelToplevel: HTMLElement;
    private panelContainer: HTMLElement;

    public sceneSelect: SceneSelect;
    public textureViewer: TextureViewer;
    public viewerSettings: ViewerSettings;
    public xrSettings: XRSettings;
    public statisticsPanel: StatisticsPanel;
    public panels: Panel[];
    private about: About;
    private faqPanel: FAQPanel;
    private studioPanel: StudioPanel;
    private recordingBranding = new RecordingBranding();

    public cameraSpeedIndicator = new CameraSpeedIndicator();
    private bottomBar = new BottomBar();
    private playPauseButton = new PlayPauseButton();
    private shareButton = new ShareButton();
    private fullscreenButton = new FullscreenButton();

    public debugFloaterHolder = new DebugFloaterHolder();

    private isDragging: boolean = false;
    private lastMouseActiveTime: number = -1;

    public isPlaying: boolean = true;

    public isEmbedMode: boolean = false;
    public isVisible: boolean = true;

    public studioModeEnabled: boolean = false;

    constructor(public viewer: Viewer.Viewer) {
        this.toplevel = document.createElement('div');

        this.sceneUIContainer = document.createElement('div');
        this.sceneUIContainer.style.pointerEvents = 'none';
        this.toplevel.appendChild(this.sceneUIContainer);

        this.panelToplevel = document.createElement('div');
        this.panelToplevel.id = 'Panel';
        this.panelToplevel.style.position = 'absolute';
        this.panelToplevel.style.left = '0';
        this.panelToplevel.style.top = '0';
        this.panelToplevel.style.bottom = '0';
        this.panelToplevel.style.padding = '2em';
        this.panelToplevel.style.transition = '.2s background-color';
        this.panelToplevel.onmouseover = () => {
            this.panelToplevel.style.backgroundColor = 'rgba(0, 0, 0, 0.2)';
            this.panelToplevel.style.overflow = 'auto';
            this.setPanelsAutoClosed(false);
        };
        this.panelToplevel.onmouseout = () => {
            this.panelToplevel.style.backgroundColor = 'rgba(0, 0, 0, 0)';
            this.panelToplevel.style.overflow = 'hidden';
        };

        this.panelContainer = document.createElement('div');
        this.panelContainer.style.display = 'grid';
        this.panelContainer.style.gridTemplateColumns = '1fr';
        this.panelContainer.style.gridGap = '20px';
        this.panelToplevel.appendChild(this.panelContainer);

        this.toplevel.appendChild(this.panelToplevel);

        this.dragHighlight = document.createElement('div');
        this.toplevel.appendChild(this.dragHighlight);
        this.dragHighlight.style.position = 'absolute';
        this.dragHighlight.style.left = '0';
        this.dragHighlight.style.right = '0';
        this.dragHighlight.style.top = '0';
        this.dragHighlight.style.bottom = '0';
        this.dragHighlight.style.backgroundColor = 'rgba(255, 255, 255, 0.5)';
        this.dragHighlight.style.boxShadow = '0 0 40px 5px white inset';
        this.dragHighlight.style.display = 'none';
        this.dragHighlight.style.pointerEvents = 'none';

        this.toplevel.appendChild(this.debugFloaterHolder.elem);

        this.toplevel.appendChild(this.recordingBranding.elem);

        this.toplevel.appendChild(this.bottomBar.elem);
        this.bottomBar.addWidgets(BottomBarArea.Left, this.cameraSpeedIndicator);
        this.bottomBar.addWidgets(BottomBarArea.Center, this.playPauseButton);
        this.bottomBar.addWidgets(BottomBarArea.Right, this.shareButton);
        this.bottomBar.addWidgets(BottomBarArea.Right, this.fullscreenButton);

        this.sceneSelect = new SceneSelect(viewer);
        this.textureViewer = new TextureViewer();
        this.viewerSettings = new ViewerSettings(this, viewer);
        this.xrSettings = new XRSettings(this, viewer);
        this.statisticsPanel = new StatisticsPanel(viewer);
        this.about = new About();

        this.faqPanel = new FAQPanel();
        this.faqPanel.elem.style.display = 'none';
        this.toplevel.appendChild(this.faqPanel.elem);

        this.studioPanel = new StudioPanel(this, viewer);
        this.toplevel.appendChild(this.studioPanel.elem);

        this.playPauseButton.onplaypause = (shouldBePlaying) => {
            this.togglePlayPause(shouldBePlaying);
        };
        this.playPauseButton.setIsPlaying(this.isPlaying);

        this.about.onfaq = () => {
            this.faqPanel.elem.style.display = 'block';
        };

        window.onmousemove = () => {
            this.setMouseActive();
        };
        this.setMouseActive();

        this.setScenePanels(null);

        this.elem = this.toplevel;
    }

    public togglePlayPause(shouldBePlaying: boolean = !this.isPlaying): void {
        this.isPlaying = shouldBePlaying;
        this.playPauseButton.setIsPlaying(this.isPlaying);
    }

    public toggleWebXRCheckbox(shouldBeChecked: boolean = !this.xrSettings.enableXRCheckBox.checked) {
        this.xrSettings.enableXRCheckBox.setChecked(shouldBeChecked);
    }

    public setMouseActive(): void {
        this.lastMouseActiveTime = window.performance.now();
    }

    public update(): void {
        this.syncVisibilityState();
    }

    public setSaveState(saveState: string) {
        const shareURL = buildShareURL(saveState);
        this.shareButton.setShareURL(shareURL);
    }

    public sceneChanged() {
        const cameraControllerClass = this.viewer.cameraController!.constructor as CameraControllerClass;
        this.viewerSettings.cameraControllerSelected(cameraControllerClass);
        const keyMoveSpeed = this.viewer.cameraController!.getKeyMoveSpeed();
        if (keyMoveSpeed !== null)
            this.viewerSettings.setInitialKeyMoveSpeed(keyMoveSpeed);

        // Textures
        if (this.viewer.scene !== null) {
            const scene = this.viewer.scene;
            if (scene.textureHolder !== undefined)
                this.textureViewer.setTextureHolder(scene.textureHolder);
            else
                this.textureViewer.setTextureList([]);
        }
    }

    private setPanels(panels: Panel[]): void {
        this.panels = panels;
        setChildren(this.panelContainer, panels.map((panel) => panel.elem));
    }

    public destroyScene(): void {
        this.setScenePanels([]);
        setChildren(this.sceneUIContainer, []);
        this.debugFloaterHolder.destroyScene();
    }

    public setScenePanels(scenePanels: Panel[] | null): void {
        if (scenePanels !== null) {
            this.setPanels([this.sceneSelect, ...scenePanels, this.textureViewer, this.viewerSettings, this.xrSettings, this.statisticsPanel, this.about]);
        } else {
            this.setPanels([this.sceneSelect, this.about]);
        }
    }

    public setPanelsAutoClosed(v: boolean): void {
        for (let i = 0; i < this.panels.length; i++)
            this.panels[i].setAutoClosed(v);
    }

    private shouldPanelsAutoClose(): boolean {
        // TODO(jstpierre): Lock icon?
        if (this.statisticsPanel.manuallyExpanded)
            return false;
        return true;
    }

    private shouldBottomBarBeFadeIn(): boolean {
        if (this.bottomBar.isAnyPanelExpanded())
            return true;

        if (this.isDragging)
            return true;

        // Hide after one second of mouse inactivity
        const lastMouseActiveHideThreshold = 1000;
        if (window.performance.now() > this.lastMouseActiveTime + lastMouseActiveHideThreshold)
            return false;

        return true;
    }

    public setDraggingMode(draggingMode: DraggingMode): void {
        const isDragging = draggingMode !== DraggingMode.None;
        const isPointerLocked = draggingMode === DraggingMode.PointerLocked;

        this.isDragging = isDragging;
        this.elem.style.pointerEvents = (isDragging && !isPointerLocked) ? 'none' : '';
        if (isDragging && this.shouldPanelsAutoClose())
            this.setPanelsAutoClosed(true);
        this.syncVisibilityState();
    }

    private syncVisibilityState(): void {
        const panelsVisible = !this.isEmbedMode && this.isVisible;
        this.panelToplevel.style.display = panelsVisible ? '' : 'none';

        const bottomBarVisible = this.isVisible;
        this.bottomBar.setVisible(bottomBarVisible);
        this.bottomBar.setActive(this.shouldBottomBarBeFadeIn());

        const extraButtonsVisible = !this.isEmbedMode;
        this.cameraSpeedIndicator.setVisible(extraButtonsVisible);
        this.shareButton.setVisible(extraButtonsVisible);
    }

    public setEmbedMode(v: boolean): void {
        if (this.isEmbedMode === v)
            return;

        this.isEmbedMode = v;
        this.syncVisibilityState();
    }

    public toggleUI(v: boolean = !this.isVisible): void {
        if (this.isVisible === v)
            return;

        this.isVisible = v;
        this.syncVisibilityState();
    }
}<|MERGE_RESOLUTION|>--- conflicted
+++ resolved
@@ -2103,7 +2103,6 @@
         this.keyframeList.addEventListener('newKeyframe', e => this.handleNewKeyframeEvent(e as CustomEvent));
 
         this.editKeyframePositionBtn.onclick = () => {
-<<<<<<< HEAD
             if (this.selectedKeyframeListItem) {
                 const index = parseInt(this.selectedKeyframeListItem.dataset.index as string);
                 this.disableKeyframeControls();
@@ -2112,15 +2111,6 @@
                 this.studioHelpText.innerText = this.studioHelpText.dataset.editPosHelpText as string;
                 setElementHighlighted(this.editKeyframePositionBtn, true);
             }
-=======
-            this.disableKeyframeControls();
-            if (this.animationManager.editingKeyframePosition)
-                this.animationManager.cancelEditKeyframePosition();
-            else
-                this.animationManager.enableEditKeyframePosition();
-            this.studioHelpText.innerText = this.studioHelpText.dataset.editPosHelpText as string;
-            setElementHighlighted(this.editKeyframePositionBtn, true);
->>>>>>> 5581351e
         }
 
         // Event fired when a keyframe's position is edited.
